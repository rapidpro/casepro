from __future__ import unicode_literals

import calendar
import json
import pytz
import re
import unicodedata
from uuid import UUID

from dateutil.relativedelta import relativedelta
from datetime import datetime, time, timedelta
from django.utils import timezone
from enum import Enum
from temba_client.utils import format_iso8601


def parse_csv(csv, as_ints=False):
    """
    Parses a comma separated list of values as strings or integers
    """
    items = []
    for val in csv.split(','):
        val = val.strip()
        if val:
            items.append(int(val) if as_ints else val)
    return items


def str_to_bool(text):
    """
    Parses a boolean value from the given text
    """
    return text and text.lower() in ['true', 'y', 'yes', '1']


class JSONEncoder(json.JSONEncoder):
    """
    JSON encoder which encodes datetime values as strings
    """
    def default(self, val):
        if isinstance(val, datetime):
            return format_iso8601(val)
        elif isinstance(val, Enum):
            return val.name
        elif hasattr(val, 'to_json') and callable(val.to_json):
            return val.to_json()

        return json.JSONEncoder.default(self, val)  # pragma: no cover


def json_encode(data):
    """
    Encodes the given primitives as JSON using Django's encoder which can handle dates
    """
    return json.dumps(data, cls=JSONEncoder)


def safe_max(*args, **kwargs):
    """
    Regular max won't compare dates with NoneType and raises exception for no args
    """
    non_nones = [v for v in args if v is not None]
    if len(non_nones) == 0:
        return None
    elif len(non_nones) == 1:
        return non_nones[0]
    else:
        return max(*non_nones, **kwargs)


def normalize(text):
    """
    Normalizes text before keyword matching. Converts to lowercase, performs KD unicode normalization and replaces
    multiple whitespace characters with single spaces.
    """
    return unicodedata.normalize('NFKD', re.sub(r'\s+', ' ', text.lower()))


def match_keywords(text, keywords):
    """
    Checks the given text for a keyword match
    """
    for keyword in keywords:
        if re.search(r'\b' + keyword + r'\b', text, flags=re.IGNORECASE):
            return True
    return False


def truncate(text, length=100, suffix='...'):
    """
    Truncates the given text to be no longer than the given length
    """
    if len(text) > length:
        return text[:length-len(suffix)] + suffix
    else:
        return text


def date_to_milliseconds(d):
    """
    Converts a date to a millisecond accuracy timestamp. Equivalent to Date.UTC(d.year, d.month-1, d.day) in Javascript
    """
    return calendar.timegm(datetime.combine(d, time(0, 0, 0)).replace(tzinfo=pytz.UTC).utctimetuple()) * 1000


def datetime_to_microseconds(dt):
    """
    Converts a datetime to a microsecond accuracy timestamp
    """
    seconds = calendar.timegm(dt.utctimetuple())
    return seconds * 1000000 + dt.microsecond


def microseconds_to_datetime(ms):
    """
    Converts a microsecond accuracy timestamp to a datetime
    """
    return datetime.utcfromtimestamp(ms / 1000000.0).replace(tzinfo=pytz.utc)


def month_range(offset, now=None):
    """
    Gets the UTC start and end (exclusive) of a month
    :param offset: 0 = this month, -1 last month, 1 = next month etc
    :return: the start and end datetimes as a tuple
    """
    if not now:
        now = timezone.now()

    now = now.astimezone(pytz.UTC)
    start_of_this_month = now.replace(day=1, hour=0, minute=0, second=0, microsecond=0)

    return start_of_this_month + relativedelta(months=offset), start_of_this_month + relativedelta(months=offset + 1)


<<<<<<< HEAD
def uuid_to_int(uuid):
    '''
    Converts a UUID hex string to an int within the range of a Django
    IntegerField, and also >=0, as the URL regexes don't account for
    negative numbers.

    From https://docs.djangoproject.com/en/1.9/ref/models/fields/#integerfield
    "Values from -2147483648 to 2147483647 are safe in all databases supported
    by Django"
    '''
    return UUID(hex=uuid).int % (2147483647 + 1)
=======
def date_range(start, stop):
    """
    A date-based range generator
    """
    for n in range(int((stop - start).days)):
        yield start + timedelta(n)
>>>>>>> d4ae708a
<|MERGE_RESOLUTION|>--- conflicted
+++ resolved
@@ -133,7 +133,14 @@
     return start_of_this_month + relativedelta(months=offset), start_of_this_month + relativedelta(months=offset + 1)
 
 
-<<<<<<< HEAD
+def date_range(start, stop):
+    """
+    A date-based range generator
+    """
+    for n in range(int((stop - start).days)):
+        yield start + timedelta(n)
+
+
 def uuid_to_int(uuid):
     '''
     Converts a UUID hex string to an int within the range of a Django
@@ -144,12 +151,4 @@
     "Values from -2147483648 to 2147483647 are safe in all databases supported
     by Django"
     '''
-    return UUID(hex=uuid).int % (2147483647 + 1)
-=======
-def date_range(start, stop):
-    """
-    A date-based range generator
-    """
-    for n in range(int((stop - start).days)):
-        yield start + timedelta(n)
->>>>>>> d4ae708a
+    return UUID(hex=uuid).int % (2147483647 + 1)