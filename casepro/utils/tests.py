# coding=utf-8
from __future__ import unicode_literals

import pytz

from datetime import date, datetime
from django.core import mail
from django.http import HttpRequest
from django.test import override_settings
from enum import Enum
from hypothesis import given
import hypothesis.strategies as st
from uuid import UUID

from casepro.test import BaseCasesTest

from . import safe_max, normalize, match_keywords, truncate, str_to_bool, json_encode, TimelineItem, uuid_to_int
from . import date_to_milliseconds, datetime_to_microseconds, microseconds_to_datetime, month_range, date_range
<<<<<<< HEAD
from . import get_language_name, json_decode
=======
from . import get_language_name, validate_urn_as_e164, validate_urn, InvalidURN
>>>>>>> 7edc0d13
from .email import send_email
from .middleware import JSONMiddleware


class UtilsTest(BaseCasesTest):

    def test_safe_max(self):
        self.assertEqual(safe_max(1, 2, 3), 3)
        self.assertEqual(safe_max(None, 2, None), 2)
        self.assertEqual(safe_max(None, None), None)
        self.assertEqual(safe_max(date(2012, 3, 6), date(2012, 5, 2), None), date(2012, 5, 2))

    def test_normalize(self):
        self.assertEqual(normalize("Mary  had\ta little lamb"), "mary had a little lamb")  # remove multiple spaces
        self.assertEqual(normalize("Gar\u00e7on"), "garc\u0327on")  # decomposed combined unicode chars (U+E7 = ç)

    def test_match_keywords(self):
        text = "Mary had a little lamb"
        self.assertFalse(match_keywords(text, []))
        self.assertFalse(match_keywords(text, ['sheep']))
        self.assertFalse(match_keywords(text, ['lambburger']))  # complete word matches only

        self.assertTrue(match_keywords(text, ['mary']))  # case-insensitive and start of string
        self.assertTrue(match_keywords(text, ['lamb']))  # end of string
        self.assertTrue(match_keywords(text, ['big', 'little']))  # one match, one mis-match
        self.assertTrue(match_keywords(text, ['little lamb']))  # spaces ok

    def test_truncate(self):
        self.assertEqual(truncate("Hello World", 8), "Hello...")
        self.assertEqual(truncate("Hello World", 8, suffix="_"), "Hello W_")
        self.assertEqual(truncate("Hello World", 98), "Hello World")

    def test_str_to_bool(self):
        self.assertFalse(str_to_bool("0"))
        self.assertFalse(str_to_bool("fALSe"))
        self.assertFalse(str_to_bool("N"))
        self.assertFalse(str_to_bool("No"))
        self.assertFalse(str_to_bool("x"))

        self.assertTrue(str_to_bool("1"))
        self.assertTrue(str_to_bool("TrUE"))
        self.assertTrue(str_to_bool("Y"))
        self.assertTrue(str_to_bool("YeS"))

    def test_date_to_milliseconds(self):
        self.assertEqual(date_to_milliseconds(date(2015, 1, 1)), 1420070400000)
        self.assertEqual(date_to_milliseconds(date(2015, 2, 1)), 1422748800000)

    def test_microseconds_to_datetime(self):
        d1 = datetime(2015, 10, 9, 14, 48, 30, 123456, tzinfo=pytz.utc).astimezone(pytz.timezone("Africa/Kigali"))
        ms = datetime_to_microseconds(d1)
        d2 = microseconds_to_datetime(ms)
        self.assertEqual(d2, datetime(2015, 10, 9, 14, 48, 30, 123456, tzinfo=pytz.utc))

    def test_json_encode(self):
        class MyEnum(Enum):
            bar = 1

        class MyClass(object):
            def to_json(self):
                return dict(bar='X')

        data = [
            "string",
            datetime(2015, 10, 9, 14, 48, 30, 123456, tzinfo=pytz.utc).astimezone(pytz.timezone("Africa/Kigali")),
            MyEnum.bar,
            MyClass()
        ]

        self.assertEqual(json_encode(data), '["string", "2015-10-09T14:48:30.123456", "bar", {"bar": "X"}]')
        self.assertEqual(json_encode({'foo': "bar\u1234"}), '{"foo": "bar\\u1234"}')

    def json_decode(self):
        self.assertEqual(json_decode('{"foo":"bar\\u1234"}'), {'foo': "bar\u1234"})
        self.assertEqual(json_decode('{"foo":"bar\u1234"}'), {'foo': "bar\u1234"})
        self.assertEqual(json_decode(b'{"foo":"bar\u1234"}'), {'foo': "bar\u1234"})

    def test_month_range(self):
        d1 = datetime(2015, 10, 9, 14, 48, 30, 123456, tzinfo=pytz.utc).astimezone(pytz.timezone("Africa/Kigali"))

        self.assertEqual(month_range(0, now=d1), (datetime(2015, 10, 1, 0, 0, 0, 0, pytz.UTC),
                                                  datetime(2015, 11, 1, 0, 0, 0, 0, pytz.UTC)))
        self.assertEqual(month_range(1, now=d1), (datetime(2015, 11, 1, 0, 0, 0, 0, pytz.UTC),
                                                  datetime(2015, 12, 1, 0, 0, 0, 0, pytz.UTC)))
        self.assertEqual(month_range(-1, now=d1), (datetime(2015, 9, 1, 0, 0, 0, 0, pytz.UTC),
                                                   datetime(2015, 10, 1, 0, 0, 0, 0, pytz.UTC)))

    def test_date_range(self):
        self.assertEqual(list(date_range(date(2015, 1, 29), date(2015, 2, 2))), [
            date(2015, 1, 29),
            date(2015, 1, 30),
            date(2015, 1, 31),
            date(2015, 2, 1)
        ])
        self.assertEqual(list(date_range(date(2015, 1, 29), date(2015, 1, 29))), [])

    def test_timeline_item(self):
        d1 = datetime(2015, 10, 1, 9, 0, 0, 0, pytz.UTC)
        ann = self.create_contact(self.unicef, 'C-101', "Ann")
        msg = self.create_message(self.unicef, 102, ann, "Hello", created_on=d1)
        self.assertEqual(TimelineItem(msg).to_json(), {'time': d1, 'type': 'I', 'item': msg.as_json()})

    def test_uuid_to_int_range(self):
        """
        Ensures that the integer returned will always be in the range [0, 2147483647].
        """
        self.assertEqual(uuid_to_int(UUID(int=(2147483647)).hex), 2147483647)
        self.assertEqual(uuid_to_int(UUID(int=(2147483648)).hex), 0)

    @given(st.uuids())
    def test_uuid_to_int_property(self, uuid):
        """
        Property based testing to ensure that the output of the function is always within the limits.
        """
        self.assertTrue(uuid_to_int(uuid.hex) <= 2147483647)
        self.assertTrue(uuid_to_int(uuid.hex) >= 0)

    def test_get_language_name(self):
        self.assertEqual(get_language_name('fre'), "French")
        self.assertEqual(get_language_name('fre'), "French")  # from cache
        self.assertEqual(get_language_name('cpe'), "Creoles and pidgins, English based")

        # should strip off anything after an open paren or semicolon
        self.assertEqual(get_language_name('arc'), "Official Aramaic")

        self.assertIsNone(get_language_name('xxxxx'))

    def test_validate_urn_as_e164(self):
        self.assertRaises(InvalidURN, validate_urn_as_e164, '0825550011')  # lacks country code
        self.assertRaises(InvalidURN, validate_urn_as_e164, '(+27)825550011')  # incorrect format (E.123)
        self.assertRaises(InvalidURN, validate_urn_as_e164, '+278255500abc')  # incorrect format
        self.assertRaises(InvalidURN, validate_urn_as_e164, '+278255500115555555')  # too long
        self.assertTrue(validate_urn_as_e164('+27825552233'))

    def test_validate_urn(self):
        self.assertTrue(validate_urn('tel:+27825552233'))
        self.assertRaises(InvalidURN, validate_urn, 'tel:0825550011')
        self.assertTrue(validate_urn('unknown_scheme:address_for_unknown_scheme'))


class EmailTest(BaseCasesTest):
    @override_settings(SEND_EMAILS=True)
    def test_send_email(self):
        send_email([self.user1, 'bob@unicef.org'], "Subject", 'utils/email/export',
                   {'download_url': 'http://example.com/export/1/'})

        self.assertEqual(len(mail.outbox), 2)
        self.assertEqual(mail.outbox[0].to, ["evan@unicef.org"])
        self.assertEqual(mail.outbox[0].subject, "Subject")
        self.assertEqual(mail.outbox[1].to, ["bob@unicef.org"])


class MiddlewareTest(BaseCasesTest):
    def test_json(self):
        middleware = JSONMiddleware()

        # test with no content type header
        request = HttpRequest()
        request._body = '{"a":["b"]}'
        middleware.process_request(request)
        self.assertFalse(hasattr(request, 'json'))

        # test with JSON content type header
        request = HttpRequest()
        request._body = '{"a":["b"]}'
        request.META = {'CONTENT_TYPE': "application/json;charset=UTF-8"}
        middleware.process_request(request)
        self.assertEqual(request.json, {'a': ["b"]})

        # test with non-JSON content type header
        request = HttpRequest()
        request._body = '<b></b>'
        request.META = {'CONTENT_TYPE': "text/html"}
        middleware.process_request(request)
        self.assertFalse(hasattr(request, 'json'))


class ViewsTest(BaseCasesTest):
    def test_partials(self):
        response = self.url_get('unicef', '/partials/modal_confirm.html')
        self.assertEqual(response.status_code, 200)
        self.assertContains(response, "[[ title ]]")<|MERGE_RESOLUTION|>--- conflicted
+++ resolved
@@ -1,6 +1,7 @@
 # coding=utf-8
 from __future__ import unicode_literals
 
+import hypothesis.strategies as st
 import pytz
 
 from datetime import date, datetime
@@ -9,18 +10,14 @@
 from django.test import override_settings
 from enum import Enum
 from hypothesis import given
-import hypothesis.strategies as st
 from uuid import UUID
 
 from casepro.test import BaseCasesTest
 
 from . import safe_max, normalize, match_keywords, truncate, str_to_bool, json_encode, TimelineItem, uuid_to_int
 from . import date_to_milliseconds, datetime_to_microseconds, microseconds_to_datetime, month_range, date_range
-<<<<<<< HEAD
-from . import get_language_name, json_decode
-=======
-from . import get_language_name, validate_urn_as_e164, validate_urn, InvalidURN
->>>>>>> 7edc0d13
+
+from . import get_language_name, json_decode, validate_urn_as_e164, validate_urn, InvalidURN
 from .email import send_email
 from .middleware import JSONMiddleware
 
