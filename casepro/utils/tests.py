--- conflicted
+++ resolved
@@ -14,11 +14,7 @@
 
 from casepro.test import BaseCasesTest
 
-<<<<<<< HEAD
-from . import safe_max, normalize, match_keywords, truncate, str_to_bool, json_encode, TimelineItem
-=======
-from . import safe_max, normalize, match_keywords, truncate, str_to_bool, json_encode, uuid_to_int
->>>>>>> 90046829
+from . import safe_max, normalize, match_keywords, truncate, str_to_bool, json_encode, TimelineItem, uuid_to_int
 from . import date_to_milliseconds, datetime_to_microseconds, microseconds_to_datetime, month_range, date_range
 from .email import send_email
 from .middleware import JSONMiddleware
@@ -110,13 +106,13 @@
         ])
         self.assertEqual(list(date_range(date(2015, 1, 29), date(2015, 1, 29))), [])
 
-<<<<<<< HEAD
+
     def test_timeline_item(self):
         d1 = datetime(2015, 10, 1, 9, 0, 0, 0, pytz.UTC)
         ann = self.create_contact(self.unicef, 'C-101', "Ann")
         msg = self.create_message(self.unicef, 102, ann, "Hello", created_on=d1)
         self.assertEqual(TimelineItem(msg).to_json(), {'time': d1, 'type': 'I', 'item': msg.as_json()})
-=======
+
     def test_uuid_to_int_range(self):
         """
         Ensures that the integer returned will always be in the range [0, 2147483647].
@@ -131,7 +127,6 @@
         """
         self.assertTrue(uuid_to_int(uuid.hex) <= 2147483647)
         self.assertTrue(uuid_to_int(uuid.hex) >= 0)
->>>>>>> 90046829
 
 
 class EmailTest(BaseCasesTest):
