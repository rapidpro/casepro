# coding=utf-8
from __future__ import unicode_literals

import pytz

from datetime import date, datetime
from django.core import mail
from django.http import HttpRequest
from django.test import override_settings
from enum import Enum
from hypothesis import given
import hypothesis.strategies as st
from uuid import UUID

from casepro.test import BaseCasesTest

<<<<<<< HEAD
from . import (
    safe_max, normalize, match_keywords, truncate, str_to_bool, json_encode,
    datetime_to_microseconds, microseconds_to_datetime, month_range,
    uuid_to_int)
=======
from . import safe_max, normalize, match_keywords, truncate, str_to_bool, json_encode
from . import date_to_milliseconds, datetime_to_microseconds, microseconds_to_datetime, month_range, date_range
from .email import send_email
>>>>>>> d4ae708a
from .middleware import JSONMiddleware


class UtilsTest(BaseCasesTest):

    def test_safe_max(self):
        self.assertEqual(safe_max(1, 2, 3), 3)
        self.assertEqual(safe_max(None, 2, None), 2)
        self.assertEqual(safe_max(None, None), None)
        self.assertEqual(safe_max(date(2012, 3, 6), date(2012, 5, 2), None), date(2012, 5, 2))

    def test_normalize(self):
        self.assertEqual(normalize("Mary  had\ta little lamb"), "mary had a little lamb")  # remove multiple spaces
        self.assertEqual(normalize("Gar\u00e7on"), "garc\u0327on")  # decomposed combined unicode chars (U+E7 = ç)

    def test_match_keywords(self):
        text = "Mary had a little lamb"
        self.assertFalse(match_keywords(text, []))
        self.assertFalse(match_keywords(text, ['sheep']))
        self.assertFalse(match_keywords(text, ['lambburger']))  # complete word matches only

        self.assertTrue(match_keywords(text, ['mary']))  # case-insensitive and start of string
        self.assertTrue(match_keywords(text, ['lamb']))  # end of string
        self.assertTrue(match_keywords(text, ['big', 'little']))  # one match, one mis-match
        self.assertTrue(match_keywords(text, ['little lamb']))  # spaces ok

    def test_truncate(self):
        self.assertEqual(truncate("Hello World", 8), "Hello...")
        self.assertEqual(truncate("Hello World", 8, suffix="_"), "Hello W_")
        self.assertEqual(truncate("Hello World", 98), "Hello World")

    def test_str_to_bool(self):
        self.assertFalse(str_to_bool("0"))
        self.assertFalse(str_to_bool("fALSe"))
        self.assertFalse(str_to_bool("N"))
        self.assertFalse(str_to_bool("No"))
        self.assertFalse(str_to_bool("x"))

        self.assertTrue(str_to_bool("1"))
        self.assertTrue(str_to_bool("TrUE"))
        self.assertTrue(str_to_bool("Y"))
        self.assertTrue(str_to_bool("YeS"))

    def test_date_to_milliseconds(self):
        self.assertEqual(date_to_milliseconds(date(2015, 1, 1)), 1420070400000)
        self.assertEqual(date_to_milliseconds(date(2015, 2, 1)), 1422748800000)

    def test_microseconds_to_datetime(self):
        d1 = datetime(2015, 10, 9, 14, 48, 30, 123456, tzinfo=pytz.utc).astimezone(pytz.timezone("Africa/Kigali"))
        ms = datetime_to_microseconds(d1)
        d2 = microseconds_to_datetime(ms)
        self.assertEqual(d2, datetime(2015, 10, 9, 14, 48, 30, 123456, tzinfo=pytz.utc))

    def test_json_encode(self):
        class MyEnum(Enum):
            bar = 1

        class MyClass(object):
            def to_json(self):
                return dict(bar='X')

        data = [
            "string",
            datetime(2015, 10, 9, 14, 48, 30, 123456, tzinfo=pytz.utc).astimezone(pytz.timezone("Africa/Kigali")),
            MyEnum.bar,
            MyClass()
        ]

        self.assertEqual(json_encode(data), '["string", "2015-10-09T14:48:30.123456", "bar", {"bar": "X"}]')

    def test_month_range(self):
        d1 = datetime(2015, 10, 9, 14, 48, 30, 123456, tzinfo=pytz.utc).astimezone(pytz.timezone("Africa/Kigali"))

        self.assertEqual(month_range(0, now=d1), (datetime(2015, 10, 1, 0, 0, 0, 0, pytz.UTC),
                                                  datetime(2015, 11, 1, 0, 0, 0, 0, pytz.UTC)))
        self.assertEqual(month_range(1, now=d1), (datetime(2015, 11, 1, 0, 0, 0, 0, pytz.UTC),
                                                  datetime(2015, 12, 1, 0, 0, 0, 0, pytz.UTC)))
        self.assertEqual(month_range(-1, now=d1), (datetime(2015, 9, 1, 0, 0, 0, 0, pytz.UTC),
                                                   datetime(2015, 10, 1, 0, 0, 0, 0, pytz.UTC)))

<<<<<<< HEAD
    def test_uuid_to_int_range(self):
        '''Ensures that the integer returned will always be in the range
        [0, 2147483647].'''
        self.assertEqual(
            uuid_to_int(UUID(int=(2147483647)).hex),
            2147483647)
        self.assertEqual(
            uuid_to_int(UUID(int=(2147483648)).hex),
            0)

    @given(st.uuids())
    def test_uuid_to_int_property(self, uuid):
        '''Property based testing to ensure that the output of the function
        is always within the limits.'''
        self.assertTrue(uuid_to_int(uuid.hex) <= 2147483647)
        self.assertTrue(uuid_to_int(uuid.hex) >= 0)
=======
    def test_date_range(self):
        self.assertEqual(list(date_range(date(2015, 1, 29), date(2015, 2, 2))), [
            date(2015, 1, 29),
            date(2015, 1, 30),
            date(2015, 1, 31),
            date(2015, 2, 1)
        ])
        self.assertEqual(list(date_range(date(2015, 1, 29), date(2015, 1, 29))), [])


class EmailTest(BaseCasesTest):
    @override_settings(SEND_EMAILS=True)
    def test_send_email(self):
        send_email([self.user1, 'bob@unicef.org'], "Subject", 'utils/email/export',
                   {'download_url': 'http://example.com/export/1/'})

        self.assertEqual(len(mail.outbox), 2)
        self.assertEqual(mail.outbox[0].to, ["evan@unicef.org"])
        self.assertEqual(mail.outbox[0].subject, "Subject")
        self.assertEqual(mail.outbox[1].to, ["bob@unicef.org"])
>>>>>>> d4ae708a


class MiddlewareTest(BaseCasesTest):
    def test_json(self):
        middleware = JSONMiddleware()

        # test with no content type header
        request = HttpRequest()
        request._body = '{"a":["b"]}'
        middleware.process_request(request)
        self.assertFalse(hasattr(request, 'json'))

        # test with JSON content type header
        request = HttpRequest()
        request._body = '{"a":["b"]}'
        request.META = {'CONTENT_TYPE': "application/json;charset=UTF-8"}
        middleware.process_request(request)
        self.assertEqual(request.json, {'a': ["b"]})

        # test with non-JSON content type header
        request = HttpRequest()
        request._body = '<b></b>'
        request.META = {'CONTENT_TYPE': "text/html"}
        middleware.process_request(request)
        self.assertFalse(hasattr(request, 'json'))


class ViewsTest(BaseCasesTest):
    def test_partials(self):
        response = self.url_get('unicef', '/partials/modal_confirm.html')
        self.assertEqual(response.status_code, 200)
        self.assertContains(response, "[[ title ]]")<|MERGE_RESOLUTION|>--- conflicted
+++ resolved
@@ -14,16 +14,9 @@
 
 from casepro.test import BaseCasesTest
 
-<<<<<<< HEAD
-from . import (
-    safe_max, normalize, match_keywords, truncate, str_to_bool, json_encode,
-    datetime_to_microseconds, microseconds_to_datetime, month_range,
-    uuid_to_int)
-=======
-from . import safe_max, normalize, match_keywords, truncate, str_to_bool, json_encode
+from . import safe_max, normalize, match_keywords, truncate, str_to_bool, json_encode, uuid_to_int
 from . import date_to_milliseconds, datetime_to_microseconds, microseconds_to_datetime, month_range, date_range
 from .email import send_email
->>>>>>> d4ae708a
 from .middleware import JSONMiddleware
 
 
@@ -104,7 +97,15 @@
         self.assertEqual(month_range(-1, now=d1), (datetime(2015, 9, 1, 0, 0, 0, 0, pytz.UTC),
                                                    datetime(2015, 10, 1, 0, 0, 0, 0, pytz.UTC)))
 
-<<<<<<< HEAD
+    def test_date_range(self):
+        self.assertEqual(list(date_range(date(2015, 1, 29), date(2015, 2, 2))), [
+            date(2015, 1, 29),
+            date(2015, 1, 30),
+            date(2015, 1, 31),
+            date(2015, 2, 1)
+        ])
+        self.assertEqual(list(date_range(date(2015, 1, 29), date(2015, 1, 29))), [])
+
     def test_uuid_to_int_range(self):
         '''Ensures that the integer returned will always be in the range
         [0, 2147483647].'''
@@ -121,15 +122,6 @@
         is always within the limits.'''
         self.assertTrue(uuid_to_int(uuid.hex) <= 2147483647)
         self.assertTrue(uuid_to_int(uuid.hex) >= 0)
-=======
-    def test_date_range(self):
-        self.assertEqual(list(date_range(date(2015, 1, 29), date(2015, 2, 2))), [
-            date(2015, 1, 29),
-            date(2015, 1, 30),
-            date(2015, 1, 31),
-            date(2015, 2, 1)
-        ])
-        self.assertEqual(list(date_range(date(2015, 1, 29), date(2015, 1, 29))), [])
 
 
 class EmailTest(BaseCasesTest):
@@ -142,7 +134,6 @@
         self.assertEqual(mail.outbox[0].to, ["evan@unicef.org"])
         self.assertEqual(mail.outbox[0].subject, "Subject")
         self.assertEqual(mail.outbox[1].to, ["bob@unicef.org"])
->>>>>>> d4ae708a
 
 
 class MiddlewareTest(BaseCasesTest):
