--- conflicted
+++ resolved
@@ -2,13 +2,6 @@
 
 import regex
 
-<<<<<<< HEAD
-from casepro.backend import get_backend
-from casepro.contacts.models import Contact
-from casepro.utils import parse_csv
-from casepro.utils.export import BaseExport
-=======
->>>>>>> c2c223f0
 from dash.orgs.models import Org
 from dash.utils import chunks
 from django.contrib.auth.models import User
@@ -20,7 +13,7 @@
 
 from casepro.backend import get_backend
 from casepro.contacts.models import Contact
-from casepro.utils import normalize, parse_csv
+from casepro.utils import parse_csv
 from casepro.utils.export import BaseExport
 
 SAVE_CONTACT_ATTR = '__data__contact'
