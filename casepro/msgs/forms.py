--- conflicted
+++ resolved
@@ -7,11 +7,7 @@
 from casepro.rules.forms import FieldTestField
 from casepro.utils import parse_csv, normalize, normalize_language_code
 
-<<<<<<< HEAD
-from .models import Label, FAQ
-=======
-from .models import Label, Language
->>>>>>> 53844171
+from .models import Label, Language, FAQ
 
 
 class LabelForm(forms.ModelForm):
@@ -80,17 +76,6 @@
         fields = ('name', 'description', 'keywords', 'groups', 'field_test', 'is_synced')
 
 
-<<<<<<< HEAD
-class FaqForm(forms.ModelForm):
-
-    question = forms.CharField(label=_("Question"), max_length=140)
-    answer = forms.CharField(label=_("Answer"), max_length=140)
-    labels = forms.ModelMultipleChoiceField(queryset=Label.objects.filter())
-
-    class Meta:
-        model = FAQ
-        fields = ('question', 'answer', 'labels')
-=======
 class LanguageForm(forms.ModelForm):
 
     code = forms.CharField(label=_("Code"), max_length=6,
@@ -115,4 +100,14 @@
     class Meta:
         model = Language
         fields = ('code', 'name', 'location')
->>>>>>> 53844171
+
+
+class FaqForm(forms.ModelForm):
+
+    question = forms.CharField(label=_("Question"), max_length=140)
+    answer = forms.CharField(label=_("Answer"), max_length=140)
+    labels = forms.ModelMultipleChoiceField(queryset=Label.objects.filter())
+
+    class Meta:
+        model = FAQ
+        fields = ('question', 'answer', 'labels')