from __future__ import unicode_literals

import six

from collections import defaultdict
from dash.orgs.views import OrgPermsMixin, OrgObjPermsMixin
from django.http import HttpResponse, HttpResponseBadRequest, JsonResponse
from django.core.urlresolvers import reverse
from django.utils.timesince import timesince
from django.utils.translation import ugettext_lazy as _
from el_pagination.paginators import LazyPaginator
from smartmin.mixins import NonAtomicMixin
from smartmin.views import SmartCRUDL, SmartTemplateView
from smartmin.views import SmartListView, SmartCreateView, SmartUpdateView, SmartDeleteView, SmartReadView
from temba_client.utils import parse_iso8601

from casepro.rules.models import ContainsTest, GroupsTest, Quantifier
from casepro.utils import parse_csv, str_to_bool, json_encode, JSONEncoder
from casepro.utils.export import BaseDownloadView

<<<<<<< HEAD
from .forms import LabelForm, FaqForm
from .models import Label, FAQ, Message, MessageExport, MessageFolder, Outgoing, OutgoingFolder, ReplyExport
=======
from .forms import LabelForm, LanguageForm
from .models import Label, Language, Message, MessageExport, MessageFolder, Outgoing, OutgoingFolder, ReplyExport
>>>>>>> 53844171
from .tasks import message_export, reply_export


RESPONSE_DELAY_WARN_SECONDS = 24 * 60 * 60  # show response delays > 1 day as warning


class LabelFormMixin(object):
    @staticmethod
    def construct_tests(data):
        keywords = parse_csv(data['keywords'])
        groups = data['groups']
        field_test = data['field_test']

        tests = []
        if keywords:
            tests.append(ContainsTest(keywords, Quantifier.ANY))
        if groups:
            tests.append(GroupsTest(groups, Quantifier.ANY))
        if field_test:
            tests.append(field_test)

        return tests


class LabelCRUDL(SmartCRUDL):
    actions = ('create', 'update', 'delete', 'list')
    model = Label

    class Create(LabelFormMixin, OrgPermsMixin, SmartCreateView):
        form_class = LabelForm

        def get_form_kwargs(self):
            kwargs = super(LabelCRUDL.Create, self).get_form_kwargs()
            kwargs['org'] = self.request.org
            kwargs['is_create'] = True
            return kwargs

        def derive_initial(self):
            # label created manually in casepro aren't synced by default
            initial = super(LabelCRUDL.Create, self).derive_initial()
            initial['is_synced'] = False
            return initial

        def save(self, obj):
            data = self.form.cleaned_data
            org = self.request.org
            name = data['name']
            description = data['description']
            tests = self.construct_tests(data)
            is_synced = data['is_synced']

            self.object = Label.create(org, name, description, tests, is_synced)

    class Update(LabelFormMixin, OrgObjPermsMixin, SmartUpdateView):
        form_class = LabelForm

        def get_form_kwargs(self):
            kwargs = super(LabelCRUDL.Update, self).get_form_kwargs()
            kwargs['org'] = self.request.org
            kwargs['is_create'] = False
            return kwargs

        def derive_initial(self):
            initial = super(LabelCRUDL.Update, self).derive_initial()

            tests_by_type = {t.TYPE: t for t in self.object.get_tests()}
            contains_test = tests_by_type.get('contains')
            groups_test = tests_by_type.get('groups')
            field_test = tests_by_type.get('field')

            if contains_test:
                initial['keywords'] = ", ".join(contains_test.keywords)

            if groups_test:
                initial['groups'] = groups_test.groups

            if field_test:
                initial['field_test'] = field_test

            return initial

        def pre_save(self, obj):
            obj = super(LabelCRUDL.Update, self).pre_save(obj)

            tests = self.construct_tests(self.form.cleaned_data)
            obj.tests = json_encode(tests) if tests else ""

            return obj

    class Delete(OrgObjPermsMixin, SmartDeleteView):
        cancel_url = '@msgs.label_list'

        def post(self, request, *args, **kwargs):
            label = self.get_object()
            label.release()
            return HttpResponse(status=204)

    class List(OrgPermsMixin, SmartListView):
        fields = ('name', 'description', 'partners')
        default_order = ('name',)

        def derive_queryset(self, **kwargs):
            qs = super(LabelCRUDL.List, self).derive_queryset(**kwargs)
            qs = qs.filter(org=self.request.org, is_active=True)
            return qs

        def get_partners(self, obj):
            return ', '.join([p.name for p in obj.get_partners()])


<<<<<<< HEAD
class FaqSearchMixin(object):
    def derive_search(self):
        """
        Collects and prepares FAQ search parameters into JSON serializable dict
        """
        # folder = MessageFolder[self.request.GET['folder']]
        label = self.request.GET.get('label', None)
        # include_archived = str_to_bool(self.request.GET.get('archived', ''))
        text = self.request.GET.get('text', None)
        # contact = self.request.GET.get('contact', None)
        # groups = parse_csv(self.request.GET.get('groups', ''))
        # after = parse_iso8601(self.request.GET.get('after', None))
        # before = parse_iso8601(self.request.GET.get('before', None))

        return {
            # 'folder': folder,
            'label': label,
            # 'include_archived': include_archived,  # only applies to flagged folder
            'text': text,
            # 'contact': contact,
            # 'groups': groups,
            # 'after': after,
            # 'before': before
        }


class FaqCRUDL(SmartCRUDL):
    model = FAQ
    actions = ('list', 'create', 'read', 'update', 'delete', 'search')

    class List(OrgPermsMixin, SmartListView):
        fields = ('question', 'answer')
        default_order = ('question',)

    class Create(OrgPermsMixin, SmartCreateView):
        form_class = FaqForm

        def get_form_kwargs(self):
            kwargs = super(FaqCRUDL.Create, self).get_form_kwargs()
=======
class LanguageCRUDL(SmartCRUDL):
    model = Language
    actions = ('list', 'create', 'read', 'update', 'delete')

    class List(OrgPermsMixin, SmartListView):
        fields = ('code', 'name', 'location')
        default_order = ('code',)

    class Create(OrgPermsMixin, SmartCreateView):
        form_class = LanguageForm

        def get_form_kwargs(self):
            kwargs = super(LanguageCRUDL.Create, self).get_form_kwargs()
>>>>>>> 53844171
            return kwargs

        def save(self, obj):
            data = self.form.cleaned_data
            org = self.request.org
<<<<<<< HEAD
            question = data['question']
            answer = data['answer']
            labels = data['labels']

            faq = FAQ.objects.create(org=org, question=question, answer=answer)
            faq.labels.add(*labels)
            faq.save()
            self.object = faq

    class Read(OrgPermsMixin, SmartReadView):
        fields = ['question', 'answer']

        def get_queryset(self):
            return FAQ.objects.all()

        def get_context_data(self, **kwargs):
            context = super(FaqCRUDL.Read, self).get_context_data(**kwargs)
            edit_button_url = reverse('msgs.faq_update', args=[self.object.pk])
            context['context_data_json'] = json_encode({'faq': self.object.as_json()})
            context['edit_button_url'] = edit_button_url
            context['can_delete'] = True

            labels = []
            for label in self.object.labels.all():
                labels.append(label.name)
            context['labels'] = ', '.join(labels)
            return context

    class Update(OrgPermsMixin, SmartUpdateView):
        form_class = FaqForm

        def derive_initial(self):
            initial = super(FaqCRUDL.Update, self).derive_initial()
            initial['labels'] = self.object.labels.all()
            return initial

    class Delete(OrgPermsMixin, SmartDeleteView):
        cancel_url = '@msgs.faq_list'

        def post(self, request, *args, **kwargs):
            faq = self.get_object()
            faq.delete()

            return HttpResponse(status=204)

    class Search(OrgPermsMixin, FaqSearchMixin, SmartTemplateView):
        """
        JSON endpoint for searching FAQs
        """
        def get_context_data(self, **kwargs):
            context = super(FaqCRUDL.Search, self).get_context_data(**kwargs)

            org = self.request.org
            user = self.request.user
            page = int(self.request.GET.get('page', 1))

            search = self.derive_search()
            faqs = FAQ.search(org, user, search)
            paginator = LazyPaginator(faqs, per_page=50)

            context['object_list'] = paginator.page(page)
            context['has_more'] = paginator.num_pages > page
            return context

        def render_to_response(self, context, **response_kwargs):
            return JsonResponse({
                'results': [m.as_json() for m in context['object_list']],
                'has_more': context['has_more']
            }, encoder=JSONEncoder)

=======
            code = data['code']
            name = data['name']
            location = data['location']

            self.object = Language.objects.create(org=org, code=code, name=name, location=location)

    class Read(OrgPermsMixin, SmartReadView):
        fields = ['code', 'name', 'location']

        def get_queryset(self):
            return Language.objects.all()

        def get_context_data(self, **kwargs):
            context = super(LanguageCRUDL.Read, self).get_context_data(**kwargs)
            edit_button_url = reverse('msgs.language_update', args=[self.object.pk])
            context['context_data_json'] = json_encode({'language': self.object.as_json()})
            context['edit_button_url'] = edit_button_url
            context['can_delete'] = True

            return context

    class Update(OrgPermsMixin, SmartUpdateView):
        form_class = LanguageForm

    class Delete(OrgPermsMixin, SmartDeleteView):
        cancel_url = '@msgs.language_list'

        def post(self, request, *args, **kwargs):
            language = self.get_object()
            language.delete()

            return HttpResponse(status=204)

>>>>>>> 53844171

class MessageSearchMixin(object):
    def derive_search(self):
        """
        Collects and prepares message search parameters into JSON serializable dict
        """
        folder = MessageFolder[self.request.GET['folder']]
        label = self.request.GET.get('label', None)
        include_archived = str_to_bool(self.request.GET.get('archived', ''))
        text = self.request.GET.get('text', None)
        contact = self.request.GET.get('contact', None)
        groups = parse_csv(self.request.GET.get('groups', ''))
        after = parse_iso8601(self.request.GET.get('after', None))
        before = parse_iso8601(self.request.GET.get('before', None))

        return {
            'folder': folder,
            'label': label,
            'include_archived': include_archived,  # only applies to flagged folder
            'text': text,
            'contact': contact,
            'groups': groups,
            'after': after,
            'before': before
        }


class MessageCRUDL(SmartCRUDL):
    actions = ('search', 'action', 'label', 'bulk_reply', 'forward', 'history')
    model = Message

    class Search(OrgPermsMixin, MessageSearchMixin, SmartTemplateView):
        """
        JSON endpoint for fetching incoming messages
        """
        def get_context_data(self, **kwargs):
            context = super(MessageCRUDL.Search, self).get_context_data(**kwargs)

            org = self.request.org
            user = self.request.user
            page = int(self.request.GET.get('page', 1))

            search = self.derive_search()
            messages = Message.search(org, user, search)
            paginator = LazyPaginator(messages, per_page=50)

            context['object_list'] = paginator.page(page)
            context['has_more'] = paginator.num_pages > page
            return context

        def render_to_response(self, context, **response_kwargs):
            return JsonResponse({
                'results': [m.as_json() for m in context['object_list']],
                'has_more': context['has_more']
            }, encoder=JSONEncoder)

    class Action(OrgPermsMixin, SmartTemplateView):
        """
        AJAX endpoint for bulk message actions. Takes a list of message ids.
        """
        @classmethod
        def derive_url_pattern(cls, path, action):
            return r'^message/action/(?P<action>\w+)/$'

        def post(self, request, *args, **kwargs):
            org = request.org
            user = request.user

            action = kwargs['action']

            message_ids = request.json['messages']
            messages = org.incoming_messages.filter(org=org, backend_id__in=message_ids)

            label_id = request.json.get('label')
            label = Label.get_all(org, user).get(pk=label_id) if label_id else None

            if action == 'flag':
                Message.bulk_flag(org, user, messages)
            elif action == 'unflag':
                Message.bulk_unflag(org, user, messages)
            elif action == 'label':
                Message.bulk_label(org, user, messages, label)
            elif action == 'unlabel':
                Message.bulk_unlabel(org, user, messages, label)
            elif action == 'archive':
                Message.bulk_archive(org, user, messages)
            elif action == 'restore':
                Message.bulk_restore(org, user, messages)
            else:  # pragma: no cover
                return HttpResponseBadRequest("Invalid action: %s", action)

            return HttpResponse(status=204)

    class Label(OrgPermsMixin, SmartTemplateView):
        """
        AJAX endpoint for labelling a message.
        """
        @classmethod
        def derive_url_pattern(cls, path, action):
            return r'^message/label/(?P<id>\d+)/$'

        def post(self, request, *args, **kwargs):
            org = request.org
            user = request.user

            message_id = int(kwargs['id'])
            message = org.incoming_messages.filter(org=org, backend_id=message_id).first()

            label_ids = request.json['labels']
            labels = Label.get_all(org, user).filter(pk__in=label_ids)

            message.update_labels(user, labels)

            return HttpResponse(status=204)

    class BulkReply(OrgPermsMixin, SmartTemplateView):
        """
        JSON endpoint for bulk messages replies
        """
        @classmethod
        def derive_url_pattern(cls, path, action):
            return r'^message/bulk_reply/$'

        def post(self, request, *args, **kwargs):
            text = request.json['text']
            message_ids = request.json['messages']
            messages = Message.objects.filter(org=request.org, backend_id__in=message_ids).select_related('contact')

            # organize messages by contact
            messages_by_contact = defaultdict(list)
            for msg in messages:
                messages_by_contact[msg.contact].append(msg)

            # the actual message that will be replied to is the oldest selected message for each contact
            reply_tos = []
            for contact, contact_messages in six.iteritems(messages_by_contact):
                contact_messages = sorted(contact_messages, key=lambda m: m.created_on, reverse=True)
                reply_tos.append(contact_messages[0])

            outgoing = Outgoing.create_bulk_replies(request.org, request.user, text, reply_tos)
            return JsonResponse({'messages': len(outgoing)})

    class Forward(OrgPermsMixin, SmartTemplateView):
        """
        JSON endpoint for forwarding a message to a URN
        """
        @classmethod
        def derive_url_pattern(cls, path, action):
            return r'^message/forward/(?P<id>\d+)/$'

        def post(self, request, *args, **kwargs):
            text = request.json['text']
            message = Message.objects.get(org=request.org, backend_id=int(kwargs['id']))
            urns = request.json['urns']

            outgoing = Outgoing.create_forwards(request.org, request.user, text, urns, message)
            return JsonResponse({'messages': len(outgoing)})

    class History(OrgPermsMixin, SmartTemplateView):
        """
        JSON endpoint for fetching message history. Takes a message backend id
        """
        @classmethod
        def derive_url_pattern(cls, path, action):
            return r'^message/history/(?P<id>\d+)/$'

        def get(self, request, *args, **kwargs):
            message = Message.objects.get(org=request.org, backend_id=int(kwargs['id']))
            actions = [a.as_json() for a in message.get_history()]
            return JsonResponse({'actions': actions}, encoder=JSONEncoder)


class MessageExportCRUDL(SmartCRUDL):
    model = MessageExport
    actions = ('create', 'read')

    class Create(NonAtomicMixin, OrgPermsMixin, MessageSearchMixin, SmartCreateView):
        def post(self, request, *args, **kwargs):
            search = self.derive_search()
            export = MessageExport.create(self.request.org, self.request.user, search)

            message_export.delay(export.pk)

            return JsonResponse({'export_id': export.pk})

    class Read(BaseDownloadView):
        title = _("Download Messages")
        filename = 'message_export.xls'


class ReplySearchMixin(object):
    def derive_search(self):
        """
        Collects and prepares reply search parameters into JSON serializable dict
        """
        params = self.request.GET
        partner = params.get('partner')
        after = parse_iso8601(params.get('after'))
        before = parse_iso8601(params.get('before'))

        return {'partner': partner, 'after': after, 'before': before}


class OutgoingCRUDL(SmartCRUDL):
    actions = ('search', 'search_replies')
    model = Outgoing

    class Search(OrgPermsMixin, SmartTemplateView):
        """
        JSON endpoint for fetching outgoing messages
        """
        def derive_search(self):
            folder = OutgoingFolder[self.request.GET['folder']]
            text = self.request.GET.get('text', None)
            contact = self.request.GET.get('contact', None)

            return {'folder': folder, 'text': text, 'contact': contact}

        def get_context_data(self, **kwargs):
            context = super(OutgoingCRUDL.Search, self).get_context_data(**kwargs)

            org = self.request.org
            user = self.request.user
            page = int(self.request.GET.get('page', 1))

            search = self.derive_search()
            messages = Outgoing.search(org, user, search)
            paginator = LazyPaginator(messages, per_page=50)

            context['object_list'] = paginator.page(page)
            context['has_more'] = paginator.num_pages > page
            return context

        def render_to_response(self, context, **response_kwargs):
            return JsonResponse({
                'results': [m.as_json() for m in context['object_list']],
                'has_more': context['has_more']
            }, encoder=JSONEncoder)

    class SearchReplies(OrgPermsMixin, ReplySearchMixin, SmartTemplateView):
        """
        JSON endpoint to fetch replies made by users
        """
        def get(self, request, *args, **kwargs):
            org = self.request.org
            user = self.request.user
            page = int(self.request.GET.get('page', 1))

            search = self.derive_search()
            items = Outgoing.search_replies(org, user, search)

            paginator = LazyPaginator(items, 50)
            outgoing = paginator.page(page)
            has_more = paginator.num_pages > page

            def as_json(msg):
                delay = (msg.created_on - msg.reply_to.created_on).total_seconds()
                obj = msg.as_json()
                obj.update({
                    'reply_to': {
                        'text': msg.reply_to.text,
                        'flagged': msg.reply_to.is_flagged,
                        'labels': [l.as_json() for l in msg.reply_to.labels.all()],
                    },
                    'response': {
                        'delay': timesince(msg.reply_to.created_on, now=msg.created_on),
                        'warning': delay > RESPONSE_DELAY_WARN_SECONDS
                    }
                })
                return obj

            return JsonResponse({'results': [as_json(o) for o in outgoing], 'has_more': has_more}, encoder=JSONEncoder)


class ReplyExportCRUDL(SmartCRUDL):
    model = ReplyExport
    actions = ('create', 'read')

    class Create(NonAtomicMixin, OrgPermsMixin, ReplySearchMixin, SmartCreateView):
        def post(self, request, *args, **kwargs):
            search = self.derive_search()
            export = self.model.create(self.request.org, self.request.user, search)

            reply_export.delay(export.pk)

            return JsonResponse({'export_id': export.pk})

    class Read(BaseDownloadView):
        title = _("Download Replies")
        filename = 'reply_export.xls'<|MERGE_RESOLUTION|>--- conflicted
+++ resolved
@@ -18,13 +18,8 @@
 from casepro.utils import parse_csv, str_to_bool, json_encode, JSONEncoder
 from casepro.utils.export import BaseDownloadView
 
-<<<<<<< HEAD
-from .forms import LabelForm, FaqForm
-from .models import Label, FAQ, Message, MessageExport, MessageFolder, Outgoing, OutgoingFolder, ReplyExport
-=======
-from .forms import LabelForm, LanguageForm
-from .models import Label, Language, Message, MessageExport, MessageFolder, Outgoing, OutgoingFolder, ReplyExport
->>>>>>> 53844171
+from .forms import LabelForm, LanguageForm, FaqForm
+from .models import Label, Language, FAQ, Message, MessageExport, MessageFolder, Outgoing, OutgoingFolder, ReplyExport
 from .tasks import message_export, reply_export
 
 
@@ -135,7 +130,58 @@
             return ', '.join([p.name for p in obj.get_partners()])
 
 
-<<<<<<< HEAD
+class LanguageCRUDL(SmartCRUDL):
+    model = Language
+    actions = ('list', 'create', 'read', 'update', 'delete')
+
+    class List(OrgPermsMixin, SmartListView):
+        fields = ('code', 'name', 'location')
+        default_order = ('code',)
+
+    class Create(OrgPermsMixin, SmartCreateView):
+        form_class = LanguageForm
+
+        def get_form_kwargs(self):
+            kwargs = super(LanguageCRUDL.Create, self).get_form_kwargs()
+            return kwargs
+
+        def save(self, obj):
+            data = self.form.cleaned_data
+            org = self.request.org
+            code = data['code']
+            name = data['name']
+            location = data['location']
+
+            self.object = Language.objects.create(org=org, code=code, name=name, location=location)
+
+    class Read(OrgPermsMixin, SmartReadView):
+        fields = ['code', 'name', 'location']
+
+        def get_queryset(self):
+            return Language.objects.all()
+
+        def get_context_data(self, **kwargs):
+            context = super(LanguageCRUDL.Read, self).get_context_data(**kwargs)
+            edit_button_url = reverse('msgs.language_update', args=[self.object.pk])
+            context['context_data_json'] = json_encode({'language': self.object.as_json()})
+            context['edit_button_url'] = edit_button_url
+            context['can_delete'] = True
+
+            return context
+
+    class Update(OrgPermsMixin, SmartUpdateView):
+        form_class = LanguageForm
+
+    class Delete(OrgPermsMixin, SmartDeleteView):
+        cancel_url = '@msgs.language_list'
+
+        def post(self, request, *args, **kwargs):
+            language = self.get_object()
+            language.delete()
+
+            return HttpResponse(status=204)
+
+
 class FaqSearchMixin(object):
     def derive_search(self):
         """
@@ -175,27 +221,11 @@
 
         def get_form_kwargs(self):
             kwargs = super(FaqCRUDL.Create, self).get_form_kwargs()
-=======
-class LanguageCRUDL(SmartCRUDL):
-    model = Language
-    actions = ('list', 'create', 'read', 'update', 'delete')
-
-    class List(OrgPermsMixin, SmartListView):
-        fields = ('code', 'name', 'location')
-        default_order = ('code',)
-
-    class Create(OrgPermsMixin, SmartCreateView):
-        form_class = LanguageForm
-
-        def get_form_kwargs(self):
-            kwargs = super(LanguageCRUDL.Create, self).get_form_kwargs()
->>>>>>> 53844171
             return kwargs
 
         def save(self, obj):
             data = self.form.cleaned_data
             org = self.request.org
-<<<<<<< HEAD
             question = data['question']
             answer = data['answer']
             labels = data['labels']
@@ -266,41 +296,6 @@
                 'has_more': context['has_more']
             }, encoder=JSONEncoder)
 
-=======
-            code = data['code']
-            name = data['name']
-            location = data['location']
-
-            self.object = Language.objects.create(org=org, code=code, name=name, location=location)
-
-    class Read(OrgPermsMixin, SmartReadView):
-        fields = ['code', 'name', 'location']
-
-        def get_queryset(self):
-            return Language.objects.all()
-
-        def get_context_data(self, **kwargs):
-            context = super(LanguageCRUDL.Read, self).get_context_data(**kwargs)
-            edit_button_url = reverse('msgs.language_update', args=[self.object.pk])
-            context['context_data_json'] = json_encode({'language': self.object.as_json()})
-            context['edit_button_url'] = edit_button_url
-            context['can_delete'] = True
-
-            return context
-
-    class Update(OrgPermsMixin, SmartUpdateView):
-        form_class = LanguageForm
-
-    class Delete(OrgPermsMixin, SmartDeleteView):
-        cancel_url = '@msgs.language_list'
-
-        def post(self, request, *args, **kwargs):
-            language = self.get_object()
-            language.delete()
-
-            return HttpResponse(status=204)
-
->>>>>>> 53844171
 
 class MessageSearchMixin(object):
     def derive_search(self):
