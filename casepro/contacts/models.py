from __future__ import unicode_literals

from dash.orgs.models import Org
from django.conf import settings
from django.contrib.postgres.fields import HStoreField, ArrayField
from django.db import models
from django.utils.encoding import python_2_unicode_compatible
from django.utils.translation import ugettext_lazy as _
from django_redis import get_redis_connection

from casepro.backend import get_backend
from casepro.utils import get_language_name, validate_urn

FIELD_LOCK_KEY = 'lock:field:%d:%s'
GROUP_LOCK_KEY = 'lock:group:%d:%s'
CONTACT_LOCK_KEY = 'lock:contact:%d:%s'


@python_2_unicode_compatible
class Group(models.Model):
    """
    A contact group in RapidPro
    """
    org = models.ForeignKey(Org, verbose_name=_("Organization"), related_name="groups")

    uuid = models.CharField(max_length=36, unique=True)

    name = models.CharField(max_length=64)

    count = models.IntegerField(null=True)

    is_dynamic = models.BooleanField(default=False, help_text=_("Whether this group is dynamic"))

    created_on = models.DateTimeField(auto_now_add=True, help_text=_("When this group was created"))

    is_active = models.BooleanField(default=True, help_text=_("Whether this group is active"))

    is_visible = models.BooleanField(default=False, help_text=_("Whether this group is visible to partner users"))

    suspend_from = models.BooleanField(
        default=False, help_text=_("Whether contacts should be suspended from this group during a case")
    )

    @classmethod
    def get_all(cls, org, visible=None, dynamic=None):
        qs = cls.objects.filter(org=org, is_active=True)

        if visible is not None:
            qs = qs.filter(is_visible=visible)
        if dynamic is not None:
            qs = qs.filter(is_dynamic=dynamic)

        return qs

    @classmethod
    def get_suspend_from(cls, org):
        return cls.get_all(org, dynamic=False).filter(suspend_from=True)

    @classmethod
    def lock(cls, org, uuid):
        return get_redis_connection().lock(GROUP_LOCK_KEY % (org.pk, uuid), timeout=60)

    def as_json(self, full=True):
        if full:
            return {
                'id': self.pk,
                'name': self.name,
                'count': self.count,
                'is_dynamic': self.is_dynamic
            }
        else:
            return {'id': self.pk, 'name': self.name}

    def __str__(self):
        return self.name


@python_2_unicode_compatible
class Field(models.Model):
    """
    A custom contact field in RapidPro
    """
    TYPE_TEXT = 'T'
    TYPE_DECIMAL = 'N'
    TYPE_DATETIME = 'D'
    TYPE_STATE = 'S'
    TYPE_DISTRICT = 'I'

    TEMBA_TYPES = {'text': TYPE_TEXT,
                   'numeric': TYPE_DECIMAL,
                   'datetime': TYPE_DATETIME,
                   'state': TYPE_STATE,
                   'district': TYPE_DISTRICT}

    org = models.ForeignKey(Org, verbose_name=_("Organization"), related_name="fields")

    key = models.CharField(verbose_name=_("Key"), max_length=36)

    label = models.CharField(verbose_name=_("Label"), max_length=36, null=True)

    value_type = models.CharField(verbose_name=_("Value data type"), max_length=1, default=TYPE_TEXT)

    is_active = models.BooleanField(default=True, help_text="Whether this field is active")

    is_visible = models.BooleanField(default=False, help_text=_("Whether this field is visible to partner users"))

    @classmethod
    def get_all(cls, org, visible=None):
        qs = cls.objects.filter(org=org, is_active=True)
        if visible is not None:
            qs = qs.filter(is_visible=visible)
        return qs

    @classmethod
    def lock(cls, org, key):
        return get_redis_connection().lock(FIELD_LOCK_KEY % (org.pk, key), timeout=60)

    def __str__(self):
        return self.key

    def as_json(self):
        """
        Prepares a contact for JSON serialization
        """
        return {'key': self.key, 'label': self.label, 'value_type': self.value_type}

    class Meta:
        unique_together = ('org', 'key')


@python_2_unicode_compatible
class Contact(models.Model):
    """
    A contact in RapidPro
    """
    SAVE_GROUPS_ATTR = '__data__groups'

    org = models.ForeignKey(Org, verbose_name=_("Organization"), related_name="contacts")

    uuid = models.CharField(max_length=36, unique=True, null=True)

    name = models.CharField(verbose_name=_("Full name"), max_length=128, null=True, blank=True,
                            help_text=_("The name of this contact"))

    groups = models.ManyToManyField(Group, related_name="contacts")

    fields = HStoreField(null=True)

    language = models.CharField(max_length=3, verbose_name=_("Language"), null=True, blank=True,
                                help_text=_("Language for this contact"))

    is_active = models.BooleanField(default=True, help_text="Whether this contact is active")

    is_blocked = models.BooleanField(default=False, help_text="Whether this contact is blocked")

    is_stopped = models.BooleanField(default=False, help_text="Whether this contact opted out of receiving messages")

    is_stub = models.BooleanField(default=False, help_text="Whether this contact is just a stub")

    suspended_groups = models.ManyToManyField(Group, help_text=_("Groups this contact has been suspended from"))

    created_on = models.DateTimeField(auto_now_add=True, help_text=_("When this contact was created"))

    urns = ArrayField(models.CharField(max_length=255), default=list,
                      help_text=_("List of URNs of the format 'scheme:path'"))

    def __init__(self, *args, **kwargs):
        if self.SAVE_GROUPS_ATTR in kwargs:
            setattr(self, self.SAVE_GROUPS_ATTR, kwargs.pop(self.SAVE_GROUPS_ATTR))

        super(Contact, self).__init__(*args, **kwargs)

    @classmethod
    def get_or_create(cls, org, uuid, name=None):
        """
        Gets an existing contact or creates a stub contact. Used when receiving messages where the contact might not
        have been synced yet
        """
        with cls.lock(org, uuid):
            contact = cls.objects.filter(org=org, uuid=uuid).first()
            if not contact:
                contact = cls.objects.create(org=org, uuid=uuid, name=name, is_stub=True)

            return contact

    @classmethod
    def get_or_create_from_urn(cls, org, urn, name=None):
        """
        Gets an existing contact or creates a new contact. Used when opening a case without an initial message
        """
        validate_urn(urn)
        contact = cls.objects.filter(urns__contains=[urn]).first()
        if not contact:
            contact = cls.objects.create(org=org, name=name, urns=[urn], is_stub=False)
            get_backend().push_contact(org, contact)
        return contact

    @classmethod
    def lock(cls, org, uuid):
        return get_redis_connection().lock(CONTACT_LOCK_KEY % (org.pk, uuid), timeout=60)

    def get_display_name(self):
        """
        Gets the display name of this contact. If name is empty or site uses anonymous contacts, this is generated from
        the backend UUID. If no UUID is set for the contact, an empty string is returned.
        """
<<<<<<< HEAD
        contact_display_format = getattr(settings, 'SITE_CONTACT_DISPLAY', False)
        if not contact_display_format:
            # If the display format isn't specified follow the old steps
            if not self.name or getattr(settings, 'SITE_ANON_CONTACTS', False):
                return self.uuid[:6].upper()
            return self.name
        if contact_display_format == "name" and self.name:
=======
        if not self.name or getattr(settings, 'SITE_ANON_CONTACTS', False):
            if self.uuid:
                return self.uuid[:6].upper()
            return ""
        else:
>>>>>>> 7f50e507
            return self.name
        if contact_display_format == "urn" and self.urns:
            return self.urns[0]
        return self.uuid[:6].upper()

    def get_fields(self, visible=None):
        fields = self.fields if self.fields else {}

        if visible:
            keys = Field.get_all(self.org, visible=True).values_list('key', flat=True)
            return {k: fields.get(k) for k in keys}
        else:
            return fields

    def get_language(self):
        if self.language:
            return {'code': self.language, 'name': get_language_name(self.language)}
        else:
            return None

    def prepare_for_case(self):
        """
        Prepares this contact to be put in a case
        """
        if self.is_stub:  # pragma: no cover
            raise ValueError("Can't create a case for a stub contact")

        # suspend contact from groups while case is open
        self.suspend_groups()

        # expire any active flow runs they have
        self.expire_flows()

        # labelling task may have picked up messages whilst case was closed. Those now need to be archived.
        self.archive_messages()

    def suspend_groups(self):
        with self.lock(self.org, self.uuid):
            if self.suspended_groups.all():  # pragma: no cover
                raise ValueError("Can't suspend from groups as contact is already suspended from groups")

            cur_groups = list(self.groups.all())
            suspend_groups = set(Group.get_suspend_from(self.org))

            for group in cur_groups:
                if group in suspend_groups:
                    self.groups.remove(group)
                    self.suspended_groups.add(group)

                    get_backend().remove_from_group(self.org, self, group)

    def restore_groups(self):
        with self.lock(self.org, self.uuid):
            for group in list(self.suspended_groups.all()):
                if not group.is_dynamic:
                    self.groups.add(group)
                    get_backend().add_to_group(self.org, self, group)

                self.suspended_groups.remove(group)

    def expire_flows(self):
        get_backend().stop_runs(self.org, self)

    def archive_messages(self):
        self.incoming_messages.update(is_archived=True)

        get_backend().archive_contact_messages(self.org, self)

    def release(self):
        """
        Deletes this contact, removing them from any groups they were part of
        """
        self.groups.clear()

        # mark all messages as inactive and handled
        self.incoming_messages.update(is_handled=True, is_active=False)

        self.is_active = False
        self.save(update_fields=('is_active',))

    def as_json(self, full=True):
        """
        Prepares a contact for JSON serialization
        """
        result = {'id': self.pk, 'name': self.get_display_name()}

        if full:
            result['groups'] = [g.as_json(full=False) for g in self.groups.all()]
            result['fields'] = self.get_fields(visible=True)
            result['language'] = self.get_language()
            result['blocked'] = self.is_blocked
            result['stopped'] = self.is_stopped

        return result

    def __str__(self):
        return self.get_display_name()<|MERGE_RESOLUTION|>--- conflicted
+++ resolved
@@ -204,21 +204,15 @@
         Gets the display name of this contact. If name is empty or site uses anonymous contacts, this is generated from
         the backend UUID. If no UUID is set for the contact, an empty string is returned.
         """
-<<<<<<< HEAD
         contact_display_format = getattr(settings, 'SITE_CONTACT_DISPLAY', False)
         if not contact_display_format:
             # If the display format isn't specified follow the old steps
             if not self.name or getattr(settings, 'SITE_ANON_CONTACTS', False):
-                return self.uuid[:6].upper()
+                if self.uuid:
+                    return self.uuid[:6].upper()
+                return ""
             return self.name
         if contact_display_format == "name" and self.name:
-=======
-        if not self.name or getattr(settings, 'SITE_ANON_CONTACTS', False):
-            if self.uuid:
-                return self.uuid[:6].upper()
-            return ""
-        else:
->>>>>>> 7f50e507
             return self.name
         if contact_display_format == "urn" and self.urns:
             return self.urns[0]
