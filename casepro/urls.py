--- conflicted
+++ resolved
@@ -13,13 +13,9 @@
     url(r'', include('casepro.msgs.urls')),
     url(r'', include('casepro.rules.urls')),
     url(r'', include('casepro.profiles.urls')),
-<<<<<<< HEAD
-    url(r'^manage/', include('casepro.orgs_ext.urls')),
+    url(r'', include('casepro.orgs_ext.urls')),
     url(r'^pods/', include('casepro.pods.urls')),
-=======
-    url(r'', include('casepro.orgs_ext.urls')),
     url(r'^stats/', include('casepro.statistics.urls')),
->>>>>>> a3c2a850
     url(r'^users/', include('dash.users.urls')),
     url(r'^i18n/', include('django.conf.urls.i18n')),
     url(r'^partials/(?P<template>[a-z0-9\-_]+)\.html$', PartialTemplate.as_view(), name='utils.partial_template')
