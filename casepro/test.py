from __future__ import unicode_literals

import json

from casepro.backend import NoopBackend
from casepro.cases.models import Case, Partner
from casepro.contacts.models import Contact, Group, Field
from casepro.msgs.models import Label, Message, Outgoing
<<<<<<< HEAD
from casepro.profiles import ROLE_ANALYST, ROLE_MANAGER
from casepro.rules.models import ContainsTest, LabelAction, Quantifier, Rule
=======
from casepro.profiles.models import Profile, ROLE_ANALYST, ROLE_MANAGER
from casepro.rules.models import ContainsTest, Quantifier
from casepro.utils import json_encode
>>>>>>> d025ca28
from dash.test import DashTest
from datetime import datetime
from django.utils.timezone import now
from django.test import override_settings
from xlrd import xldate_as_tuple
from xlrd.sheet import XL_CELL_DATE


class TestBackend(NoopBackend):
    """
    A stub backend which doesn't do anything but can be mocked
    """
    pass


@override_settings(SITE_BACKEND='casepro.test.TestBackend')
class BaseCasesTest(DashTest):
    """
    Base class for all test cases
    """
    def setUp(self):
        super(BaseCasesTest, self).setUp()

        # some orgs
        self.unicef = self.create_org("UNICEF", timezone="Africa/Kampala", subdomain="unicef")
        self.nyaruka = self.create_org("Nyaruka", timezone="Africa/Kigali", subdomain="nyaruka")

        # some admins for those orgs
        self.admin = self.create_admin(self.unicef, "Kidus", "kidus@unicef.org")
        self.norbert = self.create_admin(self.nyaruka, "Norbert Kwizera", "norbert@nyaruka.com")

        # some message labels
        self.aids = self.create_label(self.unicef, "L-001", "AIDS", 'Messages about AIDS', ["aids", "hiv"])
        self.pregnancy = self.create_label(self.unicef, "L-002", "Pregnancy", 'Messages about pregnancy',
                                           ["pregnant", "pregnancy"])
        self.tea = self.create_label(self.unicef, None, "Tea", 'Messages about tea', ["tea", "chai"], is_synced=False)
        self.code = self.create_label(self.nyaruka, "L-101", "Code", 'Messages about code', ["java", "python", "go"])

        # some partners
        self.moh = self.create_partner(self.unicef, "MOH", [self.aids, self.pregnancy])
        self.who = self.create_partner(self.unicef, "WHO", [self.aids])
        self.klab = self.create_partner(self.nyaruka, "kLab", [self.code])

        # some users in those partners
        self.user1 = self.create_user(self.unicef, self.moh, ROLE_MANAGER, "Evan", "evan@unicef.org")
        self.user2 = self.create_user(self.unicef, self.moh, ROLE_ANALYST, "Rick", "rick@unicef.org")
        self.user3 = self.create_user(self.unicef, self.who, ROLE_MANAGER, "Carol", "carol@unicef.org")
        self.user4 = self.create_user(self.nyaruka, self.klab, ROLE_ANALYST, "Bosco", "bosco@klab.rw")

        # some groups
        self.males = self.create_group(self.unicef, "G-001", "Males")
        self.females = self.create_group(self.unicef, "G-002", "Females")
        self.reporters = self.create_group(self.unicef, "G-003", "Reporters", suspend_from=True, is_visible=False)
        self.registered = self.create_group(self.unicef, "G-004", "Registered (Dynamic)", is_dynamic=True)
        self.coders = self.create_group(self.nyaruka, "G-005", 'Coders')

        # some fields
        self.nickname = self.create_field(self.unicef, 'nickname', "Nickname", value_type='T')
        self.age = self.create_field(self.unicef, 'age', "Age", value_type='N')
        self.state = self.create_field(self.unicef, 'state', "State", value_type='S', is_visible=False)
        self.motorbike = self.create_field(self.nyaruka, 'motorbike', "Moto", value_type='T')

    def create_partner(self, org, name, labels=(), restricted=True):
        return Partner.create(org, name, restricted, labels, None)

    def create_admin(self, org, name, email):
        return Profile.create_org_user(org, name, email, email)

    def create_user(self, org, partner, role, name, email):
        return Profile.create_partner_user(org, partner, role, name, email, email)

    def create_label(self, org, uuid, name, description, keywords=(), **kwargs):
        label = Label.objects.create(org=org, uuid=uuid, name=name, description=description, **kwargs)

        if keywords:
            rule = Rule.create(org, [ContainsTest(keywords, Quantifier.ANY)], [LabelAction(label)])
            label.rule = rule
            label.save(update_fields=('rule',))

        return label

    def create_rule(self, org, tests, actions):
        return Rule.create(org, tests, actions)

    def create_contact(self, org, uuid, name, groups=(), fields=None, is_stub=False):
        contact = Contact.objects.create(org=org, uuid=uuid, name=name, is_stub=is_stub, fields=fields, language="eng")
        contact.groups.add(*groups)
        return contact

    def create_group(self, org, uuid, name, count=None, is_dynamic=False, is_visible=True, suspend_from=False):
        return Group.objects.create(org=org, uuid=uuid, name=name, count=count,
                                    is_dynamic=is_dynamic, is_visible=is_visible, suspend_from=suspend_from)

    def create_field(self, org, key, label, value_type='T', is_visible=True):
        return Field.objects.create(org=org, key=key, label=label, value_type=value_type, is_visible=is_visible)

    def create_message(self, org, backend_id, contact, text, labels=(), **kwargs):
        if 'type' not in kwargs:
            kwargs['type'] = 'I'
        if 'created_on' not in kwargs:
            kwargs['created_on'] = now()

        msg = Message.objects.create(org=org, backend_id=backend_id, contact=contact, text=text, **kwargs)
        msg.labels.add(*labels)
        return msg

    def create_outgoing(self, org, user, broadcast_id, activity, text, contact, **kwargs):
        return Outgoing.objects.create(org=org,
                                       partner=user.get_partner(org),
                                       backend_broadcast_id=broadcast_id,
                                       activity=activity,
                                       text=text,
                                       contact=contact,
                                       created_by=user,
                                       **kwargs)

    def create_case(self, org, contact, assignee, message, labels=(), **kwargs):
        case = Case.objects.create(org=org, contact=contact, assignee=assignee, initial_message=message, **kwargs)
        case.labels.add(*labels)

        if 'opened_on' in kwargs:  # uses auto_now_add
            case.opened_on = kwargs['opened_on']
            case.save(update_fields=('opened_on',))

        message.case = case
        message.save(update_fields=('case',))

        return case

    def url_post_json(self, subdomain, url, data):
        return self.url_post(subdomain, url, json.dumps(data), content_type="application/json")

    def assertNotCalled(self, mock):
        """
        Because mock.assert_not_called doesn't exist in Python 2
        """
        self.assertEqual(len(mock.mock_calls), 0, "Expected no calls, called %d times" % len(mock.mock_calls))

    def assertExcelRow(self, sheet, row_num, values, tz=None):
        """
        Asserts the cell values in the given worksheet row. Date values are converted using the provided timezone.
        """
        expected_values = []
        for expected in values:
            # if expected value is datetime, localize and remove microseconds
            if isinstance(expected, datetime):
                expected = expected.astimezone(tz).replace(microsecond=0, tzinfo=None)

            expected_values.append(expected)

        actual_values = []
        for c in range(0, sheet.ncols):
            cell = sheet.cell(row_num, c)
            actual = cell.value

            if cell.ctype == XL_CELL_DATE:
                actual = datetime(*xldate_as_tuple(actual, sheet.book.datemode))

            actual_values.append(actual)

        self.assertEqual(actual_values, expected_values)<|MERGE_RESOLUTION|>--- conflicted
+++ resolved
@@ -2,24 +2,19 @@
 
 import json
 
-from casepro.backend import NoopBackend
-from casepro.cases.models import Case, Partner
-from casepro.contacts.models import Contact, Group, Field
-from casepro.msgs.models import Label, Message, Outgoing
-<<<<<<< HEAD
-from casepro.profiles import ROLE_ANALYST, ROLE_MANAGER
-from casepro.rules.models import ContainsTest, LabelAction, Quantifier, Rule
-=======
-from casepro.profiles.models import Profile, ROLE_ANALYST, ROLE_MANAGER
-from casepro.rules.models import ContainsTest, Quantifier
-from casepro.utils import json_encode
->>>>>>> d025ca28
 from dash.test import DashTest
 from datetime import datetime
 from django.utils.timezone import now
 from django.test import override_settings
 from xlrd import xldate_as_tuple
 from xlrd.sheet import XL_CELL_DATE
+
+from casepro.backend import NoopBackend
+from casepro.cases.models import Case, Partner
+from casepro.contacts.models import Contact, Group, Field
+from casepro.msgs.models import Label, Message, Outgoing
+from casepro.profiles.models import Profile, ROLE_ANALYST, ROLE_MANAGER
+from casepro.rules.models import ContainsTest, Quantifier, LabelAction, Rule
 
 
 class TestBackend(NoopBackend):
