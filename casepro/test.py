from __future__ import unicode_literals

import json

from casepro.backend import NoopBackend
from casepro.cases.models import Case, Partner
from casepro.contacts.models import Contact, Group, Field
<<<<<<< HEAD
from casepro.msgs.models import Label, FAQ, Message, Outgoing
=======
from casepro.msgs.models import Label, Language, Message, Outgoing
>>>>>>> 53844171
from casepro.profiles.models import Profile, ROLE_ANALYST, ROLE_MANAGER
from casepro.rules.models import ContainsTest, Quantifier
from casepro.utils import json_encode
from dash.test import DashTest
from datetime import datetime
from django.utils.timezone import now
from django.test import override_settings
from xlrd import xldate_as_tuple
from xlrd.sheet import XL_CELL_DATE


class TestBackend(NoopBackend):
    """
    A stub backend which doesn't do anything but can be mocked
    """
    pass


@override_settings(SITE_BACKEND='casepro.test.TestBackend')
class BaseCasesTest(DashTest):
    """
    Base class for all test cases
    """
    def setUp(self):
        super(BaseCasesTest, self).setUp()

        # some orgs
        self.unicef = self.create_org("UNICEF", timezone="Africa/Kampala", subdomain="unicef")
        self.nyaruka = self.create_org("Nyaruka", timezone="Africa/Kigali", subdomain="nyaruka")

        # some admins for those orgs
        self.admin = self.create_admin(self.unicef, "Kidus", "kidus@unicef.org")
        self.norbert = self.create_admin(self.nyaruka, "Norbert Kwizera", "norbert@nyaruka.com")

        # some message labels
        self.aids = self.create_label(self.unicef, "L-001", "AIDS", 'Messages about AIDS', ["aids", "hiv"])
        self.pregnancy = self.create_label(self.unicef, "L-002", "Pregnancy", 'Messages about pregnancy',
                                           ["pregnant", "pregnancy"])
        self.tea = self.create_label(self.unicef, None, "Tea", 'Messages about tea', ["tea", "chai"], is_synced=False)
        self.code = self.create_label(self.nyaruka, "L-101", "Code", 'Messages about code', ["java", "python", "go"])

<<<<<<< HEAD
        # some message faqs
        self.pregnancy_faq1 = self.create_faq(self.unicef, "How do I know I'm pregnant?", "Do a pregnancy test.",
                                              [self.pregnancy])
        self.pregnancy_faq2 = self.create_faq(self.unicef, "How do I prevent HIV transfer to my baby?",
                                              "Take ARVs.", [self.pregnancy, self.aids])
        self.tea_faq1 = self.create_faq(self.unicef, "Does tea contain caffeine?", "It varies - black tea does.",
                                        [self.tea])
=======
        # some languages
        self.eng_za = self.create_language(self.unicef, "eng_ZA", "English", "South Africa")
        self.cgg_ug = self.create_language(self.unicef, "cgg_UG", "Rukiga", "Uganda")
        self.lug_ug = self.create_language(self.unicef, "lug_UG", "Luganda", "Uganda")
>>>>>>> 53844171

        # some partners
        self.moh = self.create_partner(self.unicef, "MOH", [self.aids, self.pregnancy])
        self.who = self.create_partner(self.unicef, "WHO", [self.aids])
        self.klab = self.create_partner(self.nyaruka, "kLab", [self.code])

        # some users in those partners
        self.user1 = self.create_user(self.unicef, self.moh, ROLE_MANAGER, "Evan", "evan@unicef.org")
        self.user2 = self.create_user(self.unicef, self.moh, ROLE_ANALYST, "Rick", "rick@unicef.org")
        self.user3 = self.create_user(self.unicef, self.who, ROLE_MANAGER, "Carol", "carol@unicef.org")
        self.user4 = self.create_user(self.nyaruka, self.klab, ROLE_ANALYST, "Bosco", "bosco@klab.rw")

        # some groups
        self.males = self.create_group(self.unicef, "G-001", "Males")
        self.females = self.create_group(self.unicef, "G-002", "Females")
        self.reporters = self.create_group(self.unicef, "G-003", "Reporters", suspend_from=True, is_visible=False)
        self.registered = self.create_group(self.unicef, "G-004", "Registered (Dynamic)", is_dynamic=True)
        self.coders = self.create_group(self.nyaruka, "G-005", 'Coders')

        # some fields
        self.nickname = self.create_field(self.unicef, 'nickname', "Nickname", value_type='T')
        self.age = self.create_field(self.unicef, 'age', "Age", value_type='N')
        self.state = self.create_field(self.unicef, 'state', "State", value_type='S', is_visible=False)
        self.motorbike = self.create_field(self.nyaruka, 'motorbike', "Moto", value_type='T')

    def create_partner(self, org, name, labels=(), restricted=True):
        return Partner.create(org, name, restricted, labels, None)

    def create_admin(self, org, name, email):
        return Profile.create_org_user(org, name, email, email)

    def create_user(self, org, partner, role, name, email):
        return Profile.create_partner_user(org, partner, role, name, email, email)

    def create_faq(self, org, question, answer, labels=(), **kwargs):
        faq = FAQ.objects.create(org=org, question=question, answer=answer, **kwargs)
        faq.labels.add(*labels)
        return faq

    def create_label(self, org, uuid, name, description, keywords, **kwargs):
        tests = json_encode([ContainsTest(keywords, Quantifier.ANY)])
        return Label.objects.create(org=org, uuid=uuid, name=name, description=description,
                                    tests=tests, **kwargs)

    def create_language(self, org, code, name, location):
        return Language.objects.create(org=org, code=code, name=name, location=location)

    def create_contact(self, org, uuid, name, groups=(), fields=None, is_stub=False):
        contact = Contact.objects.create(org=org, uuid=uuid, name=name, is_stub=is_stub, fields=fields, language="eng")
        contact.groups.add(*groups)
        return contact

    def create_group(self, org, uuid, name, count=None, is_dynamic=False, is_visible=True, suspend_from=False):
        return Group.objects.create(org=org, uuid=uuid, name=name, count=count,
                                    is_dynamic=is_dynamic, is_visible=is_visible, suspend_from=suspend_from)

    def create_field(self, org, key, label, value_type='T', is_visible=True):
        return Field.objects.create(org=org, key=key, label=label, value_type=value_type, is_visible=is_visible)

    def create_message(self, org, backend_id, contact, text, labels=(), **kwargs):
        if 'type' not in kwargs:
            kwargs['type'] = 'I'
        if 'created_on' not in kwargs:
            kwargs['created_on'] = now()

        msg = Message.objects.create(org=org, backend_id=backend_id, contact=contact, text=text, **kwargs)
        msg.labels.add(*labels)
        return msg

    def create_outgoing(self, org, user, broadcast_id, activity, text, contact, **kwargs):
        return Outgoing.objects.create(org=org,
                                       backend_broadcast_id=broadcast_id,
                                       activity=activity,
                                       text=text,
                                       contact=contact,
                                       created_by=user,
                                       **kwargs)

    def create_case(self, org, contact, assignee, message, labels=(), **kwargs):
        case = Case.objects.create(org=org, contact=contact, assignee=assignee, initial_message=message, **kwargs)
        case.labels.add(*labels)

        if 'opened_on' in kwargs:  # uses auto_now_add
            case.opened_on = kwargs['opened_on']
            case.save(update_fields=('opened_on',))

        message.case = case
        message.save(update_fields=('case',))

        return case

    def url_post_json(self, subdomain, url, data):
        return self.url_post(subdomain, url, json.dumps(data), content_type="application/json")

    def assertNotCalled(self, mock):
        """
        Because mock.assert_not_called doesn't exist in Python 2
        """
        self.assertEqual(len(mock.mock_calls), 0, "Expected no calls, called %d times" % len(mock.mock_calls))

    def assertExcelRow(self, sheet, row_num, values, tz=None):
        """
        Asserts the cell values in the given worksheet row. Date values are converted using the provided timezone.
        """
        expected_values = []
        for expected in values:
            # if expected value is datetime, localize and remove microseconds
            if isinstance(expected, datetime):
                expected = expected.astimezone(tz).replace(microsecond=0, tzinfo=None)

            expected_values.append(expected)

        actual_values = []
        for c in range(0, sheet.ncols):
            cell = sheet.cell(row_num, c)
            actual = cell.value

            if cell.ctype == XL_CELL_DATE:
                actual = datetime(*xldate_as_tuple(actual, sheet.book.datemode))

            actual_values.append(actual)

        self.assertEqual(actual_values, expected_values)<|MERGE_RESOLUTION|>--- conflicted
+++ resolved
@@ -5,11 +5,7 @@
 from casepro.backend import NoopBackend
 from casepro.cases.models import Case, Partner
 from casepro.contacts.models import Contact, Group, Field
-<<<<<<< HEAD
-from casepro.msgs.models import Label, FAQ, Message, Outgoing
-=======
-from casepro.msgs.models import Label, Language, Message, Outgoing
->>>>>>> 53844171
+from casepro.msgs.models import Label, Language, FAQ, Message, Outgoing
 from casepro.profiles.models import Profile, ROLE_ANALYST, ROLE_MANAGER
 from casepro.rules.models import ContainsTest, Quantifier
 from casepro.utils import json_encode
@@ -51,7 +47,11 @@
         self.tea = self.create_label(self.unicef, None, "Tea", 'Messages about tea', ["tea", "chai"], is_synced=False)
         self.code = self.create_label(self.nyaruka, "L-101", "Code", 'Messages about code', ["java", "python", "go"])
 
-<<<<<<< HEAD
+        # some languages
+        self.eng_za = self.create_language(self.unicef, "eng_ZA", "English", "South Africa")
+        self.cgg_ug = self.create_language(self.unicef, "cgg_UG", "Rukiga", "Uganda")
+        self.lug_ug = self.create_language(self.unicef, "lug_UG", "Luganda", "Uganda")
+
         # some message faqs
         self.pregnancy_faq1 = self.create_faq(self.unicef, "How do I know I'm pregnant?", "Do a pregnancy test.",
                                               [self.pregnancy])
@@ -59,12 +59,6 @@
                                               "Take ARVs.", [self.pregnancy, self.aids])
         self.tea_faq1 = self.create_faq(self.unicef, "Does tea contain caffeine?", "It varies - black tea does.",
                                         [self.tea])
-=======
-        # some languages
-        self.eng_za = self.create_language(self.unicef, "eng_ZA", "English", "South Africa")
-        self.cgg_ug = self.create_language(self.unicef, "cgg_UG", "Rukiga", "Uganda")
-        self.lug_ug = self.create_language(self.unicef, "lug_UG", "Luganda", "Uganda")
->>>>>>> 53844171
 
         # some partners
         self.moh = self.create_partner(self.unicef, "MOH", [self.aids, self.pregnancy])
