from __future__ import absolute_import, unicode_literals

import six

from dash.orgs.models import Org
from django.contrib.auth.models import User
from django.core.urlresolvers import reverse
from django.db import models
from django.utils import timezone
from django.utils.translation import ugettext_lazy as _

from casepro.cases.models import CaseAction
from casepro.msgs.models import Message
from casepro.utils.email import send_email

ROLE_ADMIN = 'A'
ROLE_MANAGER = 'M'
ROLE_ANALYST = 'Y'

ROLE_ORG_CHOICES = ((ROLE_ADMIN, _("Administrator")),
                    (ROLE_MANAGER, _("Partner Manager")),
                    (ROLE_ANALYST, _("Partner Data Analyst")))
ROLE_PARTNER_CHOICES = ((ROLE_MANAGER, _("Manager")),
                        (ROLE_ANALYST, _("Data Analyst")))

PARTNER_ROLES = {ROLE_MANAGER, ROLE_ANALYST}  # roles that are tied to a partner


class Profile(models.Model):
    """
    Extension for the user class
    """
    user = models.OneToOneField(User)

    full_name = models.CharField(verbose_name=_("Full name"), max_length=128, null=True)

    change_password = models.BooleanField(default=False, help_text=_("User must change password on next login"))

    must_use_faq = models.BooleanField(default=False, help_text=_(
        "User is only allowed to reply with pre-approved responses"))

    @classmethod
    def create_user(cls, name, email, password, change_password=False, must_use_faq=False):
        """
        Creates an un-attached user
        """
        # create auth user
        user = User.objects.create(username=email, email=email, is_active=True)
        user.set_password(password)
        user.save()

        # add profile
        cls.objects.create(user=user, full_name=name, change_password=change_password, must_use_faq=must_use_faq)

        return user

    @classmethod
    def create_org_user(cls, org, name, email, password, change_password=False, must_use_faq=False):
        """
        Creates an org-level user (for now these are always admins)
        """
<<<<<<< HEAD
        user = cls.create_user(name, email, password, change_password=change_password, must_use_faq=must_use_faq)
        user.profile.update_role(org, ROLE_ADMIN)
=======
        user = cls.create_user(name, email, password, change_password=change_password)
        user.update_role(org, ROLE_ADMIN)
>>>>>>> 42077a02
        return user

    @classmethod
    def create_partner_user(cls, org, partner, role, name, email, password, change_password=False, must_use_faq=False):
        """
        Creates a partner-level user
        """
        if not partner or partner.org != org:  # pragma: no cover
            raise ValueError("Can't create partner user without valid partner for org")

<<<<<<< HEAD
        user = cls.create_user(name, email, password, change_password=change_password, must_use_faq=must_use_faq)
        user.profile.update_role(org, role, partner)
=======
        user = cls.create_user(name, email, password, change_password=change_password)
        user.update_role(org, role, partner)
>>>>>>> 42077a02
        return user

    @classmethod
    def exists_for(cls, user):
        try:
            return bool(user.profile)
        except Profile.DoesNotExist:
            return False


class Notification(models.Model):
    """
    A notification sent to a user
    """
    TYPE_MESSAGE_LABELLING = 'L'
    TYPE_CASE_ASSIGNMENT = 'C'
    TYPE_CASE_ACTION = 'A'
    TYPE_CASE_REPLY = 'R'

    TYPE_NAME = {
        TYPE_MESSAGE_LABELLING: 'message_labelling',
        TYPE_CASE_ASSIGNMENT: 'case_assignment',
        TYPE_CASE_ACTION: 'case_action',
        TYPE_CASE_REPLY: 'case_reply',
    }

    org = models.ForeignKey(Org)

    user = models.ForeignKey(User, related_name='notifications')

    type = models.CharField(max_length=1)

    message = models.ForeignKey(Message, null=True)

    case_action = models.ForeignKey(CaseAction, null=True)

    is_sent = models.BooleanField(default=False)

    created_on = models.DateTimeField(default=timezone.now)

    @classmethod
    def new_message_labelling(cls, org, user, message):
        return cls.objects.get_or_create(org=org, user=user, type=cls.TYPE_MESSAGE_LABELLING, message=message)

    @classmethod
    def new_case_assignment(cls, org, user, case_action):
        return cls.objects.get_or_create(org=org, user=user, type=cls.TYPE_CASE_ASSIGNMENT, case_action=case_action)

    @classmethod
    def new_case_action(cls, org, user, case_action):
        return cls.objects.get_or_create(org=org, user=user, type=cls.TYPE_CASE_ACTION, case_action=case_action)

    @classmethod
    def new_case_reply(cls, org, user, message):
        return cls.objects.get_or_create(org=org, user=user, type=cls.TYPE_CASE_REPLY, message=message)

    @classmethod
    def send_all(cls):
        unsent = cls.objects.filter(is_sent=False)
        unsent = unsent.select_related('org', 'user', 'message', 'case_action').order_by('created_on')

        for notification in unsent:
            type_name = cls.TYPE_NAME[notification.type]
            subject, template, context = getattr(notification, '_build_%s_email' % type_name)()
            template_path = 'profiles/email/%s' % template

            send_email([notification.user], six.text_type(subject), template_path, context)

        unsent.update(is_sent=True)

    def _build_message_labelling_email(self):
        context = {
            'labels': set(self.user.watched_labels.all()).intersection(self.message.labels.all()),
            'inbox_url': self.org.make_absolute_url(reverse('cases.inbox'))
        }
        return _("New labelled message"), 'message_labelling', context

    def _build_case_assignment_email(self):
        case = self.case_action.case
        context = {
            'user': self.case_action.created_by,
            'case_url': self.org.make_absolute_url(reverse('cases.case_read', args=[case.pk]))
        }
        return _("New case assignment #%d") % case.pk, 'case_assignment', context

    def _build_case_action_email(self):
        case = self.case_action.case
        context = {
            'user': self.case_action.created_by,
            'note': self.case_action.note,
            'assignee': self.case_action.assignee,
            'case_url': self.org.make_absolute_url(reverse('cases.case_read', args=[case.pk]))
        }

        if self.case_action.action == CaseAction.ADD_NOTE:
            subject = _("New note in case #%d") % case.pk
            template = 'case_new_note'
        elif self.case_action.action == CaseAction.CLOSE:
            subject = _("Case #%d was closed") % case.pk
            template = 'case_closed'
        elif self.case_action.action == CaseAction.REOPEN:
            subject = _("Case #%d was reopened") % case.pk
            template = 'case_reopened'
        elif self.case_action.action == CaseAction.REASSIGN:
            subject = _("Case #%d was reassigned") % case.pk
            template = 'case_reassigned'
        else:  # pragma: no cover
            raise ValueError("Notifications not supported for case action type %s" % self.case_action.action)

        return subject, template, context

    def _build_case_reply_email(self):
        case = self.message.case
        context = {
            'case_url': self.org.make_absolute_url(reverse('cases.case_read', args=[case.pk]))
        }
        return _("New reply in case #%d") % case.pk, 'case_reply', context<|MERGE_RESOLUTION|>--- conflicted
+++ resolved
@@ -9,7 +9,7 @@
 from django.utils import timezone
 from django.utils.translation import ugettext_lazy as _
 
-from casepro.cases.models import CaseAction
+from casepro.cases.models import CaseAction, Partner
 from casepro.msgs.models import Message
 from casepro.utils.email import send_email
 
@@ -32,6 +32,8 @@
     """
     user = models.OneToOneField(User)
 
+    partner = models.ForeignKey(Partner, null=True, related_name='user_profiles')
+
     full_name = models.CharField(verbose_name=_("Full name"), max_length=128, null=True)
 
     change_password = models.BooleanField(default=False, help_text=_("User must change password on next login"))
@@ -58,14 +60,8 @@
     def create_org_user(cls, org, name, email, password, change_password=False, must_use_faq=False):
         """
         Creates an org-level user (for now these are always admins)
-        """
-<<<<<<< HEAD
         user = cls.create_user(name, email, password, change_password=change_password, must_use_faq=must_use_faq)
         user.profile.update_role(org, ROLE_ADMIN)
-=======
-        user = cls.create_user(name, email, password, change_password=change_password)
-        user.update_role(org, ROLE_ADMIN)
->>>>>>> 42077a02
         return user
 
     @classmethod
@@ -76,14 +72,46 @@
         if not partner or partner.org != org:  # pragma: no cover
             raise ValueError("Can't create partner user without valid partner for org")
 
-<<<<<<< HEAD
         user = cls.create_user(name, email, password, change_password=change_password, must_use_faq=must_use_faq)
         user.profile.update_role(org, role, partner)
-=======
-        user = cls.create_user(name, email, password, change_password=change_password)
-        user.update_role(org, role, partner)
->>>>>>> 42077a02
         return user
+
+    def update_role(self, org, role, partner=None):
+        if partner and partner.org != org:  # pragma: no cover
+            raise ValueError("Can only update partner to partner in same org")
+
+        if role in PARTNER_ROLES and not partner:
+            raise ValueError("Role %s requires a partner org" % role)
+        elif role not in PARTNER_ROLES and partner:
+            raise ValueError("Cannot specify a partner for role %s" % role)
+
+        self.partner = partner
+        self.save(update_fields=('partner',))
+
+        if role == ROLE_ADMIN:
+            org.administrators.add(self.user)
+            org.editors.remove(self.user)
+            org.viewers.remove(self.user)
+        elif role == ROLE_MANAGER:
+            org.administrators.remove(self.user)
+            org.editors.add(self.user)
+            org.viewers.remove(self.user)
+        elif role == ROLE_ANALYST:
+            org.administrators.remove(self.user)
+            org.editors.remove(self.user)
+            org.viewers.add(self.user)
+        else:  # pragma: no cover
+            raise ValueError("Invalid user role: %s" % role)
+
+    def get_role(self, org):
+        if self.user in org.administrators.all():
+            return ROLE_ADMIN
+        elif self.user in org.editors.all():
+            return ROLE_MANAGER
+        elif self.user in org.viewers.all():
+            return ROLE_ANALYST
+        else:
+            return None
 
     @classmethod
     def exists_for(cls, user):
