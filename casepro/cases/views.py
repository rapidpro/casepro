--- conflicted
+++ resolved
@@ -425,25 +425,18 @@
         def render_as_json(self, partners, with_activity):
             if with_activity:
                 # get reply statistics
-<<<<<<< HEAD
-                total = DailyCount.get_by_partner(partners, DailyCount.TYPE_REPLIES, None, None).scope_totals()
-                this_month = DailyCount.get_by_partner(partners, DailyCount.TYPE_REPLIES,
-                                                       *month_range(0)).scope_totals()
-                last_month = DailyCount.get_by_partner(partners, DailyCount.TYPE_REPLIES,
-                                                       *month_range(-1)).scope_totals()
+                replies_total = DailyCount.get_by_partner(
+                    partners, DailyCount.TYPE_REPLIES, None, None).scope_totals()
+                replies_this_month = DailyCount.get_by_partner(
+                    partners, DailyCount.TYPE_REPLIES, *month_range(0)).scope_totals()
+                replies_last_month = DailyCount.get_by_partner(
+                    partners, DailyCount.TYPE_REPLIES, *month_range(-1)).scope_totals()
                 average_replied_this_month = DailySecondTotalCount.get_by_partner(
                     partners, DailySecondTotalCount.TYPE_TILL_REPLIED, *month_range(0))
                 average_replied_this_month = average_replied_this_month.scope_averages()
                 average_closed_this_month = DailySecondTotalCount.get_by_partner(
                     partners, DailySecondTotalCount.TYPE_TILL_CLOSED, *month_range(0))
                 average_closed_this_month = average_closed_this_month.scope_averages()
-=======
-                replies_total = DailyCount.get_by_partner(
-                    partners, DailyCount.TYPE_REPLIES, None, None).scope_totals()
-                replies_this_month = DailyCount.get_by_partner(
-                    partners, DailyCount.TYPE_REPLIES, *month_range(0)).scope_totals()
-                replies_last_month = DailyCount.get_by_partner(
-                    partners, DailyCount.TYPE_REPLIES, *month_range(-1)).scope_totals()
 
                 # get cases statistics
                 cases_total = DailyCount.get_by_partner(
@@ -452,31 +445,22 @@
                     partners, DailyCount.TYPE_CASE_OPENED, *month_range(0)).scope_totals()
                 cases_closed_this_month = DailyCount.get_by_partner(
                     partners, DailyCount.TYPE_CASE_CLOSED, *month_range(0)).scope_totals()
->>>>>>> ceb778ef
 
             def as_json(partner):
                 obj = partner.as_json()
                 if with_activity:
                     obj.update({
                         'replies': {
-<<<<<<< HEAD
-                            'this_month': this_month.get(partner, 0),
-                            'last_month': last_month.get(partner, 0),
-                            'total': total.get(partner, 0),
+                            'this_month': replies_this_month.get(partner, 0),
+                            'last_month': replies_last_month.get(partner, 0),
+                            'total': replies_total.get(partner, 0),
                             'average_replied_this_month': humanize_seconds(average_replied_this_month.get(partner, 0))
                         },
                         'cases': {
-                            'average_closed_this_month': humanize_seconds(average_closed_this_month.get(partner, 0))
-=======
-                            'this_month': replies_this_month.get(partner, 0),
-                            'last_month': replies_last_month.get(partner, 0),
-                            'total': replies_total.get(partner, 0)
-                        },
-                        'cases': {
+                            'average_closed_this_month': humanize_seconds(average_closed_this_month.get(partner, 0)),
                             'opened_this_month': cases_opened_this_month.get(partner, 0),
                             'closed_this_month': cases_closed_this_month.get(partner, 0),
                             'total': cases_total.get(partner, 0)
->>>>>>> ceb778ef
                         }
                     })
                 return obj
