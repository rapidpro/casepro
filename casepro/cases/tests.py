# coding=utf-8
from __future__ import absolute_import, unicode_literals

import pytz
import six

from datetime import datetime, timedelta
from django.contrib.auth.models import User
from django.core.exceptions import PermissionDenied
from django.core.urlresolvers import reverse
from django.test.utils import override_settings, modify_settings
from django.utils import timezone
from mock import patch
from six.moves import reload_module
from temba_client.utils import format_iso8601

from casepro.contacts.models import Contact
from casepro.msgs.models import Message, Outgoing
from casepro.msgs.tasks import handle_messages
from casepro.profiles.models import ROLE_ANALYST, ROLE_MANAGER, Notification
from casepro.test import BaseCasesTest
from casepro.utils import datetime_to_microseconds, microseconds_to_datetime
from casepro.pods import registry as pod_registry
from casepro.pods.tests.utils import DummyPodPlugin

from .context_processors import sentry_dsn
from .models import AccessLevel, Case, CaseAction, CaseExport, CaseFolder, Partner


class CaseTest(BaseCasesTest):
    def setUp(self):
        super(CaseTest, self).setUp()

        self.ann = self.create_contact(self.unicef, 'C-001', "Ann",
                                       fields={'age': "34"},
                                       groups=[self.females, self.reporters, self.registered])

    @patch('casepro.test.TestBackend.archive_contact_messages')
    @patch('casepro.test.TestBackend.archive_messages')
    @patch('casepro.test.TestBackend.stop_runs')
    @patch('casepro.test.TestBackend.add_to_group')
    @patch('casepro.test.TestBackend.remove_from_group')
    def test_lifecycle(self, mock_remove_from_group, mock_add_to_group, mock_stop_runs,
                       mock_archive_messages, mock_archive_contact_messages):

        d0 = datetime(2015, 1, 2, 6, 0, tzinfo=pytz.UTC)
        d1 = datetime(2015, 1, 2, 7, 0, tzinfo=pytz.UTC)
        d2 = datetime(2015, 1, 2, 8, 0, tzinfo=pytz.UTC)
        d3 = datetime(2015, 1, 2, 9, 0, tzinfo=pytz.UTC)
        d4 = datetime(2015, 1, 2, 10, 0, tzinfo=pytz.UTC)
        d5 = datetime(2015, 1, 2, 11, 0, tzinfo=pytz.UTC)
        d6 = datetime(2015, 1, 2, 12, 0, tzinfo=pytz.UTC)
        d7 = datetime(2015, 1, 2, 13, 0, tzinfo=pytz.UTC)

        self.create_message(self.unicef, 123, self.ann, "Hello", created_on=d0)
        msg2 = self.create_message(self.unicef, 234, self.ann, "Hello again", [self.aids], created_on=d1)

        with patch.object(timezone, 'now', return_value=d1):
            # MOH opens new case
            case = Case.get_or_open(self.unicef, self.user1, msg2, "Summary", self.moh)

        self.assertTrue(case.is_new)
        self.assertEqual(case.org, self.unicef)
        self.assertEqual(set(case.labels.all()), {self.aids})
        self.assertEqual(set(case.watchers.all()), {self.user1})
        self.assertEqual(case.assignee, self.moh)
        self.assertEqual(case.contact, self.ann)
        self.assertEqual(case.initial_message, msg2)
        self.assertEqual(case.summary, "Summary")
        self.assertEqual(case.opened_on, d1)
        self.assertIsNone(case.closed_on)

        actions = case.actions.order_by('pk')
        self.assertEqual(len(actions), 1)
        self.assertEqual(actions[0].action, CaseAction.OPEN)
        self.assertEqual(actions[0].created_by, self.user1)
        self.assertEqual(actions[0].created_on, d1)
        self.assertEqual(actions[0].assignee, self.moh)

        # message is now attached to the case
        msg2.refresh_from_db()
        self.assertEqual(msg2.case, case)

        # check that opening the case archived the contact's messages
        mock_archive_contact_messages.assert_called_once_with(self.unicef, self.ann)
        mock_archive_contact_messages.reset_mock()

        self.assertEqual(Message.objects.filter(contact=self.ann, is_archived=False).count(), 0)

        # check that opening the case removed contact from specified suspend groups
        mock_remove_from_group.assert_called_once_with(self.unicef, self.ann, self.reporters)
        mock_remove_from_group.reset_mock()

        # check that contacts groups were suspended
        self.assertEqual(set(Contact.objects.get(pk=self.ann.pk).groups.all()), {self.females, self.registered})
        self.assertEqual(set(Contact.objects.get(pk=self.ann.pk).suspended_groups.all()), {self.reporters})

        # check that contact's runs were expired
        mock_stop_runs.assert_called_once_with(self.unicef, self.ann)
        mock_stop_runs.reset_mock()

        # check that calling get_or_open again returns the same case (finds same case on message)
        case2 = Case.get_or_open(self.unicef, self.user1, msg2, "Summary", self.moh)
        self.assertFalse(case2.is_new)
        self.assertEqual(case, case2)

        # user #2 should be notified of this new case assignment
        self.assertEqual(Notification.objects.count(), 1)
        Notification.objects.get(user=self.user2, type=Notification.TYPE_CASE_ASSIGNMENT, case_action=actions[0])

        # contact sends a reply
        msg3 = self.create_message(self.unicef, 432, self.ann, "OK", created_on=d2)
        handle_messages(self.unicef.pk)

        # user #1 should be notified of this reply
        self.assertEqual(Notification.objects.count(), 2)
        Notification.objects.get(user=self.user1, type=Notification.TYPE_CASE_REPLY, message=msg3)

        # which will have been archived and added to the case
        mock_archive_messages.assert_called_once_with(self.unicef, [msg3])
        mock_archive_messages.reset_mock()

        msg3.refresh_from_db()
        self.assertTrue(msg3.is_archived)
        self.assertEqual(msg3.case, case)

        with patch.object(timezone, 'now', return_value=d2):
            # other user in MOH adds a note
            case.add_note(self.user2, "Interesting")

        actions = case.actions.order_by('pk')
        self.assertEqual(len(actions), 2)
        self.assertEqual(actions[1].action, CaseAction.ADD_NOTE)
        self.assertEqual(actions[1].created_by, self.user2)
        self.assertEqual(actions[1].created_on, d2)
        self.assertEqual(actions[1].note, "Interesting")

        self.assertEqual(set(case.watchers.all()), {self.user1, self.user2})

        # user #1 should be notified of this new note
        self.assertEqual(Notification.objects.count(), 3)
        Notification.objects.get(user=self.user1, type=Notification.TYPE_CASE_ACTION, case_action=actions[1])

        # user from other partner org can't re-assign or close case
        self.assertRaises(PermissionDenied, case.reassign, self.user3)
        self.assertRaises(PermissionDenied, case.close, self.user3)

        with patch.object(timezone, 'now', return_value=d3):
            # first user closes the case
            case.close(self.user1)

        self.assertEqual(case.opened_on, d1)
        self.assertEqual(case.closed_on, d3)

        actions = case.actions.order_by('pk')
        self.assertEqual(len(actions), 3)
        self.assertEqual(actions[2].action, CaseAction.CLOSE)
        self.assertEqual(actions[2].created_by, self.user1)
        self.assertEqual(actions[2].created_on, d3)

        # user #2 should be notified
        self.assertEqual(Notification.objects.count(), 4)
        Notification.objects.get(user=self.user2, type=Notification.TYPE_CASE_ACTION, case_action=actions[2])

        # check that contacts groups were restored
        self.assertEqual(set(Contact.objects.get(pk=self.ann.pk).groups.all()),
                         {self.females, self.reporters, self.registered})
        self.assertEqual(set(Contact.objects.get(pk=self.ann.pk).suspended_groups.all()), set())

        mock_add_to_group.assert_called_once_with(self.unicef, self.ann, self.reporters)
        mock_add_to_group.reset_mock()

        # contact sends a message after case was closed
        msg4 = self.create_message(self.unicef, 345, self.ann, "No more case", created_on=d4)
        handle_messages(self.unicef.pk)

        # message is not in an open case, so won't have been archived
        mock_archive_messages.assert_not_called()

        msg4.refresh_from_db()
        self.assertFalse(msg4.is_archived)

        with patch.object(timezone, 'now', return_value=d4):
            # but second user re-opens it
            case.reopen(self.user2)

        self.assertEqual(case.opened_on, d1)  # unchanged
        self.assertIsNone(case.closed_on)

        actions = case.actions.order_by('pk')
        self.assertEqual(len(actions), 4)
        self.assertEqual(actions[3].action, CaseAction.REOPEN)
        self.assertEqual(actions[3].created_by, self.user2)
        self.assertEqual(actions[3].created_on, d4)

        # user #1 should be notified
        self.assertEqual(Notification.objects.count(), 5)
        Notification.objects.get(user=self.user1, type=Notification.TYPE_CASE_ACTION, case_action=actions[3])

        # check that re-opening the case archived the contact's messages again
        mock_archive_contact_messages.assert_called_once_with(self.unicef, self.ann)

        msg4.refresh_from_db()
        self.assertTrue(msg4.is_archived)

        with patch.object(timezone, 'now', return_value=d5):
            # and re-assigns it to different partner
            case.reassign(self.user2, self.who)

        self.assertEqual(case.assignee, self.who)

        actions = case.actions.order_by('pk')
        self.assertEqual(len(actions), 5)
        self.assertEqual(actions[4].action, CaseAction.REASSIGN)
        self.assertEqual(actions[4].created_by, self.user2)
        self.assertEqual(actions[4].created_on, d5)
        self.assertEqual(actions[4].assignee, self.who)

        # users #1 (a watcher) and #3 (a new assignee) should be notified of this re-assignment
        self.assertEqual(Notification.objects.count(), 7)
        Notification.objects.get(user=self.user1, type=Notification.TYPE_CASE_ACTION, case_action=actions[4])
        Notification.objects.get(user=self.user3, type=Notification.TYPE_CASE_ASSIGNMENT, case_action=actions[4])

        with patch.object(timezone, 'now', return_value=d6):
            # user from that partner re-labels it
            case.update_labels(self.user3, [self.pregnancy])

        actions = case.actions.order_by('pk')
        self.assertEqual(len(actions), 7)
        self.assertEqual(actions[5].action, CaseAction.LABEL)
        self.assertEqual(actions[5].created_by, self.user3)
        self.assertEqual(actions[5].created_on, d6)
        self.assertEqual(actions[5].label, self.pregnancy)
        self.assertEqual(actions[6].action, CaseAction.UNLABEL)
        self.assertEqual(actions[6].created_by, self.user3)
        self.assertEqual(actions[6].created_on, d6)
        self.assertEqual(actions[6].label, self.aids)

        with patch.object(timezone, 'now', return_value=d7):
            # user from that partner org closes it again
            case.close(self.user3)

        self.assertEqual(case.opened_on, d1)
        self.assertEqual(case.closed_on, d7)

        actions = case.actions.order_by('pk')
        self.assertEqual(len(actions), 8)
        self.assertEqual(actions[7].action, CaseAction.CLOSE)
        self.assertEqual(actions[7].created_by, self.user3)
        self.assertEqual(actions[7].created_on, d7)

        # check that calling get_or_open again returns the same case (finds case for same message)
        case3 = Case.get_or_open(self.unicef, self.user1, msg2, "Summary", self.moh)
        self.assertFalse(case3.is_new)
        self.assertEqual(case, case3)

    def test_get_all(self):
        bob = self.create_contact(self.unicef, 'C-002', "Bob")
        cat = self.create_contact(self.unicef, 'C-003', "Cat")
        nic = self.create_contact(self.nyaruka, 'C-104', "Nic")

        msg1 = self.create_message(self.unicef, 123, self.ann, "Hello 1", [self.aids])
        msg2 = self.create_message(self.unicef, 234, bob, "Hello 2", [self.aids, self.pregnancy])
        msg3 = self.create_message(self.unicef, 345, cat, "Hello 3", [self.pregnancy])
        msg4 = self.create_message(self.nyaruka, 456, nic, "Hello 4", [self.code])

        case1 = self.create_case(self.unicef, self.ann, self.moh, msg1, [self.aids])
        case2 = self.create_case(self.unicef, bob, self.who, msg2, [self.aids, self.pregnancy])
        case3 = self.create_case(self.unicef, cat, self.who, msg3, [self.pregnancy])
        case4 = self.create_case(self.nyaruka, nic, self.klab, msg4, [self.code])

        self.assertEqual(set(Case.get_all(self.unicef)), {case1, case2, case3})  # org admins see all
        self.assertEqual(set(Case.get_all(self.nyaruka)), {case4})

        self.assertEqual(set(Case.get_all(self.unicef, user=self.user1)), {case1, case2, case3})  # case3 by label
        self.assertEqual(set(Case.get_all(self.unicef, user=self.user2)), {case1, case2, case3})
        self.assertEqual(set(Case.get_all(self.unicef, user=self.user3)), {case1, case2, case3})  # case3 by assignment
        self.assertEqual(set(Case.get_all(self.nyaruka, user=self.user4)), {case4})

        self.assertEqual(set(Case.get_all(self.unicef, label=self.aids)), {case1, case2})
        self.assertEqual(set(Case.get_all(self.unicef, label=self.pregnancy)), {case2, case3})

        self.assertEqual(set(Case.get_all(self.unicef, user=self.user1, label=self.pregnancy)), {case2, case3})
        self.assertEqual(set(Case.get_all(self.unicef, user=self.user3, label=self.pregnancy)), {case2, case3})

        case2.closed_on = timezone.now()
        case2.save()

        self.assertEqual(set(Case.get_open(self.unicef)), {case1, case3})
        self.assertEqual(set(Case.get_open(self.unicef, user=self.user1, label=self.pregnancy)), {case3})

        self.assertEqual(set(Case.get_closed(self.unicef)), {case2})
        self.assertEqual(set(Case.get_closed(self.unicef, user=self.user1, label=self.pregnancy)), {case2})

    def test_get_open_for_contact_on(self):
        d0 = datetime(2014, 1, 5, 0, 0, tzinfo=pytz.UTC)
        d1 = datetime(2014, 1, 10, 0, 0, tzinfo=pytz.UTC)
        d2 = datetime(2014, 1, 15, 0, 0, tzinfo=pytz.UTC)

        # case Jan 5th -> Jan 10th
        msg1 = self.create_message(self.unicef, 123, self.ann, "Hello", created_on=d0)
        case1 = self.create_case(self.unicef, self.ann, self.moh, msg1, opened_on=d0, closed_on=d1)

        # case Jan 15th -> now
        msg2 = self.create_message(self.unicef, 234, self.ann, "Hello again", created_on=d2)
        case2 = self.create_case(self.unicef, self.ann, self.moh, msg2, opened_on=d2)

        # check no cases open on Jan 4th
        open_case = Case.get_open_for_contact_on(self.unicef, self.ann, datetime(2014, 1, 4, 0, 0, tzinfo=pytz.UTC))
        self.assertIsNone(open_case)

        # check case open on Jan 7th
        open_case = Case.get_open_for_contact_on(self.unicef, self.ann, datetime(2014, 1, 7, 0, 0, tzinfo=pytz.UTC))
        self.assertEqual(open_case, case1)

        # check no cases open on Jan 13th
        open_case = Case.get_open_for_contact_on(self.unicef, self.ann, datetime(2014, 1, 13, 0, 0, tzinfo=pytz.UTC))
        self.assertIsNone(open_case)

        # check case open on 20th
        open_case = Case.get_open_for_contact_on(self.unicef, self.ann, datetime(2014, 1, 16, 0, 0, tzinfo=pytz.UTC))
        self.assertEqual(open_case, case2)

    def test_get_open_with_user_assignee(self):
        """
        If a case is opened with the user_assignee field set, the created case should have the assigned user, and
        the created case action should also have the assigned user.
        """
        msg = self.create_message(
            self.unicef, 123, self.ann, "Hello", created_on=datetime(2014, 1, 5, 0, 0, tzinfo=pytz.UTC))
        case = Case.get_or_open(self.unicef, self.user2, msg, 'Hello', self.moh, user_assignee=self.user1)

        self.assertEqual(case.user_assignee, self.user1)

        case_action = CaseAction.objects.get(case=case)
        self.assertEqual(case_action.user_assignee, self.user1)

    def test_get_open_no_initial_message_new_case(self):
        """
        We should be able to create a case with no initial message, but by supplying a contact instead.
        """
        case = Case.get_or_open(
            self.unicef, self.user2, None, 'Hello', self.moh, user_assignee=self.user1, contact=self.ann)

        self.assertEqual(case.contact, self.ann)
        self.assertEqual(case.assignee, self.moh)
        self.assertEqual(case.user_assignee, self.user1)
        self.assertEqual(case.initial_message, None)
        self.assertEqual(case.is_new, True)
        self.assertEqual(list(case.watchers.all()), [self.user2])

        [case_action] = list(CaseAction.objects.filter(case=case))
        self.assertEqual(case_action.action, CaseAction.OPEN)
        self.assertEqual(case_action.assignee, self.moh)
        self.assertEqual(case_action.user_assignee, self.user1)

    def test_get_open_no_initial_message_existing_case(self):
        """
        When using get_or_open with no initial message, but by supplying a contact, but that contact already has an
        open case, it should return that case instead of creating a new one.
        """
        case1 = Case.get_or_open(
            self.unicef, self.user2, None, 'Hello', self.moh, user_assignee=self.user1, contact=self.ann)
        case2 = Case.get_or_open(
            self.unicef, self.user2, None, 'Hello', self.moh, user_assignee=self.user1, contact=self.ann)

        self.assertEqual(case2.is_new, False)
        self.assertEqual(case1, case2)

        case1.close(self.user1)

        case3 = Case.get_or_open(
            self.unicef, self.user2, None, 'Hello', self.moh, user_assignee=self.user1, contact=self.ann)
        self.assertEqual(case3.is_new, True)
        self.assertNotEqual(case2, case3)

    def test_get_open_no_message_or_contact(self):
        """
        When using get_or_open with no initial message and no existing contact a ValueError should be raised.
        """
        self.assertRaises(ValueError, Case.get_or_open, self.unicef, self.user2, None, 'Hello', self.moh,
                          user_assignee=self.user1, contact=None)

    def test_search(self):
        d1 = datetime(2014, 1, 9, 0, 0, tzinfo=pytz.UTC)
        d2 = datetime(2014, 1, 10, 0, 0, tzinfo=pytz.UTC)
        d3 = datetime(2014, 1, 11, 0, 0, tzinfo=pytz.UTC)
        d4 = datetime(2014, 1, 12, 0, 0, tzinfo=pytz.UTC)

        bob = self.create_contact(self.unicef, 'C-002', "Bob")
        cat = self.create_contact(self.unicef, 'C-003', "Cat")
        nic = self.create_contact(self.nyaruka, "C-005", "Nic")

        msg1 = self.create_message(self.unicef, 101, self.ann, "Hello 1")
        msg2 = self.create_message(self.unicef, 102, self.ann, "Hello 2")
        msg3 = self.create_message(self.unicef, 103, bob, "Hello 3")
        msg4 = self.create_message(self.unicef, 104, cat, "Hello 4")

        case1 = self.create_case(self.unicef, self.ann, self.moh, msg1, opened_on=d1, closed_on=d2)
        case2 = self.create_case(self.unicef, self.ann, self.moh, msg2, opened_on=d2)
        case3 = self.create_case(self.unicef, bob, self.who, msg3, opened_on=d3)
        case4 = self.create_case(self.unicef, cat, self.who, msg4, opened_on=d4)

        # other org
        msg5 = self.create_message(self.nyaruka, 105, nic, "Hello")
        self.create_case(self.nyaruka, nic, self.klab, msg5)

        def assert_search(user, params, results):
            self.assertEqual(list(Case.search(self.unicef, user, params)), results)

        # by org admin (sees all cases)
        assert_search(self.admin, {'folder': CaseFolder.open}, [case4, case3, case2])
        assert_search(self.admin, {'folder': CaseFolder.closed}, [case1])

        # by partner user (sees only cases assigned to them)
        assert_search(self.user1, {'folder': CaseFolder.open}, [case2])
        assert_search(self.user1, {'folder': CaseFolder.closed}, [case1])

        # by assignee
        assert_search(self.user1, {'folder': CaseFolder.open, 'assignee': self.moh.pk}, [case2])

        # by before/after
        assert_search(self.admin, {'folder': CaseFolder.open, 'before': d2}, [case2])
        assert_search(self.admin, {'folder': CaseFolder.open, 'after': d3}, [case4, case3])

    def test_access_level(self):
        msg = self.create_message(self.unicef, 234, self.ann, "Hello")
        case = self.create_case(self.unicef, self.ann, self.moh, msg, [self.aids])

        self.assertEqual(case.access_level(self.superuser), AccessLevel.update)  # superusers can update
        self.assertEqual(case.access_level(self.admin), AccessLevel.update)  # admins can update
        self.assertEqual(case.access_level(self.user1), AccessLevel.update)  # user from assigned partner can update
        self.assertEqual(case.access_level(self.user3), AccessLevel.read)  # user from other partner can read bc labels
        self.assertEqual(case.access_level(self.user4), AccessLevel.none)  # user from different org


@modify_settings(INSTALLED_APPS={'append': 'casepro.pods.tests.utils.DummyPodPlugin'})
@override_settings(PODS=[{'label': 'dummy_pod', 'title': 'FooPod'}])
class CaseCRUDLTest(BaseCasesTest):
    def setUp(self):
        super(CaseCRUDLTest, self).setUp()

        reload_module(pod_registry)

        self.ann = self.create_contact(self.unicef, 'C-001', "Ann",
                                       fields={'age': "34"}, groups=[self.females, self.reporters])

        self.msg = self.create_message(self.unicef, 101, self.ann, "Hello", [self.aids])
        self.case = self.create_case(
            self.unicef, self.ann, self.moh, self.msg, [self.aids], summary="Summary", user_assignee=self.user1)

    @patch('casepro.test.TestBackend.archive_contact_messages')
    @patch('casepro.test.TestBackend.stop_runs')
    @patch('casepro.test.TestBackend.add_to_group')
    @patch('casepro.test.TestBackend.remove_from_group')
    def test_open(self, mock_remove_contacts, mock_add_contacts, mock_stop_runs, mock_archive_contact_messages):
        CaseAction.objects.all().delete()
        Case.objects.all().delete()
        Message.objects.all().delete()

        msg1 = self.create_message(self.unicef, 101, self.ann, "Hello", [self.aids])

        url = reverse('cases.case_open')

        # log in as an administrator
        self.login(self.admin)

        response = self.url_post_json('unicef', url, {
            'message': 101, 'summary': "Summary", 'assignee': self.moh.pk, 'user_assignee': self.user1.pk})
        self.assertEqual(response.status_code, 200)

        self.assertEqual(response.json['summary'], "Summary")
        self.assertEqual(response.json['is_new'], True)
        self.assertEqual(response.json['watching'], True)

        case1 = Case.objects.get(pk=response.json['id'])
        self.assertEqual(case1.initial_message, msg1)
        self.assertEqual(case1.summary, "Summary")
        self.assertEqual(case1.assignee, self.moh)
        self.assertEqual(case1.user_assignee, self.user1)
        self.assertEqual(set(case1.labels.all()), {self.aids})
        self.assertEqual(case1.contact, msg1.contact)

        # try again as a non-administrator who can't create cases for other partner orgs
        rick = self.create_contact(self.unicef, 'C-002', "Richard")
        msg2 = self.create_message(self.unicef, 102, rick, "Hello", [self.aids])

        # log in as a non-administrator
        self.login(self.user1)

        response = self.url_post_json('unicef', url, {'message': 102, 'summary': "Summary"})
        self.assertEqual(response.status_code, 200)

        case2 = Case.objects.get(pk=response.json['id'])
        self.assertEqual(case2.initial_message, msg2)
        self.assertEqual(case2.summary, "Summary")
        self.assertEqual(case2.assignee, self.moh)
        self.assertEqual(set(case2.labels.all()), {self.aids})

    def test_open_user_assignee_not_member_of_partner(self):
        """
        If the user specified in user_assignee is not a member of the partner specified by assignee, then a not found
        error should be returned.
        """
        self.login(self.admin)
        msg = self.create_message(self.unicef, 102, self.ann, "Hello", [self.aids])

        response = self.url_post_json('unicef', reverse('cases.case_open'), {
            'message': msg.backend_id, 'summary': "Summary", 'assignee': self.moh.pk, 'user_assignee': self.user3.pk
            })
        self.assertEqual(response.status_code, 404)

    def test_open_no_message_id(self):
        """
        If a case is opened, and no initial message is supplied, but instead a contact is supplied, the case should
        open with a contact and no initial message instead of getting the contact from the initial message.
        """
        contact = self.create_contact(self.unicef, 'C-002', "TestContact")
        contact.urns = ['tel:+27741234567']
        contact.save()

        url = reverse('cases.case_open')
        self.login(self.admin)
        response = self.url_post_json('unicef', url, {
            'message': None, 'summary': "Summary", 'assignee': self.moh.pk, 'user_assignee': self.user1.pk,
            'urn': contact.urns[0]})
        self.assertEqual(response.status_code, 200)

        case = Case.objects.get(pk=response.json['id'])
        self.assertEqual(case.initial_message, None)
        self.assertEqual(case.contact, contact)

    def test_open_no_message_id_new_contact(self):
        """
        If a case is opened, and no initial message is supplied, but an URN is supplied instead, and the URN doesn't
        match any existing users, then a new contact should be created, and the case assigned to that contact.
        """
        url = reverse('cases.case_open')
        self.login(self.admin)
        response = self.url_post_json('unicef', url, {
            'message': None, 'summary': "Summary", 'assignee': self.moh.pk, 'user_assignee': self.user1.pk,
            'urn': "tel:+27741234567"})
        self.assertEqual(response.status_code, 200)

        case = Case.objects.get(pk=response.json['id'])
        self.assertEqual(case.initial_message, None)
        self.assertEqual(case.contact.urns, ["tel:+27741234567"])

    def test_read(self):
        url = reverse('cases.case_read', args=[self.case.pk])

        # log in as non-administrator
        self.login(self.user1)

        response = self.url_get('unicef', url)
        self.assertEqual(response.status_code, 200)

        # check testing pod has been included
        self.assertContains(response, 'FooPod')
        self.assertContains(response, DummyPodPlugin.controller)
        self.assertContains(response, DummyPodPlugin.directive)

        # along with its resources
        for script in DummyPodPlugin.scripts:
            self.assertContains(response, script)

        for script in DummyPodPlugin.styles:
            self.assertContains(response, script)

    def test_note(self):
        url = reverse('cases.case_note', args=[self.case.pk])

        # log in as manager user in assigned partner
        self.login(self.user1)

        response = self.url_post_json('unicef', url, {'note': "This is a note"})
        self.assertEqual(response.status_code, 204)

        action = CaseAction.objects.get()
        self.assertEqual(action.case, self.case)
        self.assertEqual(action.action, CaseAction.ADD_NOTE)
        self.assertEqual(action.note, "This is a note")
        self.assertEqual(action.created_by, self.user1)

        # users from other partners with label access are allowed to add notes
        self.login(self.user3)

        response = self.url_post_json('unicef', url, {'note': "This is another note"})
        self.assertEqual(response.status_code, 204)

        # but not if they lose label-based access
        self.case.update_labels(self.admin, [self.pregnancy])

        response = self.url_post_json('unicef', url, {'note': "Yet another"})
        self.assertEqual(response.status_code, 403)

        # and users from other orgs certainly aren't allowed to
        self.login(self.user4)

        response = self.url_post_json('unicef', url, {'note': "Hey guys"})
        self.assertEqual(response.status_code, 302)

    def test_reassign(self):
        url = reverse('cases.case_reassign', args=[self.case.pk])

        # log in as manager user in currently assigned partner
        self.login(self.user1)

        response = self.url_post_json('unicef', url, {'assignee': self.who.pk, 'user_assignee': self.user3.pk})
        self.assertEqual(response.status_code, 204)

        action = CaseAction.objects.get()
        self.assertEqual(action.case, self.case)
        self.assertEqual(action.action, CaseAction.REASSIGN)
        self.assertEqual(action.created_by, self.user1)
        self.assertEqual(action.user_assignee, self.user3)

        self.case.refresh_from_db()
        self.assertEqual(self.case.assignee, self.who)
        self.assertEqual(self.case.user_assignee, self.user3)

        # only user from assigned partner can re-assign
        response = self.url_post_json('unicef', url, {'assignee': self.moh.pk})
        self.assertEqual(response.status_code, 403)

        # can only be assigned to user from assigned partner
        response = self.url_post_json('unicef', url, {'assignee': self.who.pk, 'user_assignee': self.user2.pk})
        self.assertEqual(response.status_code, 404)

    def test_reassign_no_user(self):
        """The user field should be optional, and reassignment should still work without it."""
        url = reverse('cases.case_reassign', args=[self.case.pk])

        # log in as manager user in currently assigned partner
        self.login(self.user1)

        response = self.url_post_json('unicef', url, {'assignee': self.who.pk, 'user_assignee': None})
        self.assertEqual(response.status_code, 204)

    def test_close(self):
        url = reverse('cases.case_close', args=[self.case.pk])

        # log in as manager user in currently assigned partner
        self.login(self.user1)

        response = self.url_post_json('unicef', url, {'note': "It's over"})
        self.assertEqual(response.status_code, 204)

        action = CaseAction.objects.get()
        self.assertEqual(action.case, self.case)
        self.assertEqual(action.action, CaseAction.CLOSE)
        self.assertEqual(action.created_by, self.user1)

        self.case.refresh_from_db()
        self.assertIsNotNone(self.case.closed_on)

        # only user from assigned partner can close
        self.login(self.user3)

        self.case.reopen(self.admin, "Because")

        response = self.url_post_json('unicef', url, {'note': "It's over"})
        self.assertEqual(response.status_code, 403)

    def test_reopen(self):
        self.case.close(self.admin, "Done")

        url = reverse('cases.case_reopen', args=[self.case.pk])

        # log in as manager user in currently assigned partner
        self.login(self.user1)

        response = self.url_post_json('unicef', url, {'note': "Unfinished business"})
        self.assertEqual(response.status_code, 204)

        action = CaseAction.objects.get(created_by=self.user1)
        self.assertEqual(action.case, self.case)
        self.assertEqual(action.action, CaseAction.REOPEN)

        self.case.refresh_from_db()
        self.assertIsNone(self.case.closed_on)

        # only user from assigned partner can reopen
        self.login(self.user3)

        self.case.close(self.admin, "Done")

        response = self.url_post_json('unicef', url, {'note': "Unfinished business"})
        self.assertEqual(response.status_code, 403)

    def test_label(self):
        url = reverse('cases.case_label', args=[self.case.pk])

        # log in as manager user in currently assigned partner
        self.login(self.user1)

        # add additional label to case which this user can't access
        self.case.labels.add(self.tea)

        response = self.url_post_json('unicef', url, {'labels': [self.pregnancy.pk]})
        self.assertEqual(response.status_code, 204)

        actions = CaseAction.objects.filter(case=self.case).order_by('pk')
        self.assertEqual(len(actions), 2)
        self.assertEqual(actions[0].action, CaseAction.LABEL)
        self.assertEqual(actions[0].label, self.pregnancy)
        self.assertEqual(actions[1].action, CaseAction.UNLABEL)
        self.assertEqual(actions[1].label, self.aids)

        # check that tea label wasn't removed as this user doesn't have access to that label
        self.case.refresh_from_db()
        self.assertEqual(set(self.case.labels.all()), {self.pregnancy, self.tea})

        # only user from assigned partner can label
        self.login(self.user3)

        response = self.url_post_json('unicef', url, {'labels': [self.aids.pk]})
        self.assertEqual(response.status_code, 403)

    def test_update_summary(self):
        url = reverse('cases.case_update_summary', args=[self.case.pk])

        # log in as manager user in currently assigned partner
        self.login(self.user1)

        response = self.url_post_json('unicef', url, {'summary': "New summary"})
        self.assertEqual(response.status_code, 204)

        action = CaseAction.objects.get(case=self.case)
        self.assertEqual(action.action, CaseAction.UPDATE_SUMMARY)

        self.case.refresh_from_db()
        self.assertEqual(self.case.summary, "New summary")

        # only user from assigned partner can change the summary
        self.login(self.user3)

        response = self.url_post_json('unicef', url, {'summary': "Something else"})
        self.assertEqual(response.status_code, 403)

    def test_reply(self):
        url = reverse('cases.case_reply', args=[self.case.pk])

        # log in as manager user in currently assigned partner
        self.login(self.user1)

        response = self.url_post_json('unicef', url, {'text': "We can help"})
        self.assertEqual(response.status_code, 200)

        outgoing = Outgoing.objects.get()
        self.assertEqual(outgoing.activity, Outgoing.CASE_REPLY)
        self.assertEqual(outgoing.text, "We can help")
        self.assertEqual(outgoing.created_by, self.user1)

        # only user from assigned partner can reply
        self.login(self.user3)

        response = self.url_post_json('unicef', url, {'text': "Hi"})
        self.assertEqual(response.status_code, 403)

    def test_fetch(self):
        url = reverse('cases.case_fetch', args=[self.case.pk])

        # log in as manager user in currently assigned partner
        self.login(self.user1)

        response = self.url_get('unicef', url)
        self.assertEqual(response.status_code, 200)
        self.assertEqual(response.json, {
            'id': self.case.pk,
            'contact': {'id': self.ann.pk, 'name': "Ann"},
            'assignee': {'id': self.moh.pk, 'name': "MOH"},
            'labels': [{'id': self.aids.pk, 'name': "AIDS"}],
            'summary': "Summary",
            'opened_on': format_iso8601(self.case.opened_on),
            'is_closed': False,
            'watching': False,
            'user_assignee': {'id': self.user1.pk, 'name': "Evan"},
        })

        # users with label access can also fetch
        self.login(self.user3)

        response = self.url_get('unicef', url)
        self.assertEqual(response.status_code, 200)

    @patch('casepro.test.TestBackend.fetch_contact_messages')
    def test_timeline(self, mock_fetch_contact_messages):
        CaseAction.objects.all().delete()
        Case.objects.all().delete()
        Message.objects.all().delete()

        d0 = datetime(2014, 1, 2, 12, 0, tzinfo=pytz.UTC)
        d1 = datetime(2014, 1, 2, 13, 0, tzinfo=pytz.UTC)
        d2 = datetime(2014, 1, 2, 14, 0, tzinfo=pytz.UTC)

        # local message before case time window
        self.create_message(self.unicef, 100, self.ann, "Unrelated", [], created_on=d0)

        # create and open case
        msg1 = self.create_message(self.unicef, 101, self.ann, "What is AIDS?", [self.aids], created_on=d1)
        case = self.create_case(self.unicef, self.ann, self.moh, msg1, user_assignee=self.user1)
        CaseAction.create(case, self.user1, CaseAction.OPEN, assignee=self.moh, user_assignee=self.user1)

        # backend has a message in the case time window that we don't have locally
        remote_message1 = Outgoing(backend_broadcast_id=102, contact=self.ann, text="Non casepro message...",
                                   created_on=d2)
        mock_fetch_contact_messages.return_value = [remote_message1]

        timeline_url = reverse('cases.case_timeline', args=[case.pk])

        # log in as non-administrator
        self.login(self.user1)

        # request all of a timeline up to now
        response = self.url_get('unicef', '%s?after=' % timeline_url)
        t0 = microseconds_to_datetime(response.json['max_time'])

        self.assertEqual(len(response.json['results']), 3)
        self.assertEqual(response.json['results'][0]['type'], 'I')
        self.assertEqual(response.json['results'][0]['item']['text'], "What is AIDS?")
        self.assertEqual(response.json['results'][0]['item']['contact'], {'id': self.ann.pk, 'name': "Ann"})
        self.assertEqual(
            response.json['results'][0]['item']['case']['user_assignee'], {'id': self.user1.pk, 'name': "Evan"})
        self.assertEqual(response.json['results'][1]['type'], 'O')
        self.assertEqual(response.json['results'][1]['item']['text'], "Non casepro message...")
        self.assertEqual(response.json['results'][1]['item']['contact'], {'id': self.ann.pk, 'name': "Ann"})
        self.assertEqual(response.json['results'][2]['type'], 'A')
        self.assertEqual(response.json['results'][2]['item']['action'], 'O')

        # as this was the initial request, messages will have been fetched from the backend
        mock_fetch_contact_messages.assert_called_once_with(self.unicef, self.ann, d1, t0)
        mock_fetch_contact_messages.reset_mock()
        mock_fetch_contact_messages.return_value = []

        # page looks for new timeline activity
        response = self.url_get('unicef', '%s?after=%s' % (timeline_url, datetime_to_microseconds(t0)))
        t1 = microseconds_to_datetime(response.json['max_time'])
        self.assertEqual(len(response.json['results']), 0)

        # messages won't have been fetched from the backend this time
        self.assertNotCalled(mock_fetch_contact_messages)

        # another user adds a note
        case.add_note(self.user2, "Looks interesting")

        # page again looks for new timeline activity
        response = self.url_get('unicef', '%s?after=%s' % (timeline_url, datetime_to_microseconds(t1)))
        t2 = microseconds_to_datetime(response.json['max_time'])

        self.assertNotCalled(mock_fetch_contact_messages)

        self.assertEqual(len(response.json['results']), 1)
        self.assertEqual(response.json['results'][0]['type'], 'A')
        self.assertEqual(response.json['results'][0]['item']['note'], "Looks interesting")

        # user sends an outgoing message
        d3 = timezone.now()
        outgoing = Outgoing.create_case_reply(self.unicef, self.user1, "It's bad", case)
        outgoing.backend_broadcast_id = 202
        outgoing.save()

        # page again looks for new timeline activity
        response = self.url_get('unicef', '%s?after=%s' % (timeline_url, datetime_to_microseconds(t2)))
        t3 = microseconds_to_datetime(response.json['max_time'])

        self.assertEqual(len(response.json['results']), 1)
        self.assertEqual(response.json['results'][0]['type'], 'O')
        self.assertEqual(response.json['results'][0]['item']['text'], "It's bad")

        # contact sends a reply
        d4 = timezone.now()
        self.create_message(self.unicef, 104, self.ann, "OK thanks", created_on=d4)
        handle_messages(self.unicef.pk)

        # page again looks for new timeline activity
        response = self.url_get('unicef', '%s?after=%s' % (timeline_url, datetime_to_microseconds(t3)))
        t4 = microseconds_to_datetime(response.json['max_time'])

        self.assertEqual(len(response.json['results']), 1)
        self.assertEqual(response.json['results'][0]['type'], 'I')
        self.assertEqual(response.json['results'][0]['item']['text'], "OK thanks")

        # page again looks for new timeline activity
        response = self.url_get('unicef', '%s?after=%s' % (timeline_url, datetime_to_microseconds(t4)))
        t5 = microseconds_to_datetime(response.json['max_time'])
        self.assertEqual(len(response.json['results']), 0)

        # user closes case
        case.close(self.user1)

        # contact sends new message after that
        d5 = timezone.now()
        self.create_message(self.unicef, 105, self.ann, "But wait", created_on=d5)
        handle_messages(self.unicef.pk)

        # page again looks for new timeline activity
        response = self.url_get('unicef', '%s?after=%s' % (timeline_url, datetime_to_microseconds(t5)))
        t6 = microseconds_to_datetime(response.json['max_time'])

        # should show the close action but not the message after it
        self.assertEqual(len(response.json['results']), 1)
        self.assertEqual(response.json['results'][0]['type'], 'A')
        self.assertEqual(response.json['results'][0]['item']['action'], 'C')

        # another look for new timeline activity
        response = self.url_get('unicef', '%s?after=%s' % (timeline_url, datetime_to_microseconds(t6)))

        # nothing to see
        self.assertEqual(len(response.json['results']), 0)

        # user now refreshes page...

        # backend has the message sent during the case as well as the unrelated message
        mock_fetch_contact_messages.return_value = [
            Outgoing(backend_broadcast_id=202, contact=self.ann, text="It's bad", created_on=d3),
            remote_message1
        ]

        # which requests all of the timeline up to now
        response = self.url_get('unicef', '%s?after=' % timeline_url)
        items = response.json['results']

        self.assertEqual(len(items), 7)
        self.assertEqual(items[0]['type'], 'I')
        self.assertEqual(items[0]['item']['text'], "What is AIDS?")
        self.assertEqual(items[0]['item']['contact'], {'id': self.ann.pk, 'name': "Ann"})
        self.assertEqual(items[1]['type'], 'O')
        self.assertEqual(items[1]['item']['text'], "Non casepro message...")
        self.assertEqual(items[1]['item']['contact'], {'id': self.ann.pk, 'name': "Ann"})
        self.assertEqual(items[1]['item']['sender'], None)
        self.assertEqual(items[2]['type'], 'A')
        self.assertEqual(items[2]['item']['action'], 'O')
        self.assertEqual(items[3]['type'], 'A')
        self.assertEqual(items[3]['item']['action'], 'N')
        self.assertEqual(items[4]['type'], 'O')
        self.assertEqual(items[4]['item']['sender'], {'id': self.user1.pk, 'name': "Evan"})
        self.assertEqual(items[5]['type'], 'I')
        self.assertEqual(items[5]['item']['text'], "OK thanks")
        self.assertEqual(items[6]['type'], 'A')
        self.assertEqual(items[6]['item']['action'], 'C')

        # as this was the initial request, messages will have been fetched from the backend
        mock_fetch_contact_messages.assert_called_once_with(self.unicef, self.ann, d1, case.closed_on)
        mock_fetch_contact_messages.reset_mock()

    def test_timeline_no_initial_message(self):
        """
        If a case has no initial message, the timeline should start from the datetime it was opened.
        """
        case = self.create_case(self.unicef, self.ann, self.moh, message=None, user_assignee=self.user1)
        caseaction = CaseAction.create(case, self.user1, CaseAction.OPEN, assignee=self.moh, user_assignee=self.user1)

        timeline_url = reverse('cases.case_timeline', args=[case.pk])
        self.login(self.user1)
        response = self.url_get('unicef', '%s?after=' % timeline_url)

        [case_open] = response.json['results']
        self.assertEqual(case_open['item']['action'], CaseAction.OPEN)
        self.assertEqual(case_open['item']['id'], caseaction.pk)

    def test_search(self):
        url = reverse('cases.case_search')

        # create another case
        msg2 = self.create_message(self.unicef, 102, self.ann, "I ♡ RapidPro")
        case2 = self.create_case(self.unicef, self.ann, self.who, msg2)

        # try unauthenticated
        response = self.url_get('unicef', url)
        self.assertLoginRedirect(response, 'unicef', url)

        # test as org administrator
        self.login(self.admin)

        response = self.url_get('unicef', url, {'folder': 'open'})
        self.assertEqual(response.json['results'], [
            {
                'id': case2.pk,
                'assignee': {'id': self.who.pk, 'name': "WHO"},
                'user_assignee': None,
                'contact': {'id': self.ann.pk, 'name': "Ann"},
                'labels': [],
                'summary': "",
                'opened_on': format_iso8601(case2.opened_on),
                'is_closed': False
            },
            {
                'id': self.case.pk,
                'assignee': {'id': self.moh.pk, 'name': "MOH"},
                'user_assignee': {'id': self.user1.pk, 'name': "Evan"},
                'contact': {'id': self.ann.pk, 'name': "Ann"},
                'labels': [{'id': self.aids.pk, 'name': "AIDS"}],
                'summary': "Summary",
                'opened_on': format_iso8601(self.case.opened_on),
                'is_closed': False
            }
        ])

        # test as partner user
        self.login(self.user1)

        response = self.url_get('unicef', url, {'folder': 'open'})
        self.assertEqual(response.json['results'], [
            {
                'id': self.case.pk,
                'assignee': {'id': self.moh.pk, 'name': "MOH"},
                'user_assignee': {'id': self.user1.pk, 'name': "Evan"},
                'contact': {'id': self.ann.pk, 'name': "Ann"},
                'labels': [{'id': self.aids.pk, 'name': "AIDS"}],
                'summary': "Summary",
                'opened_on': format_iso8601(self.case.opened_on),
                'is_closed': False
            }
        ])

    def test_watch_and_unwatch(self):
        watch_url = reverse('cases.case_watch', args=[self.case.pk])
        unwatch_url = reverse('cases.case_unwatch', args=[self.case.pk])

        # log in as manager user in currently assigned partner
        self.login(self.user1)

        response = self.url_post('unicef', watch_url)
        self.assertEqual(response.status_code, 204)

        self.assertIn(self.user1, self.case.watchers.all())

        response = self.url_post('unicef', unwatch_url)
        self.assertEqual(response.status_code, 204)

        self.assertNotIn(self.user1, self.case.watchers.all())

        # only user with case access can watch
        self.who.labels.remove(self.aids)
        self.login(self.user3)

        response = self.url_post('unicef', watch_url)
        self.assertEqual(response.status_code, 403)

        self.assertNotIn(self.user3, self.case.watchers.all())


class CaseExportCRUDLTest(BaseCasesTest):
    @override_settings(CELERY_ALWAYS_EAGER=True, CELERY_EAGER_PROPAGATES_EXCEPTIONS=True, BROKER_BACKEND='memory')
    def test_create_and_read(self):
        ann = self.create_contact(self.unicef, "C-001", "Ann", fields={'nickname': "Annie", 'age': "28", 'state': "WA"})
        bob = self.create_contact(self.unicef, "C-002", "Bob", fields={'age': "32", 'state': "IN"})
        cat = self.create_contact(self.unicef, "C-003", "Cat", fields={'age': "64", 'state': "CA"})
        don = self.create_contact(self.unicef, "C-004", "Don", fields={'age': "22", 'state': "NV"})

        msg1 = self.create_message(self.unicef, 101, ann, "What is HIV?")
        msg2 = self.create_message(self.unicef, 102, bob, "I ♡ RapidPro")
        msg3 = self.create_message(self.unicef, 103, cat, "Hello")
        msg4 = self.create_message(self.unicef, 104, don, "Yo")

        case1 = self.create_case(self.unicef, ann, self.moh, msg1, [self.aids], summary="What is HIV?")
        case2 = self.create_case(self.unicef, bob, self.who, msg2, [self.pregnancy], summary="I ♡ RapidPro")
        self.create_case(self.unicef, cat, self.who, msg3, [], summary="Hello")
        case4 = self.create_case(self.unicef, don, self.moh, msg4, [])
        case4.close(self.user1)

        # add some messages to first case
        self.create_outgoing(self.unicef, self.user1, 201, Outgoing.CASE_REPLY, "Good question", ann, case=case1)
        self.create_message(self.unicef, 105, ann, "I know", case=case1)
        self.create_outgoing(self.unicef, self.user1, 202, Outgoing.CASE_REPLY, "It's bad", ann, case=case1)
        self.create_message(self.unicef, 106, ann, "Ok", case=case1)
        self.create_message(self.unicef, 107, ann, "U-Report rocks!", case=case1)

        # log in as a non-administrator
        self.login(self.user1)

        response = self.url_post('unicef', '%s?folder=open' % reverse('cases.caseexport_create'))
        self.assertEqual(response.status_code, 200)

        export = CaseExport.objects.get()
        self.assertEqual(export.created_by, self.user1)

        workbook = self.openWorkbook(export.filename)
        sheet = workbook.sheets()[0]

        self.assertEqual(sheet.nrows, 3)
        self.assertExcelRow(sheet, 0, [
            "Message On", "Opened On", "Closed On", "Assigned Partner", "Labels", "Summary",
            "Messages Sent", "Messages Received", "Contact", "Nickname", "Age"
        ])
        self.assertExcelRow(sheet, 1, [
            msg2.created_on, case2.opened_on, "", "WHO", "Pregnancy", "I ♡ RapidPro", 0, 0, "C-002", "", "32"
        ], pytz.UTC)
        self.assertExcelRow(sheet, 2, [
            msg1.created_on, case1.opened_on, "", "MOH", "AIDS", "What is HIV?", 2, 3, "C-001", "Annie", "28"
        ], pytz.UTC)

        read_url = reverse('cases.caseexport_read', args=[export.pk])

        response = self.url_get('unicef', read_url)
        self.assertEqual(response.status_code, 200)
        self.assertEqual(response.context['download_url'], "/caseexport/download/%d/?download=1" % export.pk)

        # user from another org can't access this download
        self.login(self.norbert)

        response = self.url_get('unicef', read_url)
        self.assertEqual(response.status_code, 302)

    @override_settings(CELERY_ALWAYS_EAGER=True, CELERY_EAGER_PROPAGATES_EXCEPTIONS=True, BROKER_BACKEND='memory')
    def test_create_with_no_initial_message(self):
        """When a case is exported with initial_message=None, the field should be a blank string."""
        ann = self.create_contact(self.unicef, "C-001", "Ann")
        case = self.create_case(self.unicef, ann, self.moh, None, [self.aids], summary="What is HIV?")

        self.login(self.user1)
        self.url_post('unicef', '%s?folder=open' % reverse('cases.caseexport_create'))

        export = CaseExport.objects.get()
        workbook = self.openWorkbook(export.filename)
        sheet = workbook.sheets()[0]

        self.assertExcelRow(sheet, 0, [
            "Message On", "Opened On", "Closed On", "Assigned Partner", "Labels", "Summary",
            "Messages Sent", "Messages Received", "Contact", "Nickname", "Age"
        ])
        self.assertExcelRow(sheet, 1, [
            "", case.opened_on, "", self.moh.name, self.aids.name, "What is HIV?", 0, 0, ann.uuid, "", ""
        ], pytz.UTC)


class InboxViewsTest(BaseCasesTest):
    def test_inbox(self):
        url = reverse('cases.inbox')

        response = self.url_get('unicef', url)
        self.assertLoginRedirect(response, 'unicef', url)

        # log in as administrator
        self.login(self.admin)

        response = self.url_get('unicef', url)
        self.assertContains(response, "/org/home/")  # org-level users get link to org dashboard

        # log in as regular user
        self.login(self.user1)

        response = self.url_get('unicef', url)
        self.assertNotContains(response, "/org/home/")
        self.assertContains(response, "/partner/read/%d/" % self.moh.pk)  # partner users get link to partner dashboard


class PartnerTest(BaseCasesTest):
    def test_create(self):
        wfp = Partner.create(self.unicef, "WFP", "World Food Program", None, True, [self.aids, self.pregnancy])
        self.assertEqual(wfp.org, self.unicef)
        self.assertEqual(wfp.name, "WFP")
        self.assertEqual(six.text_type(wfp), "WFP")
        self.assertEqual(set(wfp.get_labels()), {self.aids, self.pregnancy})

        # create some users for this partner
        jim = self.create_user(self.unicef, wfp, ROLE_MANAGER, "Jim", "jim@wfp.org")
        kim = self.create_user(self.unicef, wfp, ROLE_ANALYST, "Kim", "kim@wfp.org")

        self.assertEqual(set(wfp.get_users()), {jim, kim})
        self.assertEqual(set(wfp.get_managers()), {jim})
        self.assertEqual(set(wfp.get_analysts()), {kim})

        # set kim as the primary contact for the wfp partner
        wfp.primary_contact = kim
        wfp.save()

        self.assertEqual(wfp.primary_contact, kim)

        # create a partner which is not restricted by labels
        internal = Partner.create(self.unicef, "Internal", "Internal Description", None, False, [])
        self.assertEqual(set(internal.get_labels()), {self.aids, self.pregnancy, self.tea})

        # can't create an unrestricted partner with labels
        self.assertRaises(ValueError, Partner.create, self.unicef, "Testers", "Testers Description", None, False,
                          [self.aids])

    def test_release(self):
        self.who.release()
        self.assertFalse(self.who.is_active)

        self.assertIsNone(User.objects.get(pk=self.user3.pk).get_partner(self.unicef))  # user will have been detached


class PartnerCRUDLTest(BaseCasesTest):
    def test_create(self):
        url = reverse('cases.partner_create')

        # can't access as partner user
        self.login(self.user1)
        response = self.url_get('unicef', url)
        self.assertLoginRedirect(response, 'unicef', url)

        self.login(self.admin)
        response = self.url_get('unicef', url)
        self.assertEqual(response.status_code, 200)
        self.assertEqual(list(response.context['form'].fields.keys()),
                         ['name', 'description', 'logo', 'is_restricted', 'labels', 'loc'])

        # create label restricted partner
        response = self.url_post('unicef', url, {'name': "Helpers", 'description': "Helpers Description",
                                                 'logo': None, 'is_restricted': True, 'labels': [self.tea.pk]})

        helpers = Partner.objects.get(name="Helpers")

        self.assertRedirects(response, 'http://unicef.localhost/partner/read/%d/' % helpers.pk,
                             fetch_redirect_response=False)

        self.assertTrue(helpers.is_restricted)
        self.assertEqual(set(helpers.get_labels()), {self.tea})
        self.assertEqual(helpers.description, "Helpers Description")
        self.assertEqual(helpers.primary_contact, None)

        # create unrestricted partner
        response = self.url_post('unicef', url, {'name': "Internal", 'logo': None, 'is_restricted': False,
                                                 'labels': [self.tea.pk]})
        self.assertEqual(response.status_code, 302)

        internal = Partner.objects.get(name="Internal")
        self.assertFalse(internal.is_restricted)
        self.assertEqual(set(internal.labels.all()), set())  # submitted labels are ignored
        self.assertEqual(set(internal.get_labels()), {self.aids, self.pregnancy, self.tea})
        self.assertEqual(internal.description, "")

    def test_read(self):
        url = reverse('cases.partner_read', args=[self.moh.pk])

        # manager user from same partner gets full view of their own partner org
        self.login(self.user1)
        response = self.url_get('unicef', url)

        self.assertEqual(response.status_code, 200)
        self.assertEqual(response.context['can_manage'], True)
        self.assertEqual(response.context['can_view_replies'], True)

        # data-analyst user from same partner gets can't edit users
        self.login(self.user2)
        response = self.url_get('unicef', url)
        self.assertEqual(response.context['can_manage'], False)
        self.assertEqual(response.context['can_view_replies'], True)

        # user from different partner but same org has limited view
        self.login(self.user3)
        response = self.url_get('unicef', url)
        self.assertEqual(response.status_code, 200)
        self.assertEqual(response.context['can_manage'], False)
        self.assertEqual(response.context['can_view_replies'], False)

        # user from different org can't
        self.login(self.user4)

        response = self.url_get('unicef', url)
        self.assertLoginRedirect(response, 'unicef', url)

    def test_update(self):
        url = reverse('cases.partner_update', args=[self.moh.pk])

        # login as analyst user
        self.login(self.user2)

        response = self.url_get('unicef', url)
        self.assertLoginRedirect(response, 'unicef', url)

        # login as manager user
        self.login(self.user1)

        # get update page
        response = self.url_get('unicef', url)
        self.assertEqual(response.status_code, 200)
        self.assertEqual(list(response.context['form'].fields.keys()),
                         ['name', 'description', 'primary_contact', 'logo', 'is_restricted', 'labels', 'loc'])

        # post update without name field
        response = self.url_post('unicef', url)
        self.assertFormError(response, 'form', 'name', 'This field is required.')

        # post name change
        response = self.url_post('unicef', url, {'name': "MOH2"})
        self.assertRedirects(response, 'http://unicef.localhost/partner/read/%d/' % self.moh.pk,
                             fetch_redirect_response=False)

        moh = Partner.objects.get(pk=self.moh.pk)
        self.assertEqual(moh.name, "MOH2")

        # post primary contact change
        response = self.url_post('unicef', url, {'name': "MOH", 'primary_contact': self.user1.pk})
        self.assertRedirects(response, 'http://unicef.localhost/partner/read/%d/' % self.moh.pk,
                             fetch_redirect_response=False)

        moh = Partner.objects.get(pk=self.moh.pk)
        self.assertEqual(moh.primary_contact, self.user1)

    def test_delete(self):
        url = reverse('cases.partner_delete', args=[self.moh.pk])

        # try first as manager (not allowed)
        self.login(self.user1)

        response = self.url_post('unicef', url)
        self.assertLoginRedirect(response, 'unicef', url)

        self.assertTrue(Partner.objects.get(pk=self.moh.pk).is_active)

        # try again as administrator
        self.login(self.admin)

        response = self.url_post('unicef', url)
        self.assertEqual(response.status_code, 204)

        self.assertFalse(Partner.objects.get(pk=self.moh.pk).is_active)

    def test_list(self):
        url = reverse('cases.partner_list')

        # try as regular user
        self.login(self.user2)

        response = self.url_get('unicef', url)
        self.assertEqual(response.status_code, 200)

        partners = list(response.context['object_list'])
        self.assertEqual(len(partners), 2)
        self.assertEqual(partners[0].name, "MOH")
        self.assertEqual(partners[1].name, "WHO")

        response = self.url_get('unicef', url, HTTP_X_REQUESTED_WITH='XMLHttpRequest')
        self.assertEqual(response.json, {'results': [
            {'id': self.moh.pk, 'name': "MOH", 'restricted': True},
            {'id': self.who.pk, 'name': "WHO", 'restricted': True}
        ]})

        response = self.url_get('unicef', url + '?with_activity=1', HTTP_X_REQUESTED_WITH='XMLHttpRequest')
        self.assertEqual(response.json, {'results': [
            {
                'id': self.moh.pk, 'name': "MOH", 'restricted': True,
<<<<<<< HEAD
                'replies': {
                    'average_replied_this_month': '0\xa0minutes', 'last_month': 0, 'this_month': 0, 'total': 0},
                'cases': {'average_closed_this_month': '0\xa0minutes'},
            },
            {
                'id': self.who.pk, 'name': "WHO", 'restricted': True,
                'replies': {
                    'average_replied_this_month': u'0\xa0minutes', 'last_month': 0, 'this_month': 0, 'total': 0},
                'cases': {'average_closed_this_month': u'0\xa0minutes'},
=======
                'replies': {'last_month': 0, 'this_month': 0, 'total': 0},
                'cases': {'opened_this_month': 0, 'closed_this_month': 0, 'total': 0},
            },
            {
                'id': self.who.pk, 'name': "WHO", 'restricted': True,
                'replies': {'last_month': 0, 'this_month': 0, 'total': 0},
                'cases': {'opened_this_month': 0, 'closed_this_month': 0, 'total': 0},
>>>>>>> ceb778ef
            }
        ]})


class ContextProcessorsTest(BaseCasesTest):
    def test_sentry_dsn(self):
        dsn = 'https://ir78h8v3mhz91lzgd2icxzaiwtmpsx10:58l883tax2o5cae05bj517f9xmq16a2h@app.getsentry.com/44864'
        with self.settings(SENTRY_DSN=dsn):
            self.assertEqual(sentry_dsn(None),
                             {'sentry_public_dsn': 'https://ir78h8v3mhz91lzgd2icxzaiwtmpsx10@app.getsentry.com/44864'})


class InternalViewsTest(BaseCasesTest):
    def test_status(self):
        url = reverse('internal.status')
        response = self.url_get('unicef', url)

        self.assertEqual(response.json, {'cache': "OK", 'org_tasks': 'OK', 'unhandled': 0})

        ann = self.create_contact(self.unicef, 'C-001', "Ann")
        dt1 = timezone.now() - timedelta(hours=2)
        dt2 = timezone.now() - timedelta(minutes=5)

        self.create_message(self.unicef, 101, ann, "Hmm 1", created_on=dt1)
        self.create_message(self.unicef, 102, ann, "Hmm 2", created_on=dt2)

        response = self.url_get('unicef', url)

        # check only message older than 1 hour counts
        self.assertEqual(response.json, {'cache': "OK", 'org_tasks': 'OK', 'unhandled': 1})

        with patch('django.core.cache.cache.get') as mock_cache_get:
            mock_cache_get.side_effect = ValueError("BOOM")

            response = self.url_get('unicef', url)
            self.assertEqual(response.json, {'cache': "ERROR", 'org_tasks': 'OK', 'unhandled': 1})

    def test_ping(self):
        url = reverse('internal.ping')

        response = self.url_get('unicef', url)
        self.assertEqual(response.status_code, 200)

        with patch('dash.orgs.models.Org.objects.first') as mock_org_first:
            mock_org_first.side_effect = ValueError("BOOM")

            response = self.url_get('unicef', url)
            self.assertEqual(response.status_code, 500)<|MERGE_RESOLUTION|>--- conflicted
+++ resolved
@@ -1334,25 +1334,29 @@
         self.assertEqual(response.json, {'results': [
             {
                 'id': self.moh.pk, 'name': "MOH", 'restricted': True,
-<<<<<<< HEAD
                 'replies': {
-                    'average_replied_this_month': '0\xa0minutes', 'last_month': 0, 'this_month': 0, 'total': 0},
-                'cases': {'average_closed_this_month': '0\xa0minutes'},
+                    'average_replied_this_month': u'0\xa0minutes',
+                    'last_month': 0,
+                    'this_month': 0,
+                    'total': 0},
+                'cases': {
+                    'average_closed_this_month': u'0\xa0minutes',
+                    'opened_this_month': 0,
+                    'closed_this_month': 0,
+                    'total': 0},
             },
             {
                 'id': self.who.pk, 'name': "WHO", 'restricted': True,
                 'replies': {
-                    'average_replied_this_month': u'0\xa0minutes', 'last_month': 0, 'this_month': 0, 'total': 0},
-                'cases': {'average_closed_this_month': u'0\xa0minutes'},
-=======
-                'replies': {'last_month': 0, 'this_month': 0, 'total': 0},
-                'cases': {'opened_this_month': 0, 'closed_this_month': 0, 'total': 0},
-            },
-            {
-                'id': self.who.pk, 'name': "WHO", 'restricted': True,
-                'replies': {'last_month': 0, 'this_month': 0, 'total': 0},
-                'cases': {'opened_this_month': 0, 'closed_this_month': 0, 'total': 0},
->>>>>>> ceb778ef
+                    'average_replied_this_month': u'0\xa0minutes',
+                    'last_month': 0,
+                    'this_month': 0,
+                    'total': 0},
+                'cases': {
+                    'average_closed_this_month': u'0\xa0minutes',
+                    'opened_this_month': 0,
+                    'closed_this_month': 0,
+                    'total': 0},
             }
         ]})
 
