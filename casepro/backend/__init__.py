from __future__ import unicode_literals

from abc import ABCMeta, abstractmethod
from django.conf import settings
from pydoc import locate


_ACTIVE_BACKEND = None


def get_backend():
    """
    Gets the active backend for this casepro instance
    """
    global _ACTIVE_BACKEND
    if not _ACTIVE_BACKEND:
        _ACTIVE_BACKEND = locate(settings.SITE_BACKEND)()
    return _ACTIVE_BACKEND


class BaseBackend(object):
    __metaclass__ = ABCMeta

    @abstractmethod
    def pull_contacts(self, org, modified_after, modified_before, progress_callback=None):
        """
        Pulls contacts modified in the given time window

        :param org: the org
        :param datetime modified_after: pull contacts modified after this
        :param datetime modified_before: pull contacts modified before this
        :param progress_callback: callable that will be called from time to time with number of contacts pulled
        :return: tuple of the number of contacts created, updated, deleted and ignored
        """

    @abstractmethod
    def pull_fields(self, org):
        """
        Pulls all contact fields

        :param org: the org
        :return: tuple of the number of fields created, updated, deleted and ignored
        """

    @abstractmethod
    def pull_groups(self, org):
        """
        Pulls all contact groups

        :param org: the org
        :return: tuple of the number of groups created, updated, deleted and ignored
        """

    @abstractmethod
    def pull_labels(self, org):
        """
        Pulls all message labels

        :param org: the org
        :return: tuple of the number of labels created, updated, deleted and ignored
        """

    @abstractmethod
    def pull_messages(self, org, modified_after, modified_before, as_handled=False, progress_callback=None):
        """
        Pulls messages modified in the given time window

        :param org: the org
        :param datetime modified_after: pull messages modified after this
        :param datetime modified_before: pull messages modified before this
        :param bool as_handled: whether messages should be saved as already handled
        :param progress_callback: callable that will be called from time to time with number of messages pulled
        :return: tuple of the number of messages created, updated, deleted and ignored
        """

    @abstractmethod
    def push_label(self, org, label):
        """
        Pushes a new or updated label

        :param org: the org
        :param label: the label
        """

    @abstractmethod
    def push_outgoing(self, org, outgoing, as_broadcast=False):
        """
        Pushes (i.e. sends) outgoing messages

        :param org: the org
        :param outgoing: the outgoing messages
        :param as_broadcast: whether outgoing messages differ only by recipient and so can be sent as single broadcast
        """

    @abstractmethod
    def add_to_group(self, org, contact, group):
        """
        Adds the given contact to a group

        :param org: the org
        :param contact: the contact
        :param group: the group
        """

    @abstractmethod
    def remove_from_group(self, org, contact, group):
        """
        Removes the given contact from a group

        :param org: the org
        :param contact: the contact
        :param group: the group
        """

    @abstractmethod
    def stop_runs(self, org, contact):
        """
        Stops any ongoing flow runs for the given contact

        :param org: the org
        :param contact: the contact
        """

    @abstractmethod
    def label_messages(self, org, messages, label):
        """
        Adds a label to the given messages

        :param org: the org
        :param messages: the messages
        :param label: the label
        """

    @abstractmethod
    def unlabel_messages(self, org, messages, label):
        """
        Removes a label from the given messages

        :param org: the org
        :param messages: the messages
        :param label: the label
        """

    @abstractmethod
    def archive_messages(self, org, messages):
        """
        Archives the given messages

        :param org: the org
        :param messages: the messages
        """

    @abstractmethod
    def archive_contact_messages(self, org, contact):
        """
        Archives all messages for the given contact

        :param org: the org
        :param contact: the contact
        """

    @abstractmethod
    def restore_messages(self, org, messages):
        """
        Restores (un-archives) the given messages

        :param org: the org
        :param messages: the messages
        """

    @abstractmethod
    def flag_messages(self, org, messages):
        """
        Flags the given messages

        :param org: the org
        :param messages: the messages
        """

    @abstractmethod
    def unflag_messages(self, org, messages):
        """
        Un-flags the given messages

        :param org: the org
        :param messages: the messages
        """

    @abstractmethod
    def fetch_contact_messages(self, org, contact, created_after, created_before):
        """
        Fetches additional messages to display on a case timeline

        :param org: the org
        :param contact: the contact
        :param created_after: include messages created after this time
        :param created_before: include messages created before this time
        :return: the messages as JSON objects in reverse chronological order. JSON format should match that returned by
                 Message.as_json() for incoming messages and Outgoing.as_json() for outgoing messages.
        """

    @abstractmethod
    def get_url_patterns(self):
        """
<<<<<<< HEAD
        Returns the list of URL patterns that should be registered for this
        backend.
=======
        Returns the list of URL patterns that should be registered for this backend.
>>>>>>> d47c4d38

        :return: a list of URL patterns.
        """


class NoopBackend(BaseBackend):
    """
    A stub backend which doesn't do anything
    """
    pass

NoopBackend.__abstractmethods__ = set()<|MERGE_RESOLUTION|>--- conflicted
+++ resolved
@@ -202,12 +202,7 @@
     @abstractmethod
     def get_url_patterns(self):
         """
-<<<<<<< HEAD
-        Returns the list of URL patterns that should be registered for this
-        backend.
-=======
         Returns the list of URL patterns that should be registered for this backend.
->>>>>>> d47c4d38
 
         :return: a list of URL patterns.
         """
