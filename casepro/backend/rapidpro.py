from __future__ import unicode_literals

import six

from dash.utils import is_dict_equal
from dash.utils.sync import BaseSyncer, sync_local_to_set, sync_local_to_changes
from django.utils.timezone import now

from casepro.contacts.models import Contact, Group, Field
from casepro.msgs.models import Label, Message, Outgoing

from . import BaseBackend


# no concept of flagging in RapidPro so that is modelled with a label
SYSTEM_LABEL_FLAGGED = "Flagged"

# maximum number of days old a message can be for it to be handled
MAXIMUM_HANDLE_MESSAGE_AGE = 30


def remote_message_is_flagged(msg):
    return SYSTEM_LABEL_FLAGGED in [l.name for l in msg.labels]


def remote_message_is_archived(msg):
    return msg.visibility == 'archived'


class ContactSyncer(BaseSyncer):
    """
    Syncer for contacts
    """
    model = Contact
    prefetch_related = ('groups',)

    def local_kwargs(self, org, remote):
        # groups and fields are updated via a post save signal handler
        groups = [(g.uuid, g.name) for g in remote.groups]
        fields = {k: v for k, v in six.iteritems(remote.fields) if v is not None}  # don't include none values

        return {
            'org': org,
            'uuid': remote.uuid,
            'name': remote.name,
            'language': remote.language,
            'is_blocked': remote.blocked,
            'is_stub': False,
            'fields': fields,
            Contact.SAVE_GROUPS_ATTR: groups,
        }

    def update_required(self, local, remote, remote_as_kwargs):
        if local.is_stub or local.name != remote.name or local.language != remote.language:
            return True

        if {g.uuid for g in local.groups.all()} != {g.uuid for g in remote.groups}:
            return True

        return not is_dict_equal(local.get_fields(), remote.fields, ignore_none_values=True)

    def delete_local(self, local):
        local.release()


class FieldSyncer(BaseSyncer):
    """
    Syncer for contact fields
    """
    model = Field
    local_id_attr = 'key'
    remote_id_attr = 'key'

    def local_kwargs(self, org, remote):
        return {
            'org': org,
            'key': remote.key,
            'label': remote.label,
            'value_type': self.model.TEMBA_TYPES.get(remote.value_type, self.model.TYPE_TEXT)
        }

    def update_required(self, local, remote, remote_as_kwargs):
        return local.label != remote.label or local.value_type != self.model.TEMBA_TYPES.get(remote.value_type)


class GroupSyncer(BaseSyncer):
    """
    Syncer for contact groups
    """
    model = Group

    def local_kwargs(self, org, remote):
        return {
            'org': org,
            'uuid': remote.uuid,
            'name': remote.name,
            'count': remote.count,
            'is_dynamic': remote.query is not None
        }

    def update_required(self, local, remote, remote_as_kwargs):
        return local.name != remote.name \
               or local.count != remote.count \
               or local.is_dynamic != remote_as_kwargs['is_dynamic']


class LabelSyncer(BaseSyncer):
    """
    Syncer for message labels
    """
    model = Label

    def local_kwargs(self, org, remote):
        # don't create locally if this is just the pseudo-label for flagging
        if remote.name == SYSTEM_LABEL_FLAGGED:
            return None

        # don't create locally if there's an non-synced label with same name or UUID
        for l in org.labels.all():
            if not l.is_synced and (l.name == remote.name or l.uuid == remote.uuid):
                return None

        return {
            'org': org,
            'uuid': remote.uuid,
            'name': remote.name,
        }

    def update_required(self, local, remote, remote_as_kwargs):
        return local.name != remote.name

    def fetch_all(self, org):
        return super(LabelSyncer, self).fetch_all(org).filter(is_synced=True)


class MessageSyncer(BaseSyncer):
    """
    Syncer for messages
    """
    model = Message
    local_id_attr = 'backend_id'
    remote_id_attr = 'id'
    select_related = ('contact',)
    prefetch_related = ('labels',)

    def __init__(self, as_handled=False):
        self.as_handled = as_handled

    def local_kwargs(self, org, remote):
        if remote.visibility == 'deleted':
            return None

        # labels are updated via a post save signal handler
        labels = [(l.uuid, l.name) for l in remote.labels if l.name != SYSTEM_LABEL_FLAGGED]

        kwargs = {
            'org': org,
            'backend_id': remote.id,
            'type': 'I' if remote.type == 'inbox' else 'F',
            'text': remote.text,
            'is_flagged': remote_message_is_flagged(remote),
            'is_archived': remote_message_is_archived(remote),
            'created_on': remote.created_on,
            Message.SAVE_CONTACT_ATTR: (remote.contact.uuid, remote.contact.name),
            Message.SAVE_LABELS_ATTR: labels,
        }

        # if syncer is set explicitly or message is too old, save as handled already
        if self.as_handled or (now() - remote.created_on).days > MAXIMUM_HANDLE_MESSAGE_AGE:
            kwargs['is_handled'] = True

        return kwargs

    def update_required(self, local, remote, remote_as_kwargs):
        if local.is_flagged != remote_message_is_flagged(remote):
            return True

        if local.is_archived != remote_message_is_archived(remote):
            return True

        local_label_uuids = {l.uuid for l in local.labels.all()}
        incoming_label_uuids = {l.uuid for l in remote.labels if l.name != SYSTEM_LABEL_FLAGGED}

        return local_label_uuids != incoming_label_uuids

    def delete_local(self, local):
        local.release()


class RapidProBackend(BaseBackend):
    """
    RapidPro instance as a backend
    """
    @staticmethod
    def _get_client(org, api_version):
        return org.get_temba_client(api_version=api_version)

    def pull_contacts(self, org, modified_after, modified_before, progress_callback=None):
        client = self._get_client(org, 2)

        # all contacts created or modified in RapidPro in the time window
        active_query = client.get_contacts(after=modified_after, before=modified_before)
        fetches = active_query.iterfetches(retry_on_rate_exceed=True)

        # all contacts deleted in RapidPro in the same time window
        deleted_query = client.get_contacts(deleted=True, after=modified_after, before=modified_before)
        deleted_fetches = deleted_query.iterfetches(retry_on_rate_exceed=True)

        return sync_local_to_changes(org, ContactSyncer(), fetches, deleted_fetches, progress_callback)

    def pull_fields(self, org):
        client = self._get_client(org, 2)
        incoming_objects = client.get_fields().all(retry_on_rate_exceed=True)

        return sync_local_to_set(org, FieldSyncer(), incoming_objects)

    def pull_groups(self, org):
        client = self._get_client(org, 2)
        incoming_objects = client.get_groups().all(retry_on_rate_exceed=True)

        return sync_local_to_set(org, GroupSyncer(), incoming_objects)

    def pull_labels(self, org):
        client = self._get_client(org, 2)
        incoming_objects = client.get_labels().all(retry_on_rate_exceed=True)

        return sync_local_to_set(org, LabelSyncer(), incoming_objects)

    def pull_messages(self, org, modified_after, modified_before, as_handled=False, progress_callback=None):
        client = self._get_client(org, 2)

        # all incoming messages created or modified in RapidPro in the time window
        query = client.get_messages(folder='incoming', after=modified_after, before=modified_before)
        fetches = query.iterfetches(retry_on_rate_exceed=True)

        return sync_local_to_changes(org, MessageSyncer(as_handled), fetches, [], progress_callback)

    def push_label(self, org, label):
        client = self._get_client(org, 1)
        temba_labels = client.get_labels(name=label.name)  # gets all partial name matches
        temba_labels = [l for l in temba_labels if l.name.lower() == label.name.lower()]

        if temba_labels:
            remote = temba_labels[0]
        else:
            remote = client.create_label(name=label.name)

        label.uuid = remote.uuid
        label.save(update_fields=('uuid',))

    def push_outgoing(self, org, outgoing, as_broadcast=False):
        client = self._get_client(org, 1)

        if as_broadcast:
            contact_uuids = []
            urns = []
            for msg in outgoing:
                if msg.contact:
                    contact_uuids.append(msg.contact.uuid)
                if msg.urn:
                    urns.append(msg.urn)
            text = outgoing[0].text
            broadcast = client.create_broadcast(text=text, contacts=contact_uuids, urns=urns)

            for msg in outgoing:
                msg.backend_broadcast_id = broadcast.id

            Outgoing.objects.filter(pk__in=[o.id for o in outgoing]).update(backend_broadcast_id=broadcast.id)
        else:
            for msg in outgoing:
                contact_uuids = [msg.contact.uuid] if msg.contact else []
                urns = [msg.urn] if msg.urn else []
                broadcast = client.create_broadcast(text=msg.text, contacts=contact_uuids, urns=urns)

                msg.backend_broadcast_id = broadcast.id
                msg.save(update_fields=('backend_broadcast_id',))

    def add_to_group(self, org, contact, group):
        client = self._get_client(org, 1)
        client.add_contacts([contact.uuid], group_uuid=group.uuid)

    def remove_from_group(self, org, contact, group):
        client = self._get_client(org, 1)
        client.remove_contacts([contact.uuid], group_uuid=group.uuid)

    def stop_runs(self, org, contact):
        client = self._get_client(org, 1)
        client.expire_contacts(contacts=[contact.uuid])

    def label_messages(self, org, messages, label):
        if messages:
            client = self._get_client(org, 1)
            client.label_messages(messages=[m.backend_id for m in messages], label_uuid=label.uuid)

    def unlabel_messages(self, org, messages, label):
        if messages:
            client = self._get_client(org, 1)
            client.unlabel_messages(messages=[m.backend_id for m in messages], label_uuid=label.uuid)

    def archive_messages(self, org, messages):
        if messages:
            client = self._get_client(org, 1)
            client.archive_messages(messages=[m.backend_id for m in messages])

    def archive_contact_messages(self, org, contact):
        client = self._get_client(org, 1)
        client.archive_contacts(contacts=[contact.uuid])

    def restore_messages(self, org, messages):
        if messages:
            client = self._get_client(org, 1)
            client.unarchive_messages(messages=[m.backend_id for m in messages])

    def flag_messages(self, org, messages):
        if messages:
            client = self._get_client(org, 1)
            client.label_messages(messages=[m.backend_id for m in messages], label=SYSTEM_LABEL_FLAGGED)

    def unflag_messages(self, org, messages):
        if messages:
            client = self._get_client(org, 1)
            client.unlabel_messages(messages=[m.backend_id for m in messages], label=SYSTEM_LABEL_FLAGGED)

    def fetch_contact_messages(self, org, contact, created_after, created_before):
        """
        Used to grab messages sent to the contact from RapidPro that we won't have in CasePro
        """
        contact_json = contact.as_json(full=False)

        # fetch remote messages for contact
        client = self._get_client(org, 2)
        remote_messages = client.get_messages(contact=contact.uuid, after=created_after, before=created_before).all()

        def remote_as_json(msg):
            # should match schema of Outgoing.as_json()
            return {
                'id': msg.broadcast,
                'contact': contact_json,
                'urn': None,
                'text': msg.text,
                'time': msg.created_on,
                'direction': Outgoing.DIRECTION,
                'case': None,
                'sender': None
            }

        return [remote_as_json(m) for m in remote_messages if m.direction == 'out']

    def get_url_patterns(self):
<<<<<<< HEAD
        '''The Rapidpro backend doesn't have any urls to register.'''
=======
        """The Rapidpro backend doesn't have any urls to register."""
>>>>>>> d47c4d38
        return []<|MERGE_RESOLUTION|>--- conflicted
+++ resolved
@@ -347,9 +347,5 @@
         return [remote_as_json(m) for m in remote_messages if m.direction == 'out']
 
     def get_url_patterns(self):
-<<<<<<< HEAD
-        '''The Rapidpro backend doesn't have any urls to register.'''
-=======
         """The Rapidpro backend doesn't have any urls to register."""
->>>>>>> d47c4d38
         return []