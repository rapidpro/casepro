--- conflicted
+++ resolved
@@ -426,9 +426,43 @@
 
         :return: a list of URL patterns.
         """
-<<<<<<< HEAD
-        # TODO: Implement views for receiving messages.
-        return []
+        return [
+            url(
+                settings.JUNEBUG_INBOUND_URL, received_junebug_message,
+                name='inbound_junebug_message'
+            ),
+        ]
+
+
+@csrf_exempt
+def received_junebug_message(request):
+    '''Handles MO messages from Junebug.'''
+    if request.method != 'POST':
+        return JsonResponse({'reason': 'Method not allowed.'}, status=405)
+
+    try:
+        data = json.loads(request.body)
+    except ValueError as e:
+        return JsonResponse(
+            {'reason': 'JSON decode error', 'details': e.message}, status=400)
+
+    identity_store = IdentityStore(
+        settings.IDENTITY_API_ROOT, settings.IDENTITY_AUTH_TOKEN,
+        settings.IDENTITY_ADDRESS_TYPE)
+    identities = identity_store.get_identities_for_address(data.get('from'))
+    try:
+        identity = identities.next()
+    except StopIteration:
+        identity = identity_store.create_identity(data.get('from'))
+    contact = Contact.get_or_create(request.org, identity.get('id'))
+
+    message_id = uuid_to_int(data.get('message_id'))
+    msg = Message.objects.create(
+        org=request.org, backend_id=message_id, contact=contact,
+        type=Message.TYPE_INBOX, text=(data.get('content') or ''),
+        created_on=datetime.now(), has_labels=True)
+
+    return JsonResponse(msg.as_json())
 
 
 from django.views.generic import View
@@ -455,43 +489,4 @@
         # I only delete the local contact. Should I delete the remote one as
         # well considering that that isn't a model class?
 
-        # I'm not sure what to return because I'm not sure what View I should use
-=======
-        return [
-            url(
-                settings.JUNEBUG_INBOUND_URL, received_junebug_message,
-                name='inbound_junebug_message'
-            ),
-        ]
-
-
-@csrf_exempt
-def received_junebug_message(request):
-    '''Handles MO messages from Junebug.'''
-    if request.method != 'POST':
-        return JsonResponse({'reason': 'Method not allowed.'}, status=405)
-
-    try:
-        data = json.loads(request.body)
-    except ValueError as e:
-        return JsonResponse(
-            {'reason': 'JSON decode error', 'details': e.message}, status=400)
-
-    identity_store = IdentityStore(
-        settings.IDENTITY_API_ROOT, settings.IDENTITY_AUTH_TOKEN,
-        settings.IDENTITY_ADDRESS_TYPE)
-    identities = identity_store.get_identities_for_address(data.get('from'))
-    try:
-        identity = identities.next()
-    except StopIteration:
-        identity = identity_store.create_identity(data.get('from'))
-    contact = Contact.get_or_create(request.org, identity.get('id'))
-
-    message_id = uuid_to_int(data.get('message_id'))
-    msg = Message.objects.create(
-        org=request.org, backend_id=message_id, contact=contact,
-        type=Message.TYPE_INBOX, text=(data.get('content') or ''),
-        created_on=datetime.now(), has_labels=True)
-
-    return JsonResponse(msg.as_json())
->>>>>>> 9eeae07d
+        # I'm not sure what to return because I'm not sure what View I should use