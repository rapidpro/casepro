from casepro.contacts.models import Contact, Field, Group
from casepro.msgs.models import Label, Message
from casepro.test import BaseCasesTest
from django.conf import settings
from django.test import override_settings, RequestFactory
import json
import responses

from ..junebug import (
    IdentityStore, JunebugBackend, JunebugMessageSendingError,
<<<<<<< HEAD
    received_junebug_message)
=======
    IdentityStoreContactSyncer, IdentityStoreContact)
>>>>>>> 242e5aa6


class JunebugBackendTest(BaseCasesTest):
    def setUp(self):
        super(JunebugBackendTest, self).setUp()
        self.backend = JunebugBackend()

    def add_identity_store_callback(self, query, callback):
        url = 'http://localhost:8081/api/v1/identities/?' + query
        responses.add_callback(
            responses.GET, url, callback=callback, match_querystring=True,
            content_type='application/json')

    def identity_store_no_matches_callback(self, request):
        headers = {'Content-Type': 'application/json'}
        resp = {
            "count": 0,
            "next": None,
            "previous": None,
            "results": []
        }
        return (201, headers, json.dumps(resp))

    def identity_store_created_identity_callback(self, request):
        headers = {'Content-Type': 'application/json'}
        resp = {
            "count": 1,
            "next": None,
            "previous": None,
            "results": [
                {
                    "id": "test_id",
                    "version": 1,
                    "details": {
                        "name": "test",
                        "addresses": {
                            "msisdn": {
                                "+1234": {}
                            },
                        },
                        "preferred_language": "eng_NG",
                    },
                    "communicate_through": None,
                    "operator": None,
                    "created_at": "2016-03-14T10:21:00.258406Z",
                    "created_by": 1,
                    "updated_at": None,
                    "updated_by": None
                }
            ]
        }
        return (201, headers, json.dumps(resp))

    def identity_store_updated_identity_callback(self, request):
        headers = {'Content-Type': 'application/json'}
        resp = {
            "count": 1,
            "next": None,
            "previous": None,
            "results": [
                {
                    "id": "test_id",
                    "version": 1,
                    "details": {
                        "name": "test",
                        "addresses": {
                            "msisdn": {
                                "+1234": {}
                            },
                        },
                        "preferred_language": "eng_NG",
                    },
                    "communicate_through": None,
                    "operator": None,
                    "created_at": "2016-02-14T10:21:00.258406Z",
                    "created_by": 1,
                    "updated_at": "2016-03-14T10:21:00.258406Z",
                    "updated_by": 1
                }
            ]
        }
        return (201, headers, json.dumps(resp))

    def identity_store_forgotten_identity_callback(self, request):
        headers = {'Content-Type': 'application/json'}
        resp = {
            "count": 1,
            "next": None,
            "previous": None,
            "results": [
                {
                    "id": "test_id",
                    "version": 1,
                    "details": {
                        "name": "redacted",
                        "addresses": {},
                        "preferred_language": "redacted",
                    },
                    "communicate_through": None,
                    "operator": None,
                    "created_at": "2016-02-14T10:21:00.258406Z",
                    "created_by": 1,
                    "updated_at": "2016-03-14T10:21:00.258406Z",
                    "updated_by": 1
                }
            ]
        }
        return (201, headers, json.dumps(resp))

    @responses.activate
    def test_pull_contacts_recently_created(self):
        self.add_identity_store_callback(
            'created_to=2016-03-14T10%3A21%3A00&created_from=2016-03-14T10%3A25%3A00',
            self.identity_store_created_identity_callback
        )

        self.add_identity_store_callback(
            'updated_to=2016-03-14T10%3A21%3A00&updated_from=2016-03-14T10%3A25%3A00',
            self.identity_store_no_matches_callback
        )

        self.add_identity_store_callback(
            'updated_to=2016-03-14T10%3A21%3A00&updated_from=2016-03-14T10%3A25%3A00&'
            'optout_type=forget',
            self.identity_store_no_matches_callback
        )

        (created, updated, deleted, ignored) = self.backend.pull_contacts(
            self.unicef, '2016-03-14T10:25:00', '2016-03-14T10:21:00')
        self.assertEqual(created, 1)
        self.assertEqual(updated, 0)
        self.assertEqual(deleted, 0)
        self.assertEqual(ignored, 0)
        self.assertEqual(Contact.objects.count(), 1)
        [contact] = Contact.objects.all()
        self.assertEqual(contact.uuid, "test_id")
        self.assertEqual(contact.name, "test")

    @responses.activate
    def test_pull_contacts_recently_updated(self):
        Contact.get_or_create(self.unicef, 'test_id', "testing")

        self.add_identity_store_callback(
            'created_to=2016-03-14T10%3A21%3A00&created_from=2016-03-14T10%3A25%3A00',
            self.identity_store_no_matches_callback
        )

        self.add_identity_store_callback(
            'updated_to=2016-03-14T10%3A21%3A00&updated_from=2016-03-14T10%3A25%3A00',
            self.identity_store_updated_identity_callback
        )

        self.add_identity_store_callback(
            'updated_to=2016-03-14T10%3A21%3A00&updated_from=2016-03-14T10%3A25%3A00&'
            'optout_type=forget',
            self.identity_store_no_matches_callback
        )

        (created, updated, deleted, ignored) = self.backend.pull_contacts(
            self.unicef, '2016-03-14T10:25:00', '2016-03-14T10:21:00')
        self.assertEqual(created, 0)
        self.assertEqual(updated, 1)
        self.assertEqual(deleted, 0)
        self.assertEqual(ignored, 0)
        self.assertEqual(Contact.objects.count(), 1)
        [contact] = Contact.objects.all()
        self.assertEqual(contact.uuid, "test_id")
        self.assertEqual(contact.name, "test")

    @responses.activate
    def test_pull_contacts_recently_deleted(self):
        Contact.get_or_create(self.unicef, 'test_id', "test")
        contact = Contact.objects.get(uuid='test_id')
        self.assertTrue(contact.is_active)

        self.add_identity_store_callback(
            'created_to=2016-03-14T10%3A21%3A00&created_from=2016-03-14T10%3A25%3A00',
            self.identity_store_no_matches_callback
        )

        self.add_identity_store_callback(
            'updated_to=2016-03-14T10%3A21%3A00&updated_from=2016-03-14T10%3A25%3A00',
            self.identity_store_no_matches_callback
        )

        self.add_identity_store_callback(
            'updated_to=2016-03-14T10%3A21%3A00&updated_from=2016-03-14T10%3A25%3A00&'
            'optout_type=forget',
            self.identity_store_forgotten_identity_callback
        )

        (created, updated, deleted, ignored) = self.backend.pull_contacts(
            self.unicef, '2016-03-14T10:25:00', '2016-03-14T10:21:00')
        self.assertEqual(created, 0)
        self.assertEqual(updated, 0)
        self.assertEqual(deleted, 1)
        self.assertEqual(ignored, 0)
        self.assertEqual(Contact.objects.count(), 1)
        contact = Contact.objects.get(uuid='test_id')
        self.assertFalse(contact.is_active)

    @responses.activate
    def test_pull_contacts_no_changes(self):
        Contact.objects.create(org=self.unicef, uuid='test_id', name="test",
                               language='eng')

        self.add_identity_store_callback(
            'created_to=2016-03-14T10%3A21%3A00&created_from=2016-03-14T10%3A25%3A00',
            self.identity_store_no_matches_callback
        )

        self.add_identity_store_callback(
            'updated_to=2016-03-14T10%3A21%3A00&updated_from=2016-03-14T10%3A25%3A00',
            self.identity_store_updated_identity_callback
        )

        self.add_identity_store_callback(
            'updated_to=2016-03-14T10%3A21%3A00&updated_from=2016-03-14T10%3A25%3A00&'
            'optout_type=forget',
            self.identity_store_no_matches_callback
        )

        (created, updated, deleted, ignored) = self.backend.pull_contacts(
            self.unicef, '2016-03-14T10:25:00', '2016-03-14T10:21:00')
        self.assertEqual(created, 0)
        self.assertEqual(updated, 0)
        self.assertEqual(deleted, 0)
        self.assertEqual(ignored, 1)
        self.assertEqual(Contact.objects.count(), 1)
        [contact] = Contact.objects.all()
        self.assertEqual(contact.uuid, "test_id")
        self.assertEqual(contact.name, "test")

    def test_pull_fields(self):
        '''
        Pulling all the fields should be a noop.
        '''
        Field.objects.all().delete()

        (created, updated, deleted, ignored) = self.backend.pull_fields(
            self.unicef)

        self.assertEqual(created, 0)
        self.assertEqual(updated, 0)
        self.assertEqual(deleted, 0)
        self.assertEqual(ignored, 0)
        self.assertEqual(Field.objects.count(), 0)

    def test_pull_groups(self):
        '''
        Pulling all groups should be a noop.
        '''
        Group.objects.all().delete()

        (created, updated, deleted, ignored) = self.backend.pull_groups(
            self.unicef)

        self.assertEqual(created, 0)
        self.assertEqual(updated, 0)
        self.assertEqual(deleted, 0)
        self.assertEqual(ignored, 0)
        self.assertEqual(Group.objects.count(), 0)

    def test_pull_labels(self):
        '''
        Pulling all labels should be a noop.
        '''
        Label.objects.all().delete()

        (created, updated, deleted, ignored) = self.backend.pull_labels(
            self.unicef)

        self.assertEqual(created, 0)
        self.assertEqual(updated, 0)
        self.assertEqual(deleted, 0)
        self.assertEqual(ignored, 0)
        self.assertEqual(Label.objects.count(), 0)

    def test_pull_messages(self):
        '''
        Pulling all messages should be a noop.
        '''
        Message.objects.all().delete()

        (created, updated, deleted, ignored) = self.backend.pull_messages(
            self.unicef, None, None)

        self.assertEqual(created, 0)
        self.assertEqual(updated, 0)
        self.assertEqual(deleted, 0)
        self.assertEqual(ignored, 0)
        self.assertEqual(Message.objects.count(), 0)

    def test_push_label(self):
        '''
        Pushing a new label should be a noop.
        '''
        old_tea = self.tea.__dict__.copy()
        self.backend.push_label(self.unicef, 'new label')
        self.tea.refresh_from_db()
        self.assertEqual(self.tea.__dict__, old_tea)

    @responses.activate
    def test_outgoing_urn(self):
        '''
        Sending outgoing messages with a specified urn should send via Junebug
        with that URN.
        '''
        bob = self.create_contact(self.unicef, 'C-002', "Bob")
        msg = self.create_outgoing(
            self.unicef, self.user1, None, 'B', "That's great", bob,
            urn="tel:+1234")

        def request_callback(request):
            data = json.loads(request.body)
            self.assertEqual(data, {
                'to': '+1234', 'from': None, 'content': "That's great"})
            headers = {'Content-Type': 'application/json'}
            resp = {
                'status': 201,
                'code': 'created',
                'description': 'message submitted',
                'result': {
                    'id': 'message-uuid-1234',
                },
            }
            return (201, headers, json.dumps(resp))
        responses.add_callback(
            responses.POST,
            'http://localhost:8080/channels/replace-me/messages/',
            callback=request_callback, content_type='application/json')

        self.backend.push_outgoing(self.unicef, [msg])
        self.assertEqual(len(responses.calls), 1)

    @responses.activate
    def test_outgoing_contact(self):
        '''Sending outgoing message with a specified contact should look that
        contact up in the identity store, and then send it to the addresses
        found in the identity store through Junebug.'''
        bob = self.create_contact(self.unicef, 'C-002', "Bob")
        msg = self.create_outgoing(
            self.unicef, self.user1, None, 'B', "That's great", bob)

        def junebug_callback(request):
            data = json.loads(request.body)
            self.assertEqual(data, {
                'to': '+1234', 'from': None, 'content': "That's great"})
            headers = {'Content-Type': 'application/json'}
            resp = {
                'status': 201,
                'code': 'created',
                'description': 'message submitted',
                'result': {
                    'id': 'message-uuid-1234',
                },
            }
            return (201, headers, json.dumps(resp))
        responses.add_callback(
            responses.POST,
            'http://localhost:8080/channels/replace-me/messages/',
            callback=junebug_callback, content_type='application/json')

        def identity_address_callback(request):
            headers = {'Content-Type': 'application/json'}
            resp = {
                "count": 1,
                "next": None,
                "previous": None,
                "results": [
                    {
                        "address": "+1234"
                    }
                ]
            }
            return (201, headers, json.dumps(resp))
        responses.add_callback(
            responses.GET,
            'http://localhost:8081/api/v1/identities/%s/addresses/msisdn' % (
                bob.uuid),
            callback=identity_address_callback,
            content_type='application/json')

        def identity_callback(request):
            headers = {'Content-Type': 'application/json'}
            resp = {
                "id": bob.uuid,
                "version": 1,
                "details": {
                },
                "communicate_through": None,
                "operator": None,
                "created_at": "2016-06-23T13:03:18.674016Z",
                "created_by": 1,
                "updated_at": "2016-06-23T13:03:18.674043Z",
                "updated_by": 1
            }
            return 200, headers, json.dumps(resp)
        responses.add_callback(
            responses.GET,
            'http://localhost:8081/api/v1/identities/%s/' % bob.uuid,
            callback=identity_callback, content_type='application/json')

        self.backend.push_outgoing(self.unicef, [msg])
        self.assertEqual(len(responses.calls), 3)

    @responses.activate
    @override_settings(JUNEBUG_FROM_ADDRESS='+4321')
    def test_outgoing_from_address(self):
        '''Setting the from address in the settings should set the from address
        in the request to Junebug.'''
        self.backend = JunebugBackend()
        msg = self.create_outgoing(
            self.unicef, self.user1, None, 'B', "That's great", None,
            urn="tel:+1234")

        def request_callback(request):
            data = json.loads(request.body)
            self.assertEqual(data, {
                'to': '+1234', 'from': '+4321', 'content': "That's great"})
            headers = {'Content-Type': 'application/json'}
            resp = {
                'status': 201,
                'code': 'created',
                'description': 'message submitted',
                'result': {
                    'id': 'message-uuid-1234',
                },
            }
            return (201, headers, json.dumps(resp))
        responses.add_callback(
            responses.POST,
            'http://localhost:8080/channels/replace-me/messages/',
            callback=request_callback, content_type='application/json')

        self.backend.push_outgoing(self.unicef, [msg])
        self.assertEqual(len(responses.calls), 1)

    def test_outgoing_no_urn_no_contact(self):
        '''If the outgoing message has no URN or contact, then we cannot send
        it.'''
        msg = self.create_outgoing(
            self.unicef, self.user1, None, 'B', "That's great", None,
            urn=None)

        self.assertRaises(
            JunebugMessageSendingError, self.backend.push_outgoing,
            self.unicef, [msg])

    def test_outgoing_invalid_urn(self):
        '''If the outgoing message has an invalid URN, an exception should be
        raised.'''
        bob = self.create_contact(self.unicef, 'C-002', "Bob")
        msg = self.create_outgoing(
            self.unicef, self.user1, None, 'B', "That's great", bob,
            urn='badurn')

        self.assertRaises(
            JunebugMessageSendingError, self.backend.push_outgoing,
            self.unicef, [msg])

    def test_add_to_group(self):
        '''
        Adding a contact to a group should be a noop.
        '''
        bob = self.create_contact(self.unicef, 'C-002', "Bob")
        self.backend.add_to_group(self.unicef, bob, self.reporters)

        bob.refresh_from_db()
        self.assertEqual(bob.groups.count(), 0)

    def test_remove_from_group(self):
        '''
        Removing a contact from a group should be a noop.
        '''
        bob = self.create_contact(self.unicef, 'C-002', "Bob")
        bob.groups.add(self.reporters)
        self.backend.remove_from_group(self.unicef, bob, self.reporters)

        bob.refresh_from_db()
        self.assertEqual(bob.groups.count(), 1)

    def test_stop_runs(self):
        '''
        Stopping messages for a contact should be a noop.
        '''
        bob = self.create_contact(self.unicef, 'C-002', "Bob")
        old_bob = bob.__dict__.copy()
        self.backend.stop_runs(self.unicef, bob)

        bob.refresh_from_db()
        self.assertEqual(bob.__dict__, old_bob)

    def test_label_messages(self):
        '''
        Labelling messages should be a noop.
        '''
        bob = self.create_contact(self.unicef, 'C-002', "Bob")
        msg = self.create_message(self.unicef, 123, bob, "Hello")
        self.backend.label_messages(self.unicef, [msg], self.aids)

        msg.refresh_from_db()
        self.assertEqual(msg.labels.count(), 0)

    def test_unlabel_messages(self):
        '''
        Unlabelling messages should be a noop.
        '''
        bob = self.create_contact(self.unicef, 'C-002', "Bob")
        msg = self.create_message(self.unicef, 123, bob, "Hello")
        msg.labels.add(self.aids)
        self.backend.unlabel_messages(self.unicef, [msg], self.aids)

        msg.refresh_from_db()
        self.assertEqual(msg.labels.count(), 1)

    def test_archive_messages(self):
        '''
        Archiving messages should be a noop.
        '''
        bob = self.create_contact(self.unicef, 'C-002', "Bob")
        msg = self.create_message(self.unicef, 123, bob, "Hello")
        self.backend.archive_messages(self.unicef, [msg])

        msg.refresh_from_db()
        self.assertEqual(msg.is_archived, False)

    def test_archive_contact_messages(self):
        '''
        Archiving a contact's messages should be a noop.
        '''
        bob = self.create_contact(self.unicef, 'C-002', "Bob")
        msg = self.create_message(self.unicef, 123, bob, "Hello")
        self.backend.archive_contact_messages(self.unicef, bob)

        msg.refresh_from_db()
        self.assertEqual(msg.is_archived, False)

    def test_restore_messages(self):
        '''
        Restoring messages should be a noop.
        '''
        bob = self.create_contact(self.unicef, 'C-002', "Bob")
        msg = self.create_message(
            self.unicef, 123, bob, "Hello", is_archived=True)
        self.backend.restore_messages(self.unicef, [msg])

        msg.refresh_from_db()
        self.assertEqual(msg.is_archived, True)

    def test_flag_messages(self):
        '''
        Flagging messages should be a noop.
        '''
        bob = self.create_contact(self.unicef, 'C-002', "Bob")
        msg = self.create_message(self.unicef, 123, bob, "Hello")
        self.backend.flag_messages(self.unicef, [msg])

        msg.refresh_from_db()
        self.assertEqual(msg.is_flagged, False)

    def test_unflag_messages(self):
        '''
        Unflagging messages should be a noop.
        '''
        bob = self.create_contact(self.unicef, 'C-002', "Bob")
        msg = self.create_message(
            self.unicef, 123, bob, "Hello", is_flagged=True)
        self.backend.unflag_messages(self.unicef, [msg])

        msg.refresh_from_db()
        self.assertEqual(msg.is_flagged, True)

    def test_fetch_contact_messages(self):
        '''
        Fetching a list of messages for a contact should be a noop.
        '''
        bob = self.create_contact(self.unicef, 'C-002', "Bob")
        messages = self.backend.fetch_contact_messages(
            self.unicef, bob, None, None)
        self.assertEqual(messages, [])

    def test_get_url_patterns(self):
        '''
        Should return the list of url patterns needed to receive messages
        from Junebug.
        '''
        [url] = self.backend.get_url_patterns()
        self.assertEqual(url.callback, received_junebug_message)
        self.assertEqual(url.regex.pattern, settings.JUNEBUG_INBOUND_URL)
        self.assertEqual(url.name, 'inbound_junebug_message')

        with self.settings(JUNEBUG_INBOUND_URL=r'^test/url/$'):
            [url] = self.backend.get_url_patterns()
            self.assertEqual(url.regex.pattern, r'^test/url/$')


class JunebugInboundViewTest(BaseCasesTest):
    '''Tests related to the inbound junebug messages view.'''
    url = '/junebug/inbound/'

    def setUp(self):
        self.factory = RequestFactory()
        super(JunebugInboundViewTest, self).setUp()

    def test_method_not_post(self):
        '''Only POST requests should be allowed.'''
        request = self.factory.get(self.url)
        response = received_junebug_message(request)
        self.assertEqual(
            json.loads(response.content), {'reason': 'Method not allowed.'})
        self.assertEqual(response.status_code, 405)

    def test_invalid_json_body(self):
        '''If the request contains invalid JSON in the body, an appropriate
        error message and code should be returned.'''
        request = self.factory.post(
            self.url, content_type='application/json', data='{')
        response = received_junebug_message(request)
        self.assertEqual(
            json.loads(response.content), {
                'reason': 'JSON decode error',
                'details': 'Expecting object: line 1 column 1 (char 0)'
            }
        )
        self.assertEqual(response.status_code, 400)

    def create_identity_obj(self, **kwargs):
        defaults = {
            "id": "50d62fcf-856a-489c-914a-56f6e9506ee3",
            "version": 1,
            "details": {
                "addresses": {
                    "msisdn": {
                        "+1234": {}
                    }
                }
            },
            "communicate_through": None,
            "operator": None,
            "created_at": "2016-06-23T13:15:55.580070Z",
            "created_by": 1,
            "updated_at": "2016-06-23T13:15:55.580099Z",
            "updated_by": 1
        }
        defaults.update(kwargs)
        return defaults

    def single_identity_callback(self, request):
        headers = {'Content-Type': 'application/json'}
        data = {
            'count': 1,
            'next': None,
            'previous': None,
            'results': [
                self.create_identity_obj(),
            ]
        }
        return (200, headers, json.dumps(data))

    @responses.activate
    def test_inbound_message_identity_exists(self):
        '''If the identity exists in the identity store, then we should use
        that identity to create the message.'''
        query = '?details__addresses__msisdn=%2B1234'
        url = '%sapi/v1/identities/search/' % settings.IDENTITY_API_ROOT
        responses.add_callback(
            responses.GET, url + query, callback=self.single_identity_callback,
            match_querystring=True, content_type='application/json')

        request = self.factory.post(
            self.url, content_type='application/json', data=json.dumps({
                'message_id': '35f3336d4a1a46c7b40cd172a41c510d',
                'content': 'test message',
                'from': '+1234',
            })
        )
        request.org = self.unicef
        response = received_junebug_message(request)
        resp_data = json.loads(response.content)

        message = Message.objects.get(backend_id=resp_data['id'])
        self.assertEqual(message.text, 'test message')
        self.assertEqual(
            message.contact.uuid, "50d62fcf-856a-489c-914a-56f6e9506ee3")

    def create_identity_callback(self, request):
        data = json.loads(request.body)
        self.assertEqual(data.get('details'), {
            'addresses': {
                'msisdn': {
                    '+1234': {},
                },
            },
            'default_addr_type': 'msisdn',
        })
        headers = {'Content-Type': 'application/json'}
        return (201, headers, json.dumps(self.create_identity_obj()))

    def no_identity_callback(self, request):
        headers = {'Content-Type': 'application/json'}
        data = {
            'count': 0,
            'next': None,
            'previous': None,
            'results': []
        }
        return (200, headers, json.dumps(data))

    @responses.activate
    def test_inbound_message_identity_doesnt_exist(self):
        '''If the identity doesn't exist in the identity store, then the
        one should be created.'''
        query = '?details__addresses__msisdn=%2B1234'
        get_url = '%sapi/v1/identities/search/' % settings.IDENTITY_API_ROOT
        responses.add_callback(
            responses.GET, get_url + query, callback=self.no_identity_callback,
            match_querystring=True, content_type='application/json')
        create_url = '%sapi/v1/identities/' % settings.IDENTITY_API_ROOT
        responses.add_callback(
            responses.POST, create_url, callback=self.create_identity_callback,
            match_querystring=True, content_type='application/json')

        request = self.factory.post(
            self.url, content_type='application/json', data=json.dumps({
                'message_id': '35f3336d4a1a46c7b40cd172a41c510d',
                'content': 'test message',
                'from': '+1234',
            })
        )
        request.org = self.unicef
        received_junebug_message(request)

        self.assertEqual(len(responses.calls), 2)
        self.assertEqual(responses.calls[1].request.method, 'POST')
        self.assertEqual(responses.calls[1].request.url, create_url)


class IdentityStoreTest(BaseCasesTest):
    def get_identities_callback(self, request):
        self.assertEqual(
            request.headers.get('Content-Type'), 'application/json')
        self.assertEqual(
            request.headers.get('Authorization'), 'Token auth-token')
        headers = {'Content-Type': 'application/json'}
        resp = {
            "count": 1,
            "next": None,
            "previous": None,
            "results": [
                {
                    "id": "test_id",
                    "version": 1,
                    "details": {
                        "name": "test",
                        "addresses": {
                            "msisdn": {
                                "+1234": {}
                            },
                        },
                        "preferred_language": "eng_NG",
                    },
                    "communicate_through": None,
                    "operator": None,
                    "created_at": "2016-02-14T10:21:00.258406Z",
                    "created_by": 1,
                    "updated_at": "2016-03-14T10:21:00.258406Z",
                    "updated_by": 1
                }
            ]
        }
        return (201, headers, json.dumps(resp))

    @responses.activate
    def test_get_addresses(self):
        '''The get_addresses function should call the correct URL, and return
        the relevant addresses.'''
        identity_store = IdentityStore(
            'http://identitystore.org/', 'auth-token', 'msisdn')

        def request_callback(request):
            self.assertEqual(
                request.headers.get('Content-Type'), 'application/json')
            self.assertEqual(
                request.headers.get('Authorization'), 'Token auth-token')
            headers = {'Content-Type': 'application/json'}
            resp = {
                "count": 2,
                "next": None,
                "previous": None,
                "results": [
                    {
                        "address": "+4321"
                    },
                    {
                        "address": "+1234"
                    }
                ]
            }
            return (201, headers, json.dumps(resp))
        responses.add_callback(
            responses.GET,
            'http://identitystore.org/api/v1/identities/identity-uuid/'
            'addresses/msisdn?default=True', match_querystring=True,
            callback=request_callback, content_type='application/json')

        def identity_callback(request):
            headers = {'Content-Type': 'application/json'}
            resp = {
                "id": "identity-uuid",
                "version": 1,
                "details": {
                },
                "communicate_through": None,
                "operator": None,
                "created_at": "2016-06-23T13:03:18.674016Z",
                "created_by": 1,
                "updated_at": "2016-06-23T13:03:18.674043Z",
                "updated_by": 1
            }
            return 200, headers, json.dumps(resp)
        responses.add_callback(
            responses.GET,
            'http://identitystore.org/api/v1/identities/identity-uuid/',
            callback=identity_callback, content_type='application/json')

        res = identity_store.get_addresses('identity-uuid')
        self.assertEqual(sorted(res), sorted(['+1234', '+4321']))

    @responses.activate
    def test_get_addresses_communicate_through(self):
        '''If the identity has a communicate_through parameter, we should get
        the addresses of that identity instead of the current one.'''
        identity_store = IdentityStore(
            'http://identitystore.org/', 'auth-token', 'msisdn')

        def addresses_callback(request):
            headers = {'Content-Type': 'application/json'}
            resp = {
                "count": 2,
                "next": None,
                "previous": None,
                "results": [
                    {
                        "address": "+4321"
                    },
                    {
                        "address": "+1234"
                    }
                ]
            }
            return 200, headers, json.dumps(resp)
        responses.add_callback(
            responses.GET,
            'http://identitystore.org/api/v1/identities/other-uuid/'
            'addresses/msisdn?default=True', match_querystring=True,
            callback=addresses_callback, content_type='application/json')

        def other_identity_callback(request):
            headers = {'Content-Type': 'application/json'}
            resp = {
                "id": "other-uuid",
                "version": 1,
                "details": {
                },
                "communicate_through": None,
                "operator": None,
                "created_at": "2016-06-23T13:03:18.674016Z",
                "created_by": 1,
                "updated_at": "2016-06-23T13:03:18.674043Z",
                "updated_by": 1
            }
            return 200, headers, json.dumps(resp)
        responses.add_callback(
            responses.GET,
            'http://identitystore.org/api/v1/identities/other-uuid/',
            callback=other_identity_callback, content_type='application/json')

        def identity_callback(request):
            headers = {'Content-Type': 'application/json'}
            resp = {
                "id": "identity-uuid",
                "version": 1,
                "details": {
                },
                "communicate_through": "other-uuid",
                "operator": None,
                "created_at": "2016-06-23T13:03:18.674016Z",
                "created_by": 1,
                "updated_at": "2016-06-23T13:03:18.674043Z",
                "updated_by": 1
            }
            return 200, headers, json.dumps(resp)
        responses.add_callback(
            responses.GET,
            'http://identitystore.org/api/v1/identities/identity-uuid/',
            callback=identity_callback, content_type='application/json')

        res = identity_store.get_addresses('identity-uuid')
        self.assertEqual(sorted(res), sorted(['+1234', '+4321']))

    @responses.activate
    def test_get_identities(self):
        '''The get_identities function should call the correct URL, and return
        the relevant identities.'''
        identity_store = IdentityStore(
            'http://identitystore.org/', 'auth-token', 'msisdn')

        responses.add_callback(
            responses.GET,
            'http://identitystore.org/api/v1/identities/?details__name=test',
            match_querystring=True, callback=self.get_identities_callback,
            content_type='application/json')

        [identity] = identity_store.get_identities(details__name="test")
        self.assertEqual(identity.name, "test")

    @responses.activate
    def test_get_paginated_response(self):
        '''The get_paginated_response function should follow all the next links
        until it runs out of pages, and return the combined results.'''
        identity_store = IdentityStore(
            'http://identitystore.org/', 'auth-token', 'msisdn')

        def request_callback_1(request):
            headers = {'Content-Type': 'application/json'}
            resp = {
                "count": 5,
                "next": (
                    'http://identitystore.org/api/v1/identities/identity-uuid/'
                    'addresses/msisdn?default=True&limit=2&offset=2'),
                "previous": None,
                "results": [
                    {
                        "address": "+1111"
                    },
                    {
                        "address": "+2222"
                    }
                ]
            }
            return (201, headers, json.dumps(resp))
        responses.add_callback(
            responses.GET,
            'http://identitystore.org/api/v1/identities/identity-uuid/'
            'addresses/msisdn?default=True', match_querystring=True,
            callback=request_callback_1, content_type='application/json')

        def request_callback_2(request):
            headers = {'Content-Type': 'application/json'}
            resp = {
                "count": 5,
                "next": None,
                "previous": None,
                "results": [
                    {
                        "address": "+3333"
                    },
                ]
            }
            return (201, headers, json.dumps(resp))
        responses.add_callback(
            responses.GET,
            'http://identitystore.org/api/v1/identities/identity-uuid/'
            'addresses/msisdn?default=True&limit=2&offset=2',
            match_querystring=True, callback=request_callback_2,
            content_type='application/json')

        res = identity_store.get_paginated_response(
            ('http://identitystore.org/api/v1/identities/identity-uuid/'
             'addresses/msisdn'), params={'default': True})
        self.assertEqual(sorted(res), sorted([
            {'address': '+1111'},
            {'address': '+2222'},
            {'address': '+3333'},
        ]))

<<<<<<< HEAD
    def create_identity_obj(self, **kwargs):
        defaults = {
            "id": "50d62fcf-856a-489c-914a-56f6e9506ee3",
            "version": 1,
            "details": {
                "addresses": {
                    "msisdn": {
                        "+1234": {}
                    }
                },
                'default_addr_type': 'msisdn',
            },
            "communicate_through": None,
            "operator": None,
            "created_at": "2016-06-23T13:15:55.580070Z",
            "created_by": 1,
            "updated_at": "2016-06-23T13:15:55.580099Z",
            "updated_by": 1
        }
        defaults.update(kwargs)
        return defaults

    def single_identity_callback(self, request):
        headers = {'Content-Type': 'application/json'}
        data = {
            'count': 1,
            'next': None,
            'previous': None,
            'results': [
                self.create_identity_obj(),
            ]
        }
        return (200, headers, json.dumps(data))

    @responses.activate
    def test_get_identities_for_address(self):
        '''The get_identities_for_address to create the correct request to list
        all of the identities for a specified address and address type.'''
        identity_store = IdentityStore(
            'http://identitystore.org/', 'auth-token', 'msisdn')

        query = '?details__addresses__msisdn=%2B1234'
        url = 'http://identitystore.org/api/v1/identities/search/'
        responses.add_callback(
            responses.GET, url + query, callback=self.single_identity_callback,
            match_querystring=True, content_type='application/json')

        [identity] = identity_store.get_identities_for_address('+1234')
        self.assertEqual(
            identity['details']['addresses']['msisdn'], {'+1234': {}})

    def create_identity_callback(self, request):
        data = json.loads(request.body)
        self.assertEqual(data.get('details'), {
            'addresses': {
                'msisdn': {
                    '+1234': {},
                },
            },
            'default_addr_type': 'msisdn',
        })
        headers = {'Content-Type': 'application/json'}
        return (201, headers, json.dumps(self.create_identity_obj()))

    @responses.activate
    def test_create_identity(self):
        '''The create_identity method should make the correct request to create
        an identity with the correct details in the identity store.'''
        identity_store = IdentityStore(
            'http://identitystore.org/', 'auth-token', 'msisdn')

        url = 'http://identitystore.org/api/v1/identities/'
        responses.add_callback(
            responses.POST, url, callback=self.create_identity_callback,
            match_querystring=True, content_type='application/json')

        identity = identity_store.create_identity('+1234')
        self.assertEqual(identity['details'], {
            'addresses': {
                'msisdn': {
                    '+1234': {},
                },
            },
            'default_addr_type': 'msisdn',
        })
=======

class IdentityStoreContactTest(BaseCasesTest):
    def test_contact_with_defaults(self):
        identity_data = {
            "id": "test_id",
            "version": 1,
            "details": {
                "addresses": {},
            },
            "communicate_through": None,
            "operator": None,
            "created_at": "2016-02-14T10:21:00.258406Z",
            "created_by": 1,
            "updated_at": None,
            "updated_by": None
        }

        identity_contact = IdentityStoreContact(identity_data)
        self.assertEqual(identity_contact.id, "test_id")
        self.assertIsNone(identity_contact.name)
        self.assertIsNone(identity_contact.language)

    def test_contact_with_data(self):
        identity_data = {
            "id": "test_id",
            "version": 1,
            "details": {
                "name": "test",
                "addresses": {
                    "msisdn": {
                        "+1234": {}
                    },
                },
                "preferred_language": "eng_NG",
            },
            "communicate_through": None,
            "operator": None,
            "created_at": "2016-02-14T10:21:00.258406Z",
            "created_by": 1,
            "updated_at": "2016-03-14T10:21:00.258406Z",
            "updated_by": 1
        }

        identity_contact = IdentityStoreContact(identity_data)
        self.assertEqual(identity_contact.id, "test_id")
        self.assertEqual(identity_contact.name, "test")
        self.assertEqual(identity_contact.language, "eng")


class IdentityStoreContactSyncerTest(BaseCasesTest):
    syncer = IdentityStoreContactSyncer()

    def mk_identity_store_contact(self):
        return IdentityStoreContact(
            {
                "id": "test_1",
                "version": "1",
                "details": {
                    "preferred_language": "eng_NG",
                    "name": "test",
                    "addresses": {
                        "msisdn": {
                            "+1234": {}
                        }
                    }
                },
                "communicate_through": None,
                "operator": None,
                "created_at": "2016-03-14T10:21:00.258406Z",
                "created_by": 1,
                "updated_at": "2016-03-14T10:21:00.258441Z",
                "updated_by": 1
            })

    def test_local_kwargs(self):
        kwargs = self.syncer.local_kwargs(self.unicef, self.mk_identity_store_contact())

        self.assertEqual(kwargs, {
            "org": self.unicef,
            "uuid": "test_1",
            "name": "test",
            "language": "eng",
            "is_blocked": False,
            "is_stub": False,
            "fields": {},
            '__data__groups': {},
        })

    def test_update_required_on_stub(self):
        # create stub contact
        local = Contact.get_or_create(self.unicef, "test_id", "test")

        self.assertTrue(self.syncer.update_required(
            local, self.mk_identity_store_contact(), {}))

    def test_no_update_required(self):
        local = Contact.objects.create(org=self.unicef, uuid='test_id',
                                       name="test", language='eng')
        self.assertFalse(self.syncer.update_required(
            local, self.mk_identity_store_contact(), {}))

    def test_update_required_name_different(self):
        local = Contact.objects.create(org=self.unicef, uuid='test_id',
                                       name="test_1", language='eng')
        self.assertTrue(self.syncer.update_required(
            local, self.mk_identity_store_contact(), {}))

    def test_update_required_language_different(self):
        local = Contact.objects.create(org=self.unicef, uuid='test_id',
                                       name="test", language='ita')
        self.assertTrue(self.syncer.update_required(
            local, self.mk_identity_store_contact(), {}))
>>>>>>> 242e5aa6
<|MERGE_RESOLUTION|>--- conflicted
+++ resolved
@@ -8,11 +8,7 @@
 
 from ..junebug import (
     IdentityStore, JunebugBackend, JunebugMessageSendingError,
-<<<<<<< HEAD
-    received_junebug_message)
-=======
-    IdentityStoreContactSyncer, IdentityStoreContact)
->>>>>>> 242e5aa6
+    IdentityStoreContactSyncer, IdentityStoreContact, received_junebug_message)
 
 
 class JunebugBackendTest(BaseCasesTest):
@@ -990,7 +986,6 @@
             {'address': '+3333'},
         ]))
 
-<<<<<<< HEAD
     def create_identity_obj(self, **kwargs):
         defaults = {
             "id": "50d62fcf-856a-489c-914a-56f6e9506ee3",
@@ -1076,7 +1071,6 @@
             },
             'default_addr_type': 'msisdn',
         })
-=======
 
 class IdentityStoreContactTest(BaseCasesTest):
     def test_contact_with_defaults(self):
@@ -1188,5 +1182,4 @@
         local = Contact.objects.create(org=self.unicef, uuid='test_id',
                                        name="test", language='ita')
         self.assertTrue(self.syncer.update_required(
-            local, self.mk_identity_store_contact(), {}))
->>>>>>> 242e5aa6
+            local, self.mk_identity_store_contact(), {}))