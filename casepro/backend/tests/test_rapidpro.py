--- conflicted
+++ resolved
@@ -843,14 +843,9 @@
         self.assertEqual(messages[0].keys(), outgoing.as_json().keys())
 
     def test_get_url_patterns(self):
-<<<<<<< HEAD
-        '''Getting the list of url patterns for the rapidpro backend should
-        return an empty list.'''
-=======
         """
         Getting the list of url patterns for the rapidpro backend should return an empty list.
         """
->>>>>>> d47c4d38
         self.assertEqual(self.backend.get_url_patterns(), [])
 
 
