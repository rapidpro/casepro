from __future__ import unicode_literals

from django.db.models.signals import post_save, m2m_changed
from django.dispatch import receiver
from math import ceil

from casepro.cases.models import CaseAction
from casepro.msgs.models import Message, Label, Outgoing
from casepro.cases.models import CaseAction

from .models import datetime_to_date, DailyCount, DailySecondTotalCount, record_case_closed_time


@receiver(post_save, sender=Message)
def record_new_incoming(sender, instance, created, **kwargs):
    """
    Records a new outgoing being sent
    """
    if created:
        org = instance.org

        # get day in org timezone
        day = datetime_to_date(instance.created_on, org)

        DailyCount.record_item(day, DailyCount.TYPE_INCOMING, org)


@receiver(post_save, sender=Outgoing)
def record_new_outgoing(sender, instance, created, **kwargs):
    if created and instance.is_reply():
        org = instance.org
        partner = instance.partner
        user = instance.created_by
        case = instance.case

        # get day in org timezone
        day = datetime_to_date(instance.created_on, org)

        DailyCount.record_item(day, DailyCount.TYPE_REPLIES, org)
        DailyCount.record_item(day, DailyCount.TYPE_REPLIES, org, user)

        if instance.partner:
            DailyCount.record_item(day, DailyCount.TYPE_REPLIES, partner)

        if case:
            # count the very first response on an org level
            if instance == case.outgoing_messages.earliest('created_on'):
                td = instance.created_on - case.opened_on
                seconds_since_open = ceil(td.total_seconds())
                DailySecondTotalCount.record_item(day, seconds_since_open,
                                                  DailySecondTotalCount.TYPE_TILL_REPLIED, org)

            if case.assignee == partner:
                # count the first response by this partner
                if instance == case.outgoing_messages.filter(partner=partner).earliest('created_on'):
                    # only count the time since this case was (re)assigned to this partner
                    try:
                        action = case.actions.filter(action=CaseAction.REASSIGN, assignee=partner).latest('created_on')
                        start_date = action.created_on
                    except CaseAction.DoesNotExist:
                        start_date = case.opened_on

                    td = instance.created_on - start_date
                    seconds_since_open = ceil(td.total_seconds())
                    DailySecondTotalCount.record_item(day, seconds_since_open,
                                                      DailySecondTotalCount.TYPE_TILL_REPLIED, partner)


@receiver(m2m_changed, sender=Message.labels.through)
def record_incoming_labelling(sender, instance, action, reverse, model, pk_set, **kwargs):
    day = datetime_to_date(instance.created_on, instance.org)

    if action == 'post_add':
        for label_id in pk_set:
            DailyCount.record_item(day, DailyCount.TYPE_INCOMING, Label(pk=label_id))
    elif action == 'post_remove':
        for label_id in pk_set:
            DailyCount.record_removal(day, DailyCount.TYPE_INCOMING, Label(pk=label_id))
    elif action == 'pre_clear':
        for label in instance.labels.all():
            DailyCount.record_removal(day, DailyCount.TYPE_INCOMING, label)


@receiver(post_save, sender=CaseAction)
def record_new_case_action(sender, instance, created, **kwargs):
<<<<<<< HEAD
    if instance.action == CaseAction.CLOSE:
        if instance.case.actions.filter(action=CaseAction.REOPEN).exists():
            # dont count any stats for reopened cases.
            return
        record_case_closed_time(instance)
=======
    """
    This is where we keep track of DailyCounts for users within organisations
    """
    org = instance.case.org
    user = instance.created_by
    partner = instance.case.assignee
    case = instance.case

    day = datetime_to_date(instance.created_on, instance.case.org)
    if instance.action == CaseAction.OPEN:
        DailyCount.record_item(day, DailyCount.TYPE_CASE_OPENED, org)
        DailyCount.record_item(day, DailyCount.TYPE_CASE_OPENED, org, user)
        DailyCount.record_item(day, DailyCount.TYPE_CASE_OPENED, partner)

    elif instance.action == CaseAction.CLOSE:
        if case.actions.filter(action=CaseAction.REOPEN).exists():
            # dont count any stats for reopened cases.
            return

        DailyCount.record_item(day, DailyCount.TYPE_CASE_CLOSED, org)
        DailyCount.record_item(day, DailyCount.TYPE_CASE_CLOSED, org, user)
        DailyCount.record_item(day, DailyCount.TYPE_CASE_CLOSED, partner)
>>>>>>> ceb778ef
<|MERGE_RESOLUTION|>--- conflicted
+++ resolved
@@ -6,7 +6,6 @@
 
 from casepro.cases.models import CaseAction
 from casepro.msgs.models import Message, Label, Outgoing
-from casepro.cases.models import CaseAction
 
 from .models import datetime_to_date, DailyCount, DailySecondTotalCount, record_case_closed_time
 
@@ -83,13 +82,6 @@
 
 @receiver(post_save, sender=CaseAction)
 def record_new_case_action(sender, instance, created, **kwargs):
-<<<<<<< HEAD
-    if instance.action == CaseAction.CLOSE:
-        if instance.case.actions.filter(action=CaseAction.REOPEN).exists():
-            # dont count any stats for reopened cases.
-            return
-        record_case_closed_time(instance)
-=======
     """
     This is where we keep track of DailyCounts for users within organisations
     """
@@ -112,4 +104,4 @@
         DailyCount.record_item(day, DailyCount.TYPE_CASE_CLOSED, org)
         DailyCount.record_item(day, DailyCount.TYPE_CASE_CLOSED, org, user)
         DailyCount.record_item(day, DailyCount.TYPE_CASE_CLOSED, partner)
->>>>>>> ceb778ef
+        record_case_closed_time(instance)