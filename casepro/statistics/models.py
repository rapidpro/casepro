from __future__ import unicode_literals

import pytz
import six

from dash.orgs.models import Org
from django.contrib.auth.models import User
from django.core.cache import cache
from django.db import models, connection
from django.db.models import Sum
from django.utils.functional import SimpleLazyObject
from django.utils.translation import ugettext_lazy as _
from math import ceil

from casepro.cases.models import Partner, CaseAction
from casepro.msgs.models import Label
from casepro.utils import date_range
from casepro.utils.export import BaseExport


def datetime_to_date(dt, org):
    """
    Convert a datetime to a date using the given org's timezone
    """
    return dt.astimezone(pytz.timezone(org.timezone)).date()


class BaseCount(models.Model):
    """
    Tracks total counts of different items (e.g. replies, messages) in different scopes (e.g. org, user)
    """
    TYPE_INCOMING = 'I'
    TYPE_INBOX = 'N'
    TYPE_ARCHIVED = 'A'
    TYPE_REPLIES = 'R'
    TYPE_CASE_OPENED = 'C'
    TYPE_CASE_CLOSED = 'D'

    squash_sql = """
        WITH removed as (
            DELETE FROM %(table_name)s WHERE %(delete_cond)s RETURNING "count"
        )
        INSERT INTO %(table_name)s(%(insert_cols)s, "count")
        VALUES (%(insert_vals)s, GREATEST(0, (SELECT SUM("count") FROM removed)));"""

    item_type = models.CharField(max_length=1, help_text=_("The thing being counted"))

    scope = models.CharField(max_length=32, help_text=_("The scope in which it is being counted"))

    count = models.IntegerField()

    @staticmethod
    def encode_scope(*args):
        types = []
        for arg in args:
            # request.user is actually a SimpleLazyObject proxy
            if isinstance(arg, User) and isinstance(arg, SimpleLazyObject):
                arg = User(pk=arg.pk)

            types.append(type(arg))

        if types == [Org]:
            return 'org:%d' % args[0].pk
        elif types == [Partner]:
            return 'partner:%d' % args[0].pk
        elif types == [Org, User]:
            return 'org:%d:user:%d' % (args[0].pk, args[1].pk)
        elif types == [Label]:
            return 'label:%d' % args[0].pk
        else:  # pragma: no cover
            raise ValueError("Unsupported scope: %s" % ",".join([t.__name__ for t in types]))

    @classmethod
    def squash(cls):
        """
        Squashes counts so that there is a single count per item_type + scope combination
        """
        last_squash_id = cache.get(cls.last_squash_key, 0)
        unsquashed_values = cls.objects.filter(pk__gt=last_squash_id)
        unsquashed_values = unsquashed_values.values(*cls.squash_over).distinct(*cls.squash_over)

        for unsquashed in unsquashed_values:
            with connection.cursor() as cursor:
                sql = cls.squash_sql % {
                    'table_name': cls._meta.db_table,
                    'delete_cond': " AND ".join(['"%s" = %%s' % f for f in cls.squash_over]),
                    'insert_cols': ", ".join(['"%s"' % f for f in cls.squash_over]),
                    'insert_vals': ", ".join(['%s'] * len(cls.squash_over))
                }

                params = [unsquashed[f] for f in cls.squash_over]
                cursor.execute(sql, params + params)

        max_id = cls.objects.order_by('-pk').values_list('pk', flat=True).first()
        if max_id:
            cache.set(cls.last_squash_key, max_id)

    class CountSet(object):
        """
        A queryset of counts which can be aggregated in different ways
        """
        def __init__(self, counts, scopes):
            self.counts = counts
            self.scopes = scopes

        def total(self):
            """
            Calculates the overall total over a set of counts
            """
            total = self.counts.aggregate(total=Sum('count'))
            return total['total'] if total['total'] is not None else 0

        def scope_totals(self):
            """
            Calculates per-scope totals over a set of counts
            """
            totals = list(self.counts.values_list('scope').annotate(replies=Sum('count')))
            total_by_encoded_scope = {t[0]: t[1] for t in totals}

            total_by_scope = {}
            for encoded_scope, scope in six.iteritems(self.scopes):
                total_by_scope[scope] = total_by_encoded_scope.get(encoded_scope, 0)

            return total_by_scope

    class Meta:
        abstract = True


class BaseSecondTotal(BaseCount):
    """
    Tracks total seconds and counts of different items (e.g. time since assigned ) in different scopes (e.g. org, user)
    """
    TYPE_TILL_REPLIED = 'A'
    TYPE_TILL_CLOSED = 'C'

    squash_sql = """
        WITH removed as (
            DELETE FROM %(table_name)s WHERE %(delete_cond)s RETURNING "count", "seconds"
        )
        INSERT INTO %(table_name)s(%(insert_cols)s, "count", "seconds")
        VALUES (
            %(insert_vals)s,
            GREATEST(0, (SELECT SUM("count") FROM removed)),
            COALESCE((SELECT SUM("seconds") FROM removed), 0)
        );"""

    seconds = models.IntegerField()

    class CountSet(BaseCount.CountSet):
        """
        A queryset of counts which can be aggregated in different ways
        """
        def average(self):
            """
            Calculates the overall total over a set of counts
            """
            totals = self.counts.aggregate(total=Sum('count'), seconds=Sum('seconds'))
            if totals['seconds'] is None or totals['total'] is None:
                return 0

            average = float(totals['seconds']) / totals['total']
            return average

        def seconds(self):
            """
            Calculates the overall total of seconds over a set of counts
            """
            total = self.counts.aggregate(total_seconds=Sum('seconds'))
            return total['total_seconds'] if total['total_seconds'] is not None else 0

        def scope_averages(self):
            """
            Calculates per-scope averages over a set of counts
            """
            totals = list(self.counts.values('scope').annotate(cases=Sum('count'), seconds=Sum('seconds')))
            total_by_encoded_scope = {t['scope']: (t['cases'], t['seconds']) for t in totals}

            average_by_scope = {}
            for encoded_scope, scope in six.iteritems(self.scopes):
                cases, seconds = total_by_encoded_scope.get(encoded_scope, (1, 0))
                average_by_scope[scope] = float(seconds) / cases

            return average_by_scope

        def day_totals(self):
            """
            Calculates per-day totals over a set of counts
            """
            return list(self.counts.values_list('day')
                        .annotate(cases=Sum('count'), seconds=Sum('seconds')).order_by('day'))

        def month_totals(self):
            """
            Calculates per-month totals over a set of counts
            """
            counts = self.counts.extra(select={'month': 'EXTRACT(month FROM "day")'})
            return list(counts.values_list('month')
                        .annotate(cases=Sum('count'), seconds=Sum('seconds')).order_by('month'))

    class Meta:
        abstract = True


class TotalCount(BaseCount):
    """
    Tracks total counts of different items (e.g. replies, messages) in different scopes (e.g. org, user)
    """
    squash_over = ('item_type', 'scope')
    last_squash_key = 'total_count:last_squash'

    @classmethod
    def get_by_label(cls, labels, item_type):
        return cls._get_count_set(item_type, {cls.encode_scope(l): l for l in labels})

    @classmethod
    def _get_count_set(cls, item_type, scopes):
        counts = cls.objects.filter(item_type=item_type)
        if scopes:
            counts = counts.filter(scope__in=scopes.keys())
        return BaseCount.CountSet(counts, scopes)

    class Meta:
        index_together = ('item_type', 'scope')


class DailyCount(BaseCount):
    """
    Tracks per-day counts of different items (e.g. replies, messages) in different scopes (e.g. org, user)
    """
    day = models.DateField(help_text=_("The day this count is for"))

    squash_over = ('day', 'item_type', 'scope')
    last_squash_key = 'daily_count:last_squash'

    @classmethod
    def record_item(cls, day, item_type, *scope_args):
        cls.objects.create(day=day, item_type=item_type, scope=cls.encode_scope(*scope_args), count=1)

    @classmethod
    def record_removal(cls, day, item_type, *scope_args):
        cls.objects.create(day=day, item_type=item_type, scope=cls.encode_scope(*scope_args), count=-1)

    @classmethod
    def get_by_org(cls, orgs, item_type, since=None, until=None):
        return cls._get_count_set(item_type, {cls.encode_scope(o): o for o in orgs}, since, until)

    @classmethod
    def get_by_partner(cls, partners, item_type, since=None, until=None):
        return cls._get_count_set(item_type, {cls.encode_scope(p): p for p in partners}, since, until)

    @classmethod
    def get_by_user(cls, org, users, item_type, since=None, until=None):
        return cls._get_count_set(item_type, {cls.encode_scope(org, u): u for u in users}, since, until)

    @classmethod
    def get_by_label(cls, labels, item_type, since=None, until=None):
        return cls._get_count_set(item_type, {cls.encode_scope(l): l for l in labels}, since, until)

    @classmethod
    def _get_count_set(cls, item_type, scopes, since, until):
        counts = cls.objects.filter(item_type=item_type)
        if scopes:
            counts = counts.filter(scope__in=scopes.keys())
        if since:
            counts = counts.filter(day__gte=since)
        if until:
            counts = counts.filter(day__lt=until)
        return DailyCount.CountSet(counts, scopes)

    class CountSet(BaseCount.CountSet):
        """
        A queryset of counts which can be aggregated in different ways
        """
        def day_totals(self):
            """
            Calculates per-day totals over a set of counts
            """
            return list(self.counts.values_list('day').annotate(total=Sum('count')).order_by('day'))

        def month_totals(self):
            """
            Calculates per-month totals over a set of counts
            """
            counts = self.counts.extra(select={'month': 'EXTRACT(month FROM "day")'})
            return list(counts.values_list('month').annotate(replies=Sum('count')).order_by('month'))

    class Meta:
        index_together = ('item_type', 'scope', 'day')


class DailyCountExport(BaseExport):
    """
    Exports based on daily counts. Each row is date and columns are different scopes.
    """
    TYPE_LABEL = 'L'
    TYPE_PARTNER = 'P'
    TYPE_USER = 'U'

    type = models.CharField(max_length=1)

    since = models.DateField()

    until = models.DateField()

    directory = 'daily_count_export'
    download_view = 'statistics.dailycountexport_read'

    @classmethod
    def create(cls, org, user, of_type, since, until):
        return cls.objects.create(org=org, created_by=user, type=of_type, since=since, until=until)

    def render_book(self, book):
        if self.type == self.TYPE_LABEL:
            sheet = book.add_sheet(six.text_type(_("Incoming Messages")))

            labels = list(Label.get_all(self.org).order_by('name'))

            # get each label's day counts and organise by label and day
            totals_by_label = {}
            for label in labels:
                totals = DailyCount.get_by_label([label], DailyCount.TYPE_INCOMING, self.since, self.until).day_totals()
                totals_by_label[label] = {t[0]: t[1] for t in totals}

            self.write_row(sheet, 0, ["Date"] + [l.name for l in labels])

            row = 1
            for day in date_range(self.since, self.until):
                totals = [totals_by_label.get(l, {}).get(day, 0) for l in labels]
                self.write_row(sheet, row, [day] + totals)
                row += 1

        elif self.type == self.TYPE_USER:
            replies_sheet = book.add_sheet(six.text_type(_("Replies Sent")))
            cases_opened_sheet = book.add_sheet(six.text_type(_("Cases Opened")))
            cases_closed_sheet = book.add_sheet(six.text_type(_("Cases Closed")))

            users = self.org.get_org_users().order_by('profile__full_name')

            replies_totals_by_user = {}
            cases_opened_by_user = {}
            cases_closed_by_user = {}
            for user in users:
                replies_totals = DailyCount.get_by_user(
                    self.org, [user], DailyCount.TYPE_REPLIES, self.since, self.until).day_totals()
                cases_opened_totals = DailyCount.get_by_user(
                    self.org, [user], DailyCount.TYPE_CASE_OPENED, self.since, self.until).day_totals()
                cases_closed_totals = DailyCount.get_by_user(
                    self.org, [user], DailyCount.TYPE_CASE_CLOSED, self.since, self.until).day_totals()
                replies_totals_by_user[user] = {t[0]: t[1] for t in replies_totals}
                cases_opened_by_user[user] = {t[0]: t[1] for t in cases_opened_totals}
                cases_closed_by_user[user] = {t[0]: t[1] for t in cases_closed_totals}

            self.write_row(replies_sheet, 0, ["Date"] + [u.get_full_name() for u in users])
            self.write_row(cases_opened_sheet, 0, ["Date"] + [u.get_full_name() for u in users])
            self.write_row(cases_closed_sheet, 0, ["Date"] + [u.get_full_name() for u in users])

            row = 1
            for day in date_range(self.since, self.until):
                replies_totals = [replies_totals_by_user.get(u, {}).get(day, 0) for u in users]
                cases_opened_totals = [cases_opened_by_user.get(u, {}).get(day, 0) for u in users]
                cases_closed_totals = [cases_closed_by_user.get(u, {}).get(day, 0) for u in users]
                self.write_row(replies_sheet, row, [day] + replies_totals)
                self.write_row(cases_opened_sheet, row, [day] + cases_opened_totals)
                self.write_row(cases_closed_sheet, row, [day] + cases_closed_totals)
                row += 1

        elif self.type == self.TYPE_PARTNER:
<<<<<<< HEAD
            sheet = book.add_sheet(six.text_type(_("Replies Sent")))
            ave_sheet = book.add_sheet(six.text_type(_("Average Reply Time")))
            ave_closed_sheet = book.add_sheet(six.text_type(_("Average Closed Time")))
=======
            replies_sheet = book.add_sheet(six.text_type(_("Replies Sent")))
            cases_opened_sheet = book.add_sheet(six.text_type(_("Cases Opened")))
            cases_closed_sheet = book.add_sheet(six.text_type(_("Cases Closed")))
>>>>>>> ceb778ef

            partners = list(Partner.get_all(self.org).order_by('name'))

            # get each partner's day counts and organise by partner and day
<<<<<<< HEAD
            totals_by_partner = {}
            replied_averages_by_partner = {}
            closed_averages_by_partner = {}
            for partner in partners:
                totals = DailyCount.get_by_partner([partner], DailyCount.TYPE_REPLIES,
                                                   self.since, self.until).day_totals()
                totals_by_partner[partner] = {t[0]: t[1] for t in totals}
                replied_second_totals = DailySecondTotalCount.get_by_partner([partner],
                                                                             DailySecondTotalCount.TYPE_TILL_REPLIED,
                                                                             self.since, self.until).day_totals()
                replied_averages_by_partner[partner] = {t[0]: (float(t[2]) / t[1]) for t in replied_second_totals}
                closed_second_totals = DailySecondTotalCount.get_by_partner([partner],
                                                                            DailySecondTotalCount.TYPE_TILL_CLOSED,
                                                                            self.since, self.until).day_totals()
                closed_averages_by_partner[partner] = {t[0]: (float(t[2]) / t[1]) for t in closed_second_totals}

            self.write_row(sheet, 0, ["Date"] + [p.name for p in partners])
            self.write_row(ave_sheet, 0, ["Date"] + [p.name for p in partners])
            self.write_row(ave_closed_sheet, 0, ["Date"] + [p.name for p in partners])

            row = 1
            for day in date_range(self.since, self.until):
                totals = [totals_by_partner.get(l, {}).get(day, 0) for l in partners]
                replied_averages = [replied_averages_by_partner.get(l, {}).get(day, 0) for l in partners]
                closed_averages = [closed_averages_by_partner.get(l, {}).get(day, 0) for l in partners]
                self.write_row(sheet, row, [day] + totals)
                self.write_row(ave_sheet, row, [day] + replied_averages)
                self.write_row(ave_closed_sheet, row, [day] + closed_averages)
                row += 1


class DailySecondTotalCount(BaseSecondTotal):
    """
    Tracks total seconds and count of different items in different scopes (e.g. org, user)
    """

    day = models.DateField(help_text=_("The day this count is for"))

    squash_over = ('day', 'item_type', 'scope')
    last_squash_key = 'daily_second_total_count:last_squash'

    @classmethod
    def record_item(cls, day, seconds, item_type, *scope_args):
        cls.objects.create(day=day, item_type=item_type, scope=cls.encode_scope(*scope_args), count=1, seconds=seconds)

    @classmethod
    def get_by_org(cls, orgs, item_type, since=None, until=None):
        return cls._get_count_set(item_type, {cls.encode_scope(o): o for o in orgs}, since, until)

    @classmethod
    def get_by_partner(cls, partners, item_type, since=None, until=None):
        return cls._get_count_set(item_type, {cls.encode_scope(p): p for p in partners}, since, until)

    @classmethod
    def get_by_user(cls, org, users, item_type, since=None, until=None):
        return cls._get_count_set(item_type, {cls.encode_scope(org, u): u for u in users}, since, until)

    @classmethod
    def _get_count_set(cls, item_type, scopes, since, until):
        counts = cls.objects.filter(item_type=item_type)
        if scopes:
            counts = counts.filter(scope__in=scopes.keys())
        if since:
            counts = counts.filter(day__gte=since)
        if until:
            counts = counts.filter(day__lt=until)
        return DailySecondTotalCount.CountSet(counts, scopes)


def record_case_closed_time(close_action):
    org = close_action.case.org
    user = close_action.created_by
    partner = close_action.case.assignee
    case = close_action.case

    day = datetime_to_date(close_action.created_on, close_action.case.org)
    # count the time to close on an org level
    td = close_action.created_on - case.opened_on
    seconds_since_open = ceil(td.total_seconds())
    DailySecondTotalCount.record_item(day, seconds_since_open,
                                      DailySecondTotalCount.TYPE_TILL_CLOSED, org)

    # count the time since case was last assigned to this partner till it was closed
    if user.partners.filter(id=partner.id).exists():
        # count the time since this case was (re)assigned to this partner
        try:
            action = case.actions.filter(action=CaseAction.REASSIGN, assignee=partner).latest('created_on')
            start_date = action.created_on
        except CaseAction.DoesNotExist:
            start_date = case.opened_on

        td = close_action.created_on - start_date
        seconds_since_open = ceil(td.total_seconds())
        DailySecondTotalCount.record_item(day, seconds_since_open,
                                          DailySecondTotalCount.TYPE_TILL_CLOSED, partner)
=======
            replies_totals_by_partner = {}
            cases_opened_by_partner = {}
            cases_closed_by_partner = {}
            for partner in partners:
                replies_totals = DailyCount.get_by_partner([partner], DailyCount.TYPE_REPLIES,
                                                           self.since, self.until).day_totals()
                cases_opened_totals = DailyCount.get_by_partner([partner], DailyCount.TYPE_CASE_OPENED,
                                                                self.since, self.until).day_totals()
                cases_closed_totals = DailyCount.get_by_partner([partner], DailyCount.TYPE_CASE_CLOSED,
                                                                self.since, self.until).day_totals()
                replies_totals_by_partner[partner] = {t[0]: t[1] for t in replies_totals}
                cases_opened_by_partner[partner] = {t[0]: t[1] for t in cases_opened_totals}
                cases_closed_by_partner[partner] = {t[0]: t[1] for t in cases_closed_totals}

            self.write_row(replies_sheet, 0, ["Date"] + [p.name for p in partners])
            self.write_row(cases_opened_sheet, 0, ["Date"] + [p.name for p in partners])
            self.write_row(cases_closed_sheet, 0, ["Date"] + [p.name for p in partners])

            row = 1
            for day in date_range(self.since, self.until):
                replies_totals = [replies_totals_by_partner.get(l, {}).get(day, 0) for l in partners]
                cases_opened_totals = [cases_opened_by_partner.get(l, {}).get(day, 0) for l in partners]
                cases_closed_totals = [cases_closed_by_partner.get(l, {}).get(day, 0) for l in partners]
                self.write_row(replies_sheet, row, [day] + replies_totals)
                self.write_row(cases_opened_sheet, row, [day] + cases_opened_totals)
                self.write_row(cases_closed_sheet, row, [day] + cases_closed_totals)
                row += 1
>>>>>>> ceb778ef
<|MERGE_RESOLUTION|>--- conflicted
+++ resolved
@@ -366,119 +366,20 @@
                 row += 1
 
         elif self.type == self.TYPE_PARTNER:
-<<<<<<< HEAD
-            sheet = book.add_sheet(six.text_type(_("Replies Sent")))
+            replies_sheet = book.add_sheet(six.text_type(_("Replies Sent")))
             ave_sheet = book.add_sheet(six.text_type(_("Average Reply Time")))
             ave_closed_sheet = book.add_sheet(six.text_type(_("Average Closed Time")))
-=======
-            replies_sheet = book.add_sheet(six.text_type(_("Replies Sent")))
             cases_opened_sheet = book.add_sheet(six.text_type(_("Cases Opened")))
             cases_closed_sheet = book.add_sheet(six.text_type(_("Cases Closed")))
->>>>>>> ceb778ef
 
             partners = list(Partner.get_all(self.org).order_by('name'))
 
             # get each partner's day counts and organise by partner and day
-<<<<<<< HEAD
-            totals_by_partner = {}
-            replied_averages_by_partner = {}
-            closed_averages_by_partner = {}
-            for partner in partners:
-                totals = DailyCount.get_by_partner([partner], DailyCount.TYPE_REPLIES,
-                                                   self.since, self.until).day_totals()
-                totals_by_partner[partner] = {t[0]: t[1] for t in totals}
-                replied_second_totals = DailySecondTotalCount.get_by_partner([partner],
-                                                                             DailySecondTotalCount.TYPE_TILL_REPLIED,
-                                                                             self.since, self.until).day_totals()
-                replied_averages_by_partner[partner] = {t[0]: (float(t[2]) / t[1]) for t in replied_second_totals}
-                closed_second_totals = DailySecondTotalCount.get_by_partner([partner],
-                                                                            DailySecondTotalCount.TYPE_TILL_CLOSED,
-                                                                            self.since, self.until).day_totals()
-                closed_averages_by_partner[partner] = {t[0]: (float(t[2]) / t[1]) for t in closed_second_totals}
-
-            self.write_row(sheet, 0, ["Date"] + [p.name for p in partners])
-            self.write_row(ave_sheet, 0, ["Date"] + [p.name for p in partners])
-            self.write_row(ave_closed_sheet, 0, ["Date"] + [p.name for p in partners])
-
-            row = 1
-            for day in date_range(self.since, self.until):
-                totals = [totals_by_partner.get(l, {}).get(day, 0) for l in partners]
-                replied_averages = [replied_averages_by_partner.get(l, {}).get(day, 0) for l in partners]
-                closed_averages = [closed_averages_by_partner.get(l, {}).get(day, 0) for l in partners]
-                self.write_row(sheet, row, [day] + totals)
-                self.write_row(ave_sheet, row, [day] + replied_averages)
-                self.write_row(ave_closed_sheet, row, [day] + closed_averages)
-                row += 1
-
-
-class DailySecondTotalCount(BaseSecondTotal):
-    """
-    Tracks total seconds and count of different items in different scopes (e.g. org, user)
-    """
-
-    day = models.DateField(help_text=_("The day this count is for"))
-
-    squash_over = ('day', 'item_type', 'scope')
-    last_squash_key = 'daily_second_total_count:last_squash'
-
-    @classmethod
-    def record_item(cls, day, seconds, item_type, *scope_args):
-        cls.objects.create(day=day, item_type=item_type, scope=cls.encode_scope(*scope_args), count=1, seconds=seconds)
-
-    @classmethod
-    def get_by_org(cls, orgs, item_type, since=None, until=None):
-        return cls._get_count_set(item_type, {cls.encode_scope(o): o for o in orgs}, since, until)
-
-    @classmethod
-    def get_by_partner(cls, partners, item_type, since=None, until=None):
-        return cls._get_count_set(item_type, {cls.encode_scope(p): p for p in partners}, since, until)
-
-    @classmethod
-    def get_by_user(cls, org, users, item_type, since=None, until=None):
-        return cls._get_count_set(item_type, {cls.encode_scope(org, u): u for u in users}, since, until)
-
-    @classmethod
-    def _get_count_set(cls, item_type, scopes, since, until):
-        counts = cls.objects.filter(item_type=item_type)
-        if scopes:
-            counts = counts.filter(scope__in=scopes.keys())
-        if since:
-            counts = counts.filter(day__gte=since)
-        if until:
-            counts = counts.filter(day__lt=until)
-        return DailySecondTotalCount.CountSet(counts, scopes)
-
-
-def record_case_closed_time(close_action):
-    org = close_action.case.org
-    user = close_action.created_by
-    partner = close_action.case.assignee
-    case = close_action.case
-
-    day = datetime_to_date(close_action.created_on, close_action.case.org)
-    # count the time to close on an org level
-    td = close_action.created_on - case.opened_on
-    seconds_since_open = ceil(td.total_seconds())
-    DailySecondTotalCount.record_item(day, seconds_since_open,
-                                      DailySecondTotalCount.TYPE_TILL_CLOSED, org)
-
-    # count the time since case was last assigned to this partner till it was closed
-    if user.partners.filter(id=partner.id).exists():
-        # count the time since this case was (re)assigned to this partner
-        try:
-            action = case.actions.filter(action=CaseAction.REASSIGN, assignee=partner).latest('created_on')
-            start_date = action.created_on
-        except CaseAction.DoesNotExist:
-            start_date = case.opened_on
-
-        td = close_action.created_on - start_date
-        seconds_since_open = ceil(td.total_seconds())
-        DailySecondTotalCount.record_item(day, seconds_since_open,
-                                          DailySecondTotalCount.TYPE_TILL_CLOSED, partner)
-=======
             replies_totals_by_partner = {}
             cases_opened_by_partner = {}
             cases_closed_by_partner = {}
+            replied_averages_by_partner = {}
+            closed_averages_by_partner = {}
             for partner in partners:
                 replies_totals = DailyCount.get_by_partner([partner], DailyCount.TYPE_REPLIES,
                                                            self.since, self.until).day_totals()
@@ -489,18 +390,97 @@
                 replies_totals_by_partner[partner] = {t[0]: t[1] for t in replies_totals}
                 cases_opened_by_partner[partner] = {t[0]: t[1] for t in cases_opened_totals}
                 cases_closed_by_partner[partner] = {t[0]: t[1] for t in cases_closed_totals}
+                replied_second_totals = DailySecondTotalCount.get_by_partner([partner],
+                                                                             DailySecondTotalCount.TYPE_TILL_REPLIED,
+                                                                             self.since, self.until).day_totals()
+                replied_averages_by_partner[partner] = {t[0]: (float(t[2]) / t[1]) for t in replied_second_totals}
+                closed_second_totals = DailySecondTotalCount.get_by_partner([partner],
+                                                                            DailySecondTotalCount.TYPE_TILL_CLOSED,
+                                                                            self.since, self.until).day_totals()
+                closed_averages_by_partner[partner] = {t[0]: (float(t[2]) / t[1]) for t in closed_second_totals}
 
             self.write_row(replies_sheet, 0, ["Date"] + [p.name for p in partners])
             self.write_row(cases_opened_sheet, 0, ["Date"] + [p.name for p in partners])
             self.write_row(cases_closed_sheet, 0, ["Date"] + [p.name for p in partners])
+            self.write_row(ave_sheet, 0, ["Date"] + [p.name for p in partners])
+            self.write_row(ave_closed_sheet, 0, ["Date"] + [p.name for p in partners])
 
             row = 1
             for day in date_range(self.since, self.until):
                 replies_totals = [replies_totals_by_partner.get(l, {}).get(day, 0) for l in partners]
                 cases_opened_totals = [cases_opened_by_partner.get(l, {}).get(day, 0) for l in partners]
                 cases_closed_totals = [cases_closed_by_partner.get(l, {}).get(day, 0) for l in partners]
+                replied_averages = [replied_averages_by_partner.get(l, {}).get(day, 0) for l in partners]
+                closed_averages = [closed_averages_by_partner.get(l, {}).get(day, 0) for l in partners]
                 self.write_row(replies_sheet, row, [day] + replies_totals)
                 self.write_row(cases_opened_sheet, row, [day] + cases_opened_totals)
                 self.write_row(cases_closed_sheet, row, [day] + cases_closed_totals)
+                self.write_row(ave_sheet, row, [day] + replied_averages)
+                self.write_row(ave_closed_sheet, row, [day] + closed_averages)
                 row += 1
->>>>>>> ceb778ef
+
+
+class DailySecondTotalCount(BaseSecondTotal):
+    """
+    Tracks total seconds and count of different items in different scopes (e.g. org, user)
+    """
+
+    day = models.DateField(help_text=_("The day this count is for"))
+
+    squash_over = ('day', 'item_type', 'scope')
+    last_squash_key = 'daily_second_total_count:last_squash'
+
+    @classmethod
+    def record_item(cls, day, seconds, item_type, *scope_args):
+        cls.objects.create(day=day, item_type=item_type, scope=cls.encode_scope(*scope_args), count=1, seconds=seconds)
+
+    @classmethod
+    def get_by_org(cls, orgs, item_type, since=None, until=None):
+        return cls._get_count_set(item_type, {cls.encode_scope(o): o for o in orgs}, since, until)
+
+    @classmethod
+    def get_by_partner(cls, partners, item_type, since=None, until=None):
+        return cls._get_count_set(item_type, {cls.encode_scope(p): p for p in partners}, since, until)
+
+    @classmethod
+    def get_by_user(cls, org, users, item_type, since=None, until=None):
+        return cls._get_count_set(item_type, {cls.encode_scope(org, u): u for u in users}, since, until)
+
+    @classmethod
+    def _get_count_set(cls, item_type, scopes, since, until):
+        counts = cls.objects.filter(item_type=item_type)
+        if scopes:
+            counts = counts.filter(scope__in=scopes.keys())
+        if since:
+            counts = counts.filter(day__gte=since)
+        if until:
+            counts = counts.filter(day__lt=until)
+        return DailySecondTotalCount.CountSet(counts, scopes)
+
+
+def record_case_closed_time(close_action):
+    org = close_action.case.org
+    user = close_action.created_by
+    partner = close_action.case.assignee
+    case = close_action.case
+
+    day = datetime_to_date(close_action.created_on, close_action.case.org)
+    # count the time to close on an org level
+    td = close_action.created_on - case.opened_on
+    seconds_since_open = ceil(td.total_seconds())
+    DailySecondTotalCount.record_item(day, seconds_since_open,
+                                      DailySecondTotalCount.TYPE_TILL_CLOSED, org)
+
+    # count the time since case was last assigned to this partner till it was closed
+    if user.partners.filter(id=partner.id).exists():
+        # count the time since this case was (re)assigned to this partner
+        try:
+            action = case.actions.filter(action=CaseAction.REASSIGN, assignee=partner).latest('created_on')
+            start_date = action.created_on
+        except CaseAction.DoesNotExist:
+            start_date = case.opened_on
+
+        td = close_action.created_on - start_date
+        seconds_since_open = ceil(td.total_seconds())
+        DailySecondTotalCount.record_item(day, seconds_since_open,
+                                          DailySecondTotalCount.TYPE_TILL_CLOSED, partner)