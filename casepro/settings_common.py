--- conflicted
+++ resolved
@@ -176,11 +176,8 @@
     "hamlpy",
 
     "rest_framework",
-<<<<<<< HEAD
     "rest_framework.authtoken",
 
-=======
->>>>>>> 9d76ee4f
     "smartmin",
     "smartmin.csv_imports",
     "smartmin.users",
