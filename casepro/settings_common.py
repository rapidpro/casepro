from __future__ import absolute_import, unicode_literals

import djcelery
import os
import sys

from datetime import timedelta
from django.utils.translation import ugettext_lazy as _

# -----------------------------------------------------------------------------------
# Sets TESTING to True if this configuration is read during a unit test
# -----------------------------------------------------------------------------------
TESTING = sys.argv[1:2] == ['test']

# Django settings for tns_glass project.
THUMBNAIL_DEBUG = False

DEBUG = True
TEMPLATE_DEBUG = DEBUG

ADMINS = (
    ('Nyaruka', 'code@nyaruka.com'),
)

MANAGERS = ADMINS

DATABASES = {
    'default': {
        'ENGINE': 'django.db.backends.sqlite3',
        'NAME': 'casepro.sqlite',
        'USER': '',
        'PASSWORD': '',
        'HOST': '',
        'PORT': '',
    }
}

# set the mail settings, we send throught gmail
EMAIL_HOST = 'smtp.gmail.com'
EMAIL_HOST_USER = 'server@nyaruka.com'
DEFAULT_FROM_EMAIL = 'server@nyaruka.com'
EMAIL_HOST_PASSWORD = 'NOTREAL'
EMAIL_USE_TLS = True

# dash configuration
SITE_API_HOST = 'http://localhost:8001/'
SITE_API_USER_AGENT = 'casepro/0.1'
SITE_HOST_PATTERN = 'http://%s.localhost:8000'
SITE_CHOOSER_URL_NAME = 'orgs_ext.org_chooser'
SITE_CHOOSER_TEMPLATE = 'org_chooser.haml'
SITE_USER_HOME = '/'
SITE_ALLOW_NO_ORG = ('orgs_ext.org_create', 'orgs_ext.org_update', 'orgs_ext.org_list',
                     'orgs_ext.task_list',
                     'profiles.user_create', 'profiles.user_update', 'profiles.user_read', 'profiles.user_list',
                     'internal.status', 'internal.ping')

# casepro configuration
SITE_ORGS_STORAGE_ROOT = 'orgs'
SITE_EXTERNAL_CONTACT_URL = 'http://localhost:8001/contact/read/%s/'
SITE_BACKEND = 'casepro.backend.NoopBackend'
SITE_ANON_CONTACTS = False


# On Unix systems, a value of None will cause Django to use the same
# timezone as the operating system.
# If running in a Windows environment this must be set to the same as your
# system time zone
TIME_ZONE = 'GMT'
USER_TIME_ZONE = 'GMT'
USE_TZ = True

SITE_DATE_FORMAT = r'%b %d, %Y'

MODELTRANSLATION_TRANSLATION_REGISTRY = "translation"

# Language code for this installation. All choices can be found here:
# http://www.i18nguy.com/unicode/language-identifiers.html
LANGUAGE_CODE = 'en'

# Available languages for translation
LANGUAGES = (('en', _("English")), ('fr', _("French")))
RTL_LANGUAGES = {}
DEFAULT_LANGUAGE = "en"

SITE_ID = 1

# If you set this to False, Django will make some optimizations so as not
# to load the internationalization machinery.
USE_I18N = True

# If you set this to False, Django will not format dates, numbers and
# calendars according to the current locale
USE_L10N = True

# Absolute filesystem path to the directory that will hold user-uploaded files.
# Example: "/home/media/media.lawrence.com/media/"
MEDIA_ROOT = ''

# URL that handles the media served from MEDIA_ROOT. Make sure to use a
# trailing slash.
# Examples: "http://media.lawrence.com/media/", "http://example.com/media/"
MEDIA_URL = ''

# Absolute path to the directory static files should be collected to.
# Don't put anything in this directory yourself; store your static files
# in apps' "static/" subdirectories and in STATICFILES_DIRS.
# Example: "/home/media/media.lawrence.com/static/"
STATIC_ROOT = ''

# URL prefix for static files.
# Example: "http://media.lawrence.com/static/"
STATIC_URL = '/sitestatic/'
COMPRESS_URL = '/sitestatic/'

# URL prefix for admin static files -- CSS, JavaScript and images.
# Make sure to use a trailing slash.
# Examples: "http://foo.com/static/admin/", "/static/admin/".
ADMIN_MEDIA_PREFIX = '/sitestatic/admin/'

# Additional locations of static files
STATICFILES_DIRS = (
    # Put strings here, like "/home/html/static" or "C:/www/django/static".
    # Always use forward slashes, even on Windows.
    # Don't forget to use absolute paths, not relative paths.
)

# List of finder classes that know how to find static files in
# various locations.
STATICFILES_FINDERS = (
    'django.contrib.staticfiles.finders.FileSystemFinder',
    'django.contrib.staticfiles.finders.AppDirectoriesFinder',
    'compressor.finders.CompressorFinder',
)

COMPRESS_PRECOMPILERS = (
    ('text/coffeescript', 'coffee --compile --stdio'),
    ('text/less', 'casepro.compress.LessFilter'),
)

# Make this unique, and don't share it with anybody.
SECRET_KEY = '4-rr2sa6c#5*vr^2$m*2*j+5tc9duo2q+5e!xra%n($d5a$yp)'

# List of callables that know how to import templates from various sources.
TEMPLATE_LOADERS = (
    'hamlpy.template.loaders.HamlPyFilesystemLoader',
    'hamlpy.template.loaders.HamlPyAppDirectoriesLoader',
    'django.template.loaders.filesystem.Loader',
    'django.template.loaders.app_directories.Loader'
)

MIDDLEWARE_CLASSES = (
    'django.contrib.sessions.middleware.SessionMiddleware',
    'django.middleware.locale.LocaleMiddleware',
    'django.middleware.common.CommonMiddleware',
    'django.middleware.csrf.CsrfViewMiddleware',
    'django.contrib.auth.middleware.AuthenticationMiddleware',
    'django.contrib.messages.middleware.MessageMiddleware',
    'dash.orgs.middleware.SetOrgMiddleware',
    'casepro.utils.middleware.JSONMiddleware',
    'casepro.profiles.middleware.ForcePasswordChangeMiddleware',
)

TEMPLATE_CONTEXT_PROCESSORS = (
    'django.contrib.auth.context_processors.auth',
    'django.core.context_processors.debug',
    'django.core.context_processors.i18n',
    'django.core.context_processors.media',
    'django.core.context_processors.static',
    'django.contrib.messages.context_processors.messages',
    'django.core.context_processors.request',
    'dash.orgs.context_processors.user_group_perms_processor',
    'dash.orgs.context_processors.set_org_processor',
    'dash.context_processors.lang_direction',
    'casepro.cases.context_processors.sentry_dsn',
    'casepro.cases.context_processors.server_time',
    'casepro.profiles.context_processors.user_is_admin',
)

ROOT_URLCONF = 'casepro.urls'

CACHES = {
    'default': {
        'BACKEND': 'redis_cache.cache.RedisCache',
        'LOCATION': '127.0.0.1:6379:15',
        'OPTIONS': {
            'CLIENT_CLASS': 'redis_cache.client.DefaultClient',
        }
    }
}

ORG_CONFIG_FIELDS = [dict(name='contact_fields',
                          field=dict(help_text=_("Contact fields to display"), required=False)),
                     dict(name='banner_text',
                          field=dict(help_text=_("Banner text displayed to all users"), required=False))]

INSTALLED_APPS = (
    'django.contrib.auth',
    'django.contrib.contenttypes',
    'django.contrib.sessions',
    'django.contrib.sites',
    'django.contrib.messages',
    'django.contrib.staticfiles',
    'django.contrib.humanize',
    'django.contrib.postgres',

    'djcelery',

    # mo-betta permission management
    'guardian',

    # versioning of our data
    'reversion',

    # the django admin
    # 'django.contrib.admin',

    # compress our CSS and js
    'compressor',

    # thumbnail
    'sorl.thumbnail',

    # smartmin
    'smartmin',

    # import tasks
    'smartmin.csv_imports',

    # users
    'smartmin.users',

    # dash apps
    'dash.orgs',
    'dash.utils',

    # custom
    'casepro.orgs_ext',
    'casepro.profiles',
    'casepro.contacts',
    'casepro.msgs',
    'casepro.rules',
    'casepro.cases',
)

LOGGING = {
    'version': 1,
    'disable_existing_loggers': False,
    'formatters': {
        'verbose': {
            'format': '%(levelname)s %(asctime)s %(module)s %(process)d %(thread)d %(message)s'
        },
        'simple': {
            'format': '%(levelname)s %(message)s'
        },
    },
    'handlers': {
        'console': {
            'level': 'DEBUG',
            'class': 'logging.StreamHandler',
            'formatter': 'verbose'
        }
    },
    'loggers': {
        'httprouterthread': {
            'handlers': ['console'],
            'level': 'INFO',
        },
        'django.request': {
            'handlers': ['console'],
            'level': 'ERROR',
        },
        'django.db.backends': {
            'level': 'ERROR',
            'handlers': ['console'],
            'propagate': False,
        },
    }
}

# -----------------------------------------------------------------------------------
# Directory Configuration
# -----------------------------------------------------------------------------------
PROJECT_DIR = os.path.join(os.path.abspath(os.path.dirname(__file__)))
RESOURCES_DIR = os.path.join(PROJECT_DIR, '../resources')

LOCALE_PATHS = (os.path.join(PROJECT_DIR, '../locale'),)
RESOURCES_DIR = os.path.join(PROJECT_DIR, '../resources')
FIXTURE_DIRS = (os.path.join(PROJECT_DIR, '../fixtures'),)
TESTFILES_DIR = os.path.join(PROJECT_DIR, '../testfiles')
TEMPLATE_DIRS = (os.path.join(PROJECT_DIR, '../templates'),)
STATICFILES_DIRS = (os.path.join(PROJECT_DIR, '../static'), os.path.join(PROJECT_DIR, '../media'), )
STATIC_ROOT = os.path.join(PROJECT_DIR, '../sitestatic')
MEDIA_ROOT = os.path.join(PROJECT_DIR, '../media')
MEDIA_URL = "/media/"

# -----------------------------------------------------------------------------------
# Permission Management
# -----------------------------------------------------------------------------------

# this lets us easily create new permissions across our objects
PERMISSIONS = {
    '*': ('create',  # can create an object
          'read',    # can read an object, viewing it's details
          'update',  # can update an object
          'delete',  # can delete an object,
          'list'),   # can view a list of the objects

    'orgs.org': ('create', 'update', 'list', 'edit', 'home', 'inbox'),

    'msgs.label': ('create', 'update', 'list'),

<<<<<<< HEAD
    'msgs.faq': ('create', 'read', 'update', 'delete', 'list'),
=======
    'msgs.language': ('create', 'read', 'update', 'delete', 'list'),
>>>>>>> 53844171

    'msgs.message': ('action', 'bulk_reply', 'forward', 'label', 'history', 'search', 'unlabelled'),

    'msgs.messageexport': ('create', 'read'),

    'msgs.outgoing': ('search', 'search_replies'),

    'msgs.replyexport': ('create', 'read'),

    'cases.case': ('create', 'read', 'update', 'list'),

    'case.caseexport': ('create', 'read'),

    'cases.partner': ('create', 'read', 'delete', 'list', 'users'),

    'contacts.contact': ('read', 'list'),

    'contacts.group': ('select', 'list'),

    # can't create profiles.user.* permissions because we don't own User
    'profiles.profile': ('user_create', 'user_create_in', 'user_update', 'user_read', 'user_list'),
}

# assigns the permissions that each group should have
GROUP_PERMISSIONS = {
    "Administrators": (  # Org users: Administrators
        'orgs.org_home',
        'orgs.org_edit',
        'orgs.org_inbox',

        'msgs.label.*',
<<<<<<< HEAD
        'msgs.faq.*',
=======
        'msgs.language.*',
>>>>>>> 53844171
        'msgs.message.*',
        'msgs.messageexport.*',
        'msgs.outgoing.*',
        'msgs.replyexport.*',

        'cases.case.*',
        'cases.caseexport.*',
        'cases.partner.*',

        'contacts.contact_read',
        'contacts.group.*',
        'contacts.field.*',

        'profiles.profile.*',
    ),
    "Editors": (  # Partner users: Managers
        'orgs.org_inbox',

        'msgs.message_action',
        'msgs.message_bulk_reply',
        'msgs.message_forward',
        'msgs.message_history',
        'msgs.message_label',
        'msgs.message_search',
        'msgs.messageexport_create',
        'msgs.messageexport_read',
        'msgs.outgoing_search',
        'msgs.outgoing_search_replies',
        'msgs.replyexport_create',
        'msgs.replyexport_read',

        'cases.case_create',
        'cases.case_read',
        'cases.case_update',
        'cases.case_list',
        'cases.case_replies',
        'cases.caseexport_create',
        'cases.caseexport_read',
        'cases.partner_list',
        'cases.partner_read',
        'cases.partner_users',

        'contacts.contact_read',

        'profiles.profile_user_create_in',
        'profiles.profile_user_update',
        'profiles.profile_user_read',
    ),
    "Viewers": (  # Partner users: Data Analysts
        'orgs.org_inbox',

        'msgs.message_action',
        'msgs.message_bulk_reply',
        'msgs.message_forward',
        'msgs.message_history',
        'msgs.message_label',
        'msgs.message_search',
        'msgs.messageexport_create',
        'msgs.messageexport_read',
        'msgs.outgoing_search',
        'msgs.outgoing_search_replies',
        'msgs.replyexport_create',
        'msgs.replyexport_read',

        'cases.case_create',
        'cases.case_read',
        'cases.case_update',
        'cases.case_list',
        'cases.case_replies',
        'cases.caseexport_create',
        'cases.caseexport_read',
        'cases.partner_list',
        'cases.partner_read',
        'cases.partner_users',

        'contacts.contact_read',

        'profiles.profile_user_read',
    ),
}

# -----------------------------------------------------------------------------------
# Login / Logout
# -----------------------------------------------------------------------------------
LOGIN_URL = "/users/login/"
LOGOUT_URL = "/users/logout/"
LOGIN_REDIRECT_URL = "/"
LOGOUT_REDIRECT_URL = "/"

AUTHENTICATION_BACKENDS = (
    'django.contrib.auth.backends.ModelBackend',
    'guardian.backends.ObjectPermissionBackend',
)

ANONYMOUS_USER_ID = -1

# -----------------------------------------------------------------------------------
# Debug Toolbar
# -----------------------------------------------------------------------------------

INTERNAL_IPS = ('127.0.0.1',)

# -----------------------------------------------------------------------------------
# Django-celery
# -----------------------------------------------------------------------------------
djcelery.setup_loader()

BROKER_URL = 'redis://localhost:6379/%d' % (10 if TESTING else 15)
CELERY_RESULT_BACKEND = BROKER_URL

CELERYBEAT_SCHEDULE = {
    'message-pull': {
        'task': 'dash.orgs.tasks.trigger_org_task',
        'schedule': timedelta(minutes=1),
        'args': ('casepro.msgs.tasks.pull_messages', 'sync')
    },
    'contact-pull': {
        'task': 'dash.orgs.tasks.trigger_org_task',
        'schedule': timedelta(minutes=3),
        'args': ('casepro.contacts.tasks.pull_contacts', 'sync')
    },
    'message-handle': {
        'task': 'dash.orgs.tasks.trigger_org_task',
        'schedule': timedelta(minutes=1),
        'args': ('casepro.msgs.tasks.handle_messages', 'sync')
    },
}

CELERY_TIMEZONE = 'UTC'<|MERGE_RESOLUTION|>--- conflicted
+++ resolved
@@ -309,11 +309,9 @@
 
     'msgs.label': ('create', 'update', 'list'),
 
-<<<<<<< HEAD
+    'msgs.language': ('create', 'read', 'update', 'delete', 'list'),
+
     'msgs.faq': ('create', 'read', 'update', 'delete', 'list'),
-=======
-    'msgs.language': ('create', 'read', 'update', 'delete', 'list'),
->>>>>>> 53844171
 
     'msgs.message': ('action', 'bulk_reply', 'forward', 'label', 'history', 'search', 'unlabelled'),
 
@@ -345,11 +343,8 @@
         'orgs.org_inbox',
 
         'msgs.label.*',
-<<<<<<< HEAD
+        'msgs.language.*',
         'msgs.faq.*',
-=======
-        'msgs.language.*',
->>>>>>> 53844171
         'msgs.message.*',
         'msgs.messageexport.*',
         'msgs.outgoing.*',
