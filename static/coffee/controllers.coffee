#============================================================================
# Component controllers
#============================================================================

controllers = angular.module('cases.controllers', ['cases.services', 'cases.modals']);


# Component refresh intervals
INTERVAL_CASE_INFO = 30000
INTERVAL_CASE_TIMELINE = 30000

INFINITE_SCROLL_MAX_ITEMS = 1000

# Form constraints
CASE_SUMMARY_MAX_LEN = 255
CASE_NOTE_MAX_LEN = 1024
OUTGOING_TEXT_MAX_LEN = 480

SINGLETON_NOTIFICATIONS = ['pod_load_api_failure']

#============================================================================
# Inbox controller (DOM parent of messages and cases)
#============================================================================
controllers.controller('InboxController', ['$scope', '$window', '$location', 'LabelService', 'UtilsService', ($scope, $window, $location, LabelService, UtilsService) ->

  $scope.user = $window.contextData.user
  $scope.labels = $window.contextData.labels
  $scope.groups = $window.contextData.groups
  $scope.fields = $window.contextData.fields

  $scope.activeLabel = null
  $scope.activeContact = null
  $scope.inactiveLabels = $scope.labels

  $scope.init = (folder, serverTime) ->
    $scope.folder = folder
    $scope.startTime = new Date(serverTime)

    $scope.$on('$locationChangeSuccess', () ->
      params = $location.search()
      if 'label' of params
        $window.console.log(params.label)
        initialLabel = utils.find($scope.labels, 'name', params.label)
      else
        initialLabel = null

      if $scope.activeLabel != initialLabel
        $scope.activateLabel(initialLabel)
    )

  $scope.activateLabel = (label) ->
    $scope.activeLabel = label
    $scope.activeContact = null

    if label
      $scope.inactiveLabels = (l for l in $scope.labels when l.id != label.id)
    else
      $scope.inactiveLabels = $scope.labels

    $scope.$broadcast('activeLabelChange')

  $scope.activateContact = (contact) ->
    $scope.activeLabel = null
    $scope.activeContact = contact

    $scope.$broadcast('activeContactChange')

  $scope.filterDisplayLabels = (labels) ->
    # filters out the active label from the given set of message labels
    if $scope.activeLabel then (l for l in labels when l.id != $scope.activeLabel.id) else labels
])


#============================================================================
# Base controller class for controllers which have tabs
#============================================================================
controllers.controller('BaseTabsController', ['$scope', '$location', ($scope, $location) ->
  $scope.initialisedTabs = []

  $scope.activateTabFromPath = () ->
    path = $location.path()
    if path
      initialTabSlug = path.substring(1)  # ignore initial /
      $scope.active = $scope.tabSlugs.indexOf(initialTabSlug)
    else
      $scope.active = 0

  $scope.onTabSelect = (tab) ->
    slug = $scope.tabSlugs[tab]

    $location.path('/' + slug)

    if tab not in $scope.initialisedTabs
      $scope.onTabInit(slug)
      $scope.initialisedTabs.push(tab)

  $scope.activateTabFromPath()
  $scope.$on('$locationChangeSuccess', () -> $scope.activateTabFromPath())
])


#============================================================================
# Base controller class for controllers which display fetched items with
# infinite scrolling, e.g. lists of messages, cases etc
#============================================================================
controllers.controller('BaseItemsController', ['$scope', 'UtilsService', ($scope, UtilsService) ->

  $scope.items = []
  $scope.oldItemsLoading = false
  $scope.oldItemsPage = 0
  $scope.oldItemsMore = true
  $scope.selection = []

  #----------------------------------------------------------------------------
  # Search for items based on current search form values
  #----------------------------------------------------------------------------
  $scope.onSearch = () ->
    $scope.activeSearch = $scope.buildSearch()

    $scope.items = []
    $scope.oldItemsPage = 0
    $scope.loadOldItems(false)

  #----------------------------------------------------------------------------
  # Reset search form and refresh items accordingly
  #----------------------------------------------------------------------------
  $scope.onResetSearch = () ->
    $scope.searchFields = $scope.searchFieldDefaults()
    $scope.onSearch()

  #----------------------------------------------------------------------------
  # User selects all items
  #----------------------------------------------------------------------------
  $scope.onSelectAll = () ->
    # select all loaded items
    for item in $scope.items
      item.selected = true
    $scope.updateItems()

    # load and select more items if there are more
    if $scope.oldItemsMore and $scope.items.length < INFINITE_SCROLL_MAX_ITEMS
      $scope.loadOldItems(true)

  #----------------------------------------------------------------------------
  # User selects no items
  #----------------------------------------------------------------------------
  $scope.onSelectNone = () ->
    for item in $scope.items
      item.selected = false
    $scope.selection = []

  #----------------------------------------------------------------------------
  # User selects or deselects an item
  #----------------------------------------------------------------------------
  $scope.onChangeSelection = () ->
    $scope.updateItems(false)

  #----------------------------------------------------------------------------
  # Items have been changed, so update item list and selection
  #----------------------------------------------------------------------------
  $scope.updateItems = (refilter = true) ->
    filter = $scope.getItemFilter()
    newItems = []
    newSelection = []
    for item in $scope.items
      if not refilter or filter(item)
        newItems.push(item)
        if item.selected
          newSelection.push(item)

    $scope.items = newItems
    $scope.selection = newSelection

  #----------------------------------------------------------------------------
  # Load old items due to scroll down or select all
  #----------------------------------------------------------------------------
  $scope.loadOldItems = (forSelectAll) ->
    $scope.oldItemsLoading = true
    $scope.oldItemsPage += 1

    $scope.fetchOldItems($scope.activeSearch, $scope.startTime, $scope.oldItemsPage).then((data) ->
      $scope.items = $scope.items.concat(data.results)
      $scope.oldItemsMore = data.hasMore
      $scope.oldItemsLoading = false

      if forSelectAll
        for item in items
          item.selected = true
        $scope.updateItems(false)
        if $scope.oldItemsMore and $scope.items.length < INFINITE_SCROLL_MAX_ITEMS
          $scope.loadOldItems(true)
    ).catch((error) ->
      UtilsService.displayAlert('error', "Problem communicating with the server")

      Raven.captureMessage(error.statusText + " (" + error.status + ")", {
        user: if $scope.user then {id: $scope.user.id} else null,
        extra: {xhr_url: error.config.url}
      })
    )

  $scope.isInfiniteScrollEnabled = () ->
    not $scope.oldItemsLoading and $scope.oldItemsMore and $scope.items.length < INFINITE_SCROLL_MAX_ITEMS

  $scope.hasTooManyItemsToDisplay = () ->
    $scope.oldItemsMore and $scope.items.length >= INFINITE_SCROLL_MAX_ITEMS
])


#============================================================================
# Incoming messages controller
#============================================================================
controllers.controller('MessagesController', ['$scope', '$timeout', '$uibModal', '$controller', 'CaseService', 'MessageService', 'PartnerService', 'UtilsService', ($scope, $timeout, $uibModal, $controller, CaseService, MessageService, PartnerService, UtilsService) ->
  $controller('BaseItemsController', {$scope: $scope})

  $scope.advancedSearch = false
  $scope.expandedMessageId = null

  $scope.init = () ->
    $scope.searchFields = $scope.searchFieldDefaults()
    $scope.activeSearch = $scope.buildSearch()

    $scope.$on('activeLabelChange', () ->
      $scope.onResetSearch()
      $scope.setAdvancedSearch(false)
    )
    $scope.$on('activeContactChange', () ->
      $scope.onResetSearch()
      $scope.setAdvancedSearch(false)
    )

  $scope.getItemFilter = () ->
    if $scope.folder == 'inbox'
      return (item) -> !item.archived
    else if $scope.folder == 'flagged'
      return (item) -> (!item.archived or $scope.searchFields.archived) and item.flagged
    else if $scope.folder == 'archived'
      return (item) -> item.archived
    else if $scope.folder == 'unlabelled'
      return (item) -> !item.archived and item.labels.length == 0

  $scope.buildSearch = () ->
    search = angular.copy($scope.searchFields)
    search.folder = $scope.folder
    search.label = $scope.activeLabel
    search.contact = $scope.activeContact

    # searching up to a date means including anything on the date
    if search.before
      search.before.setHours(23, 59, 59, 999)

    return search

  $scope.searchFieldDefaults = () -> { text: null, groups: [], after: null, before: null, archived: false }

  $scope.setAdvancedSearch = (state) ->
    $scope.advancedSearch = state

  $scope.onExportSearch = () ->
    UtilsService.confirmModal("Export the current message search?").then(() ->
      MessageService.startExport($scope.activeSearch).then(() ->
        UtilsService.displayAlert('success', "Export initiated and will be sent to your email address when complete")
      )
    )

  $scope.fetchOldItems = (search, startTime, page) ->
    return MessageService.fetchOld(search, startTime, page)

  $scope.onExpandMessage = (message) ->
    $scope.expandedMessageId = message.id

  #----------------------------------------------------------------------------
  # Selection actions
  #----------------------------------------------------------------------------

  $scope.onLabelSelection = (label) ->
    UtilsService.confirmModal('Apply the label <strong>' + label.name + '</strong> to the selected messages?').then(() ->
      MessageService.bulkLabel($scope.selection, label).then(() ->
        $scope.updateItems()
      )
    )

  $scope.onFlagSelection = () ->
    UtilsService.confirmModal('Flag the selected messages?').then(() ->
      MessageService.bulkFlag($scope.selection, true).then(() ->
        $scope.updateItems()
      )
    )

  $scope.onReplyToSelection = () ->
    $uibModal.open({templateUrl: '/partials/modal_reply.html', controller: 'ReplyModalController', resolve: {maxLength: (() -> OUTGOING_TEXT_MAX_LEN)}})
    .result.then((text) ->
      MessageService.bulkReply($scope.selection, text).then(() ->
        MessageService.bulkArchive($scope.selection).then(() ->
          UtilsService.displayAlert('success', "Reply sent and messages archived")
          $scope.updateItems()
        )
      )
    )

  $scope.onArchiveSelection = () ->
    UtilsService.confirmModal('Archive the selected messages? This will remove them from your inbox.').then(() ->
      MessageService.bulkArchive($scope.selection).then(() ->
        $scope.updateItems()
      )
    )

  $scope.onRestoreSelection = () ->
    UtilsService.confirmModal('Restore the selected messages? This will put them back in your inbox.').then(() ->
      MessageService.bulkRestore($scope.selection).then(() ->
        $scope.updateItems()
      )
    )

  #----------------------------------------------------------------------------
  # Single message actions
  #----------------------------------------------------------------------------

  $scope.onToggleMessageFlag = (message) ->
    MessageService.bulkFlag([message], !message.flagged).then(() ->
      $scope.updateItems()
    )

  $scope.onForwardMessage = (message) ->
    initialText = '"' + message.text + '"'

    UtilsService.composeModal("Forward", initialText, OUTGOING_TEXT_MAX_LEN).then((data) ->
      MessageService.forward(message, data.text, data.urn).then(() ->
        UtilsService.displayAlert('success', "Message forwarded to " + data.urn.path)
      )
    )

  $scope.onCaseFromMessage = (message) ->
    if message.case
      UtilsService.navigate('/case/read/' + message.case.id + '/')
      return

    if $scope.user.partner
      # if user belongs to a partner, case will be assigned to them
      newCaseFromMessage(message, null)
    else
      # if not then they can choose an assignee
      PartnerService.fetchAll().then((partners) ->
        newCaseFromMessage(message, partners)
      )

  $scope.onLabelMessage = (message) ->
    UtilsService.labelModal("Labels", "Update the labels for this message. This determines which other partner organizations can view this message.", $scope.labels, message.labels).then((selectedLabels) ->
      MessageService.relabel(message, selectedLabels).then(() ->
        $scope.updateItems()
      )
    )

  $scope.onShowMessageHistory = (message) ->
    $uibModal.open({templateUrl: '/partials/modal_messagehistory.html', controller: 'MessageHistoryModalController', resolve: {
      message: () -> message
    }})

  newCaseFromMessage = (message, possibleAssignees) ->
    UtilsService.newCaseModal(message.text, CASE_SUMMARY_MAX_LEN, possibleAssignees).then((data) ->
      CaseService.open(message, data.summary, data.assignee).then((caseObj) ->
          caseUrl = '/case/read/' + caseObj.id + '/'
          if !caseObj.is_new
            caseUrl += '?alert=open_found_existing'
          UtilsService.navigate(caseUrl)
      )
    )
])


#============================================================================
# Outgoing messages controller
#============================================================================
controllers.controller('OutgoingController', ['$scope', '$controller', 'OutgoingService', ($scope, $controller, OutgoingService) ->
  $controller('BaseItemsController', {$scope: $scope})

  $scope.init = () ->
    $scope.searchFields = $scope.searchFieldDefaults()
    $scope.activeSearch = $scope.buildSearch()

    $scope.$on('activeContactChange', () ->
      $scope.onResetSearch()
    )

  $scope.buildSearch = () ->
    search = angular.copy($scope.searchFields)
    search.folder = $scope.folder
    search.contact = $scope.activeContact
    return search

  $scope.searchFieldDefaults = () -> { text: null }

  $scope.fetchOldItems = (search, startTime, page) ->
    return OutgoingService.fetchOld(search, startTime, page)
])


#============================================================================
# Cases listing controller
#============================================================================
controllers.controller('CasesController', ['$scope', '$timeout', '$controller', 'CaseService', 'UtilsService', ($scope, $timeout, $controller, CaseService, UtilsService) ->
  $controller('BaseItemsController', {$scope: $scope})

  $scope.init = () ->
    $scope.searchFields = $scope.searchFieldDefaults()
    $scope.activeSearch = $scope.buildSearch()

    $scope.$on('activeLabelChange', () ->
      $scope.onResetSearch()
    )

  $scope.getItemFilter = () ->
    if $scope.folder == 'open'
      return (item) -> !item.is_closed
    else if $scope.folder == 'closed'
      return (item) -> item.is_closed

  $scope.buildSearch = () ->
    search = angular.copy($scope.searchFields)
    search.folder = $scope.folder
    search.label = $scope.activeLabel
    return search

  $scope.searchFieldDefaults = () -> { assignee: $scope.user.partner }

  $scope.onExportSearch = () ->
    UtilsService.confirmModal("Export the current case search?").then(() ->
      CaseService.startExport($scope.activeSearch).then(() ->
        UtilsService.displayAlert('success', "Export initiated and will be sent to your email address when complete")
      )
    )

  $scope.fetchOldItems = (search, startTime, page) ->
    return CaseService.fetchOld(search, startTime, page)

  $scope.onClickCase = (caseObj) ->
    UtilsService.navigate('/case/read/' + caseObj.id + '/')
])


#============================================================================
# Org home controller
#============================================================================
controllers.controller('HomeController', ['$scope', '$controller', 'LabelService', 'PartnerService', 'StatisticsService', 'UserService', 'UtilsService', ($scope, $controller, LabelService, PartnerService, StatisticsService, UserService, UtilsService) ->
  $scope.tabSlugs = ['summary', 'partners', 'labels', 'users']

  $controller('BaseTabsController', {$scope: $scope})

  $scope.partners = []
  $scope.users = []

  $scope.onTabInit = (tab) ->
    if tab == 'summary'
      StatisticsService.repliesChart().then((chart) ->
        Highcharts.chart('chart-replies-by-month', {
          chart: {type: 'column'},
          title: {text: null},
          xAxis: {categories: chart.categories},
          yAxis: {min: 0, title: {text: 'Replies Sent'}},
          legend: {enabled: false},
          series: [{name: 'Replies', data: chart.series}],
        })
      )
      StatisticsService.labelsPieChart().then((chart) ->
        Highcharts.chart('chart-most-common-labels', {
          chart: {type: 'pie'},
          title: {text: "Message labels in last 30 days"},
          series: [{name: 'Messages', data: chart.series}],
        })
      )
      StatisticsService.incomingChart().then((chart) ->
        Highcharts.chart('chart-incoming-by-day', {
          title: {text: null},
          xAxis: {type: 'datetime'},
          yAxis: {min: 0, title: {text: "Messages Received"}},
          legend: {enabled: false},
          series: [{name: "Messages", data: chart.series}],
        })
      )
    else if tab == 'partners'
      PartnerService.fetchAll(true).then((partners) ->
        $scope.partners = partners
      )
    else if tab == 'labels'
      LabelService.fetchAll(true).then((labels) ->
        $scope.labels = labels
      )
    else if tab == 'users'
      UserService.fetchNonPartner(true).then((users) ->
        $scope.users = users
      )

  $scope.onExportPartnerStats = () ->
    UtilsService.dateRangeModal("Export", "Export partner statistics between the following dates").then((data) ->
      StatisticsService.dailyCountExport('P', data.after, data.before).then(() ->
        UtilsService.displayAlert('success', "Export initiated and will be sent to your email address when complete")
      )
    )

  $scope.onExportLabelStats = () ->
    UtilsService.dateRangeModal("Export", "Export label statistics between the following dates").then((data) ->
      StatisticsService.dailyCountExport('L', data.after, data.before).then(() ->
        UtilsService.displayAlert('success', "Export initiated and will be sent to your email address when complete")
      )
    )
])


#============================================================================
# Case view controller
#============================================================================
controllers.controller('CaseController', ['$scope', '$window', '$timeout', 'CaseService', 'ContactService', 'MessageService', 'PartnerService', 'UtilsService', ($scope, $window, $timeout, CaseService, ContactService, MessageService, PartnerService, UtilsService) ->
  $scope.allLabels = $window.contextData.all_labels
  $scope.fields = $window.contextData.fields
  
  $scope.caseObj = null
  $scope.contact = null
  $scope.newMessage = ''
  $scope.sending = false
  $scope.notifications = []

  $scope.notifications = []

  $scope.init = (caseId, maxMsgChars) ->
    $scope.caseId = caseId
    $scope.msgCharsRemaining = $scope.maxMsgChars = maxMsgChars

    $scope.refresh()

  $scope.$on('notification', (e, notification) ->
    $scope.addNotification(notification))

<<<<<<< HEAD
  $scope.addNotification = (notification) ->
    if (not shouldIgnoreNotification(notification))
      $scope.notifications.push(notification)

  shouldIgnoreNotification = ({type}) ->
    type in SINGLETON_NOTIFICATIONS and
    $scope.notifications.some((d) -> type == d.type)
=======
  $scope.$on('timelineChange', (e) ->
    $scope.$broadcast('timelineChanged') if e.targetScope != $scope)

  $scope.addNotification = (notification) ->
    $scope.notifications.push(notification)
>>>>>>> f9e1ecf5

  $scope.refresh = () ->
    CaseService.fetchSingle($scope.caseId).then((caseObj) ->
      $scope.caseObj = caseObj

      if not $scope.contact
        ContactService.fetch(caseObj.contact.id).then((contact) ->
          $scope.contact = contact
        )

      $timeout($scope.refresh, INTERVAL_CASE_INFO)
    )

  $scope.onEditLabels = ->
    UtilsService.labelModal("Labels", "Update the labels for this case. This determines which other partner organizations can view this case.", $scope.allLabels, $scope.caseObj.labels).then((selectedLabels) ->
      CaseService.relabel($scope.caseObj, selectedLabels).then(() ->
        $scope.$broadcast('timelineChanged')
      )
    )

  $scope.onEditSummary = ->
    UtilsService.editModal("Edit Summary", $scope.caseObj.summary, CASE_SUMMARY_MAX_LEN).then((text) ->
      CaseService.updateSummary($scope.caseObj, text).then(() ->
        $scope.$broadcast('timelineChanged')
      )
    )

  #----------------------------------------------------------------------------
  # Messaging
  #----------------------------------------------------------------------------

  $scope.sendMessage = ->
    $scope.sending = true

    try
      CaseService.replyTo($scope.caseObj, $scope.newMessage).then(() ->
        $scope.newMessage = ''
        $scope.sending = false
        $scope.$broadcast('timelineChanged')
      )
    catch e
      $window.Raven.captureException(e)

  $scope.onNewMessageChanged = ->
    $scope.msgCharsRemaining = $scope.maxMsgChars - $scope.newMessage.length

  #----------------------------------------------------------------------------
  # Case actions
  #----------------------------------------------------------------------------

  $scope.onWatch = () ->
    UtilsService.confirmModal("Receive notifications for activity in this case?").then(() ->
      CaseService.watch($scope.caseObj)
    )

  $scope.onUnwatch = () ->
    UtilsService.confirmModal("Stop receiving notifications for activity in this case?").then(() ->
      CaseService.unwatch($scope.caseObj)
    )

  $scope.onAddNote = () ->
    UtilsService.noteModal("Add Note", null, null, CASE_NOTE_MAX_LEN).then((note) ->
      CaseService.addNote($scope.caseObj, note).then(() ->
        $scope.$broadcast('timelineChanged')
      )
    )

  $scope.onReassign = () ->
    PartnerService.fetchAll().then((partners) ->
      UtilsService.assignModal("Re-assign", null, partners).then((assignee) ->
        CaseService.reassign($scope.caseObj, assignee).then(() ->
          $scope.$broadcast('timelineChanged')
        )
      )
    )

  $scope.onClose = () ->
    UtilsService.noteModal("Close", "Close this case?", 'danger', CASE_NOTE_MAX_LEN).then((note) ->
      CaseService.close($scope.caseObj, note).then(() ->
        UtilsService.navigate('/')
      )
    )

  $scope.onReopen = () ->
    UtilsService.noteModal("Re-open", "Re-open this case?", null, CASE_NOTE_MAX_LEN).then((note) ->
      CaseService.reopen($scope.caseObj, note).then(() ->
        $scope.$broadcast('timelineChanged')
      )
    )
])


#============================================================================
# Case timeline controller
#============================================================================
controllers.controller('CaseTimelineController', ['$scope', '$timeout', 'CaseService', ($scope, $timeout, CaseService) ->

  $scope.timeline = []
  $scope.itemsMaxTime = null

  $scope.init = () ->
    $scope.$on('timelineChanged', () ->
      $scope.refreshItems(false)
    )

    $scope.refreshItems(true)

  $scope.refreshItems = (repeat) ->

    CaseService.fetchTimeline({id: $scope.caseId}, $scope.itemsMaxTime).then((data) ->
      $scope.timeline = $scope.timeline.concat(data.results)
      $scope.itemsMaxTime = data.maxTime

      if repeat
        $timeout((() -> $scope.refreshItems(true)), INTERVAL_CASE_TIMELINE)
    )
])


#============================================================================
# Contact dashboard controller
#============================================================================
controllers.controller('ContactController', ['$scope', '$window', 'ContactService', ($scope, $window, ContactService) ->

  $scope.contact = $window.contextData.contact
  $scope.fields = $window.contextData.fields
  
  $scope.init = () ->
    ContactService.fetchCases($scope.contact).then((cases) ->
      $scope.cases = cases
    )

  $scope.getGroups = () ->
    return (g.name for g in $scope.contact.groups).join(", ")
])


#============================================================================
# Label dashboard controller
#============================================================================
controllers.controller('LabelController', ['$scope', '$window', '$controller', 'UtilsService', 'LabelService', 'StatisticsService', ($scope, $window, $controller, UtilsService, LabelService, StatisticsService) ->
  $scope.tabSlugs = ['summary']
  
  $controller('BaseTabsController', {$scope: $scope})

  $scope.label = $window.contextData.label

  $scope.onTabInit = (tab) ->
    if tab == 'summary'
      StatisticsService.incomingChart($scope.label).then((chart) ->
        Highcharts.chart('chart-incoming-by-day', {
          title: {text: null},
          xAxis: {type: 'datetime'},
          yAxis: {min: 0, title: {text: "Messages"}},
          legend: {enabled: false},
          series: [{name: "Messages", data: chart.series}],
        })
      )

  $scope.onWatch = () ->
    UtilsService.confirmModal("Receive notifications for new messages with this label?").then(() ->
      LabelService.watch($scope.label)
    )

  $scope.onUnwatch = () ->
    UtilsService.confirmModal("Stop receiving notifications for new messages with this label?").then(() ->
      LabelService.unwatch($scope.label)
    )

  $scope.onDeleteLabel = () ->
    UtilsService.confirmModal("Delete this label?", 'danger').then(() ->
      LabelService.delete($scope.label).then(() ->
        UtilsService.navigate('/label/')
      )
    )
])


#============================================================================
# Partner dashboard controller
#============================================================================
controllers.controller('PartnerController', ['$scope', '$window', '$controller', 'UtilsService', 'PartnerService', 'StatisticsService', 'UserService', ($scope, $window, $controller, UtilsService, PartnerService, StatisticsService, UserService) ->
  $scope.tabSlugs = ['summary', 'replies', 'users']

  $controller('BaseTabsController', {$scope: $scope})

  $scope.partner = $window.contextData.partner
  $scope.fields = $window.contextData.fields
  $scope.users = []

  $scope.onTabInit = (tab) ->
    if tab == 'summary'
      StatisticsService.repliesChart($scope.partner, null).then((chart) ->
        Highcharts.chart('chart-replies-by-month', {
          chart: {type: 'column'},
          title: {text: null},
          xAxis: {categories: chart.categories},
          yAxis: {min: 0, title: {text: "Replies"}},
          legend: {enabled: false},
          series: [{name: "Replies", data: chart.series}],
        })
      )
    else if tab == 'users'
      UserService.fetchInPartner($scope.partner, true).then((users) ->
        $scope.users = users
      )

  $scope.onDeletePartner = () ->
    UtilsService.confirmModal("Remove this partner organization?", 'danger').then(() ->
      PartnerService.delete($scope.partner).then(() ->
        UtilsService.navigate('/partner/')
      )
    )
])


#============================================================================
# Partner replies controller
#============================================================================
controllers.controller('PartnerRepliesController', ['$scope', '$window', '$controller', 'UtilsService', 'OutgoingService', ($scope, $window, $controller, UtilsService, OutgoingService) ->
  $controller('BaseItemsController', {$scope: $scope})

  $scope.init = () ->
    $scope.searchFields = $scope.searchFieldDefaults()
    $scope.activeSearch = $scope.buildSearch()

    # trigger search if date range is changed
    $scope.$watchGroup(['searchFields.after', 'searchFields.before'], () ->
      $scope.onSearch()
    )

  $scope.buildSearch = () ->
    search = angular.copy($scope.searchFields)
    search.partner = $scope.partner

    # searching up to a date means including anything on the date
    if search.before
      search.before.setHours(23, 59, 59, 999)

    return search

  $scope.searchFieldDefaults = () -> { after: null, before: null }

  $scope.fetchOldItems = (search, startTime, page) ->
    return OutgoingService.fetchReplies(search, startTime, page)

  $scope.onExportSearch = () ->
    UtilsService.confirmModal("Export the current search?").then(() ->
      OutgoingService.startReplyExport($scope.activeSearch).then(() ->
        UtilsService.displayAlert('success', "Export initiated and will be sent to your email address when complete")
      )
    )
])


#============================================================================
# User view controller
#============================================================================
controllers.controller('UserController', ['$scope', '$controller', '$window', 'StatisticsService', 'UserService', 'UtilsService', ($scope, $controller, $window, StatisticsService, UserService, UtilsService) ->
  $scope.tabSlugs = ['summary']

  $controller('BaseTabsController', {$scope: $scope})

  $scope.user = $window.contextData.user

  $scope.onTabInit = (tab) ->
    if tab == 'summary'
      StatisticsService.repliesChart(null, $scope.user).then((chart) ->
        Highcharts.chart('chart-replies-by-month', {
          chart: {type: 'column'},
          title: {text: null},
          xAxis: {categories: chart.categories},
          yAxis: {min: 0, title: {text: "Replies"}},
          legend: {enabled: false},
          series: [{name: "Replies", data: chart.series}]
        })
      )

  $scope.onDeleteUser = () ->
    UtilsService.confirmModal("Delete this user?", 'danger').then(() ->
      UserService.delete($scope.user).then(() ->
        UtilsService.navigateBack()
      )
    )
])


#============================================================================
# Date range controller
#============================================================================
controllers.controller('DateRangeController', ['$scope', ($scope) ->
  $scope.afterOpen = false
  $scope.afterOptions = { minDate: null, maxDate: new Date() }
  $scope.beforeOpen = false
  $scope.beforeOptions = { minDate: null, maxDate: new Date() }

  $scope.format = 'MMM dd, yyyy'

  $scope.init = (afterModel, beforeModel) ->
    $scope.$watch(afterModel, () ->
      # don't allow before to be less than after
      $scope.beforeOptions.minDate = $scope.$eval(afterModel)
    )
    $scope.$watch(beforeModel, () ->
      # don't allow before to be less than after
      $scope.afterOptions.maxDate = $scope.$eval(beforeModel)
    )

  $scope.openAfter = ($event) ->
    $event.preventDefault()
    $event.stopPropagation()
    $scope.afterOpen = true

  $scope.openBefore = ($event) ->
    $event.preventDefault()
    $event.stopPropagation()
    $scope.beforeOpen = true
])


#============================================================================
# Pod controller
#============================================================================
<<<<<<< HEAD
controllers.controller('PodController', ['$q', '$scope', 'PodApi', ($q, $scope, PodApi) ->
=======
controllers.controller('PodController', ['$q', '$scope', 'PodApiService', ($q, $scope, PodApiService) ->
>>>>>>> f9e1ecf5
  $scope.init = (podId, caseId, podConfig) ->
    $scope.podId = podId
    $scope.caseId = caseId
    $scope.podConfig = podConfig
<<<<<<< HEAD
    $scope.status = 'loading'

    $scope.update()
      .then(-> $scope.status = 'idle')
      .catch(utils.trap(PodApi.PodApiError, onLoadApiFailure, $q.reject))

  $scope.update = ->
    PodApi.get($scope.podId, $scope.caseId)
=======

    # TODO handle api failures
    $scope.update()

  $scope.update = ->
    PodApiService.get($scope.podId, $scope.caseId)
>>>>>>> f9e1ecf5
      .then(parsePodData)
      .then((d) -> $scope.podData = d)

  $scope.trigger = (type, payload) ->
    $scope.podData.actions = updateAction(type, {isBusy: true})

<<<<<<< HEAD
    PodApi.trigger($scope.podId, $scope.caseId, type, payload)
      .then((res) -> onTriggerDone(type, res))
      .catch(utils.trap(PodApi.PodApiError, onTriggerApiFailure, $q.reject))
=======
    PodApiService.trigger($scope.podId, $scope.caseId, type, payload)
      .then((res) -> onTriggerDone(type, res))
      .catch(utils.trap(PodApiService.PodApiServiceError, onTriggerApiError, $q.reject))
>>>>>>> f9e1ecf5

  onTriggerDone = (type, {success, payload}) ->
    if success
      p = onTriggerSuccess()
    else
      p = onTriggerFailure(payload)

    $q.resolve(p)
      .then(-> $scope.podData.actions = updateAction(type, {isBusy: false}))

<<<<<<< HEAD
  onLoadApiFailure = ->
    $scope.status = 'loading_failed'

    $scope.$emit('notification', {
      type: 'pod_load_api_failure'
    })

  onTriggerApiFailure = ->
=======
  onTriggerApiError = ->
>>>>>>> f9e1ecf5
    $scope.$emit('notification', {
      type: 'pod_action_api_failure'
    })

  onTriggerFailure = (payload) ->
    $scope.$emit('notification', {
      type: 'pod_action_failure',
      payload
    })

  onTriggerSuccess = () ->
<<<<<<< HEAD
    # TODO update notes
=======
    $scope.$emit('timelineChanged')
>>>>>>> f9e1ecf5
    $scope.update()

  updateAction = (type, props) ->
    $scope.podData.actions
      .map((d) -> if d.type == type then angular.extend({}, d, props) else d)

  parsePodData = (d) ->
    d = angular.extend({
      items: [],
      actions: []
    }, d)

    d.actions = d.actions
      .map(parsePodAction)

    d

  parsePodAction = ({type, name, busy_text, payload}) -> {
    type,
    name,
    payload,
    busyText: busy_text ? name,
    isBusy: false
  }
])<|MERGE_RESOLUTION|>--- conflicted
+++ resolved
@@ -516,7 +516,6 @@
   $scope.contact = null
   $scope.newMessage = ''
   $scope.sending = false
-  $scope.notifications = []
 
   $scope.notifications = []
 
@@ -529,7 +528,9 @@
   $scope.$on('notification', (e, notification) ->
     $scope.addNotification(notification))
 
-<<<<<<< HEAD
+  $scope.$on('timelineChange', (e) ->
+    $scope.$broadcast('timelineChanged') if e.targetScope != $scope)
+
   $scope.addNotification = (notification) ->
     if (not shouldIgnoreNotification(notification))
       $scope.notifications.push(notification)
@@ -537,13 +538,6 @@
   shouldIgnoreNotification = ({type}) ->
     type in SINGLETON_NOTIFICATIONS and
     $scope.notifications.some((d) -> type == d.type)
-=======
-  $scope.$on('timelineChange', (e) ->
-    $scope.$broadcast('timelineChanged') if e.targetScope != $scope)
-
-  $scope.addNotification = (notification) ->
-    $scope.notifications.push(notification)
->>>>>>> f9e1ecf5
 
   $scope.refresh = () ->
     CaseService.fetchSingle($scope.caseId).then((caseObj) ->
@@ -867,47 +861,28 @@
 #============================================================================
 # Pod controller
 #============================================================================
-<<<<<<< HEAD
-controllers.controller('PodController', ['$q', '$scope', 'PodApi', ($q, $scope, PodApi) ->
-=======
 controllers.controller('PodController', ['$q', '$scope', 'PodApiService', ($q, $scope, PodApiService) ->
->>>>>>> f9e1ecf5
   $scope.init = (podId, caseId, podConfig) ->
     $scope.podId = podId
     $scope.caseId = caseId
     $scope.podConfig = podConfig
-<<<<<<< HEAD
     $scope.status = 'loading'
 
     $scope.update()
       .then(-> $scope.status = 'idle')
-      .catch(utils.trap(PodApi.PodApiError, onLoadApiFailure, $q.reject))
-
-  $scope.update = ->
-    PodApi.get($scope.podId, $scope.caseId)
-=======
-
-    # TODO handle api failures
-    $scope.update()
+      .catch(utils.trap(PodApiService.PodApiServiceError, onLoadApiFailure, $q.reject))
 
   $scope.update = ->
     PodApiService.get($scope.podId, $scope.caseId)
->>>>>>> f9e1ecf5
       .then(parsePodData)
       .then((d) -> $scope.podData = d)
 
   $scope.trigger = (type, payload) ->
     $scope.podData.actions = updateAction(type, {isBusy: true})
 
-<<<<<<< HEAD
-    PodApi.trigger($scope.podId, $scope.caseId, type, payload)
-      .then((res) -> onTriggerDone(type, res))
-      .catch(utils.trap(PodApi.PodApiError, onTriggerApiFailure, $q.reject))
-=======
     PodApiService.trigger($scope.podId, $scope.caseId, type, payload)
       .then((res) -> onTriggerDone(type, res))
-      .catch(utils.trap(PodApiService.PodApiServiceError, onTriggerApiError, $q.reject))
->>>>>>> f9e1ecf5
+      .catch(utils.trap(PodApiService.PodApiServiceError, onTriggerApiFailure, $q.reject))
 
   onTriggerDone = (type, {success, payload}) ->
     if success
@@ -918,7 +893,6 @@
     $q.resolve(p)
       .then(-> $scope.podData.actions = updateAction(type, {isBusy: false}))
 
-<<<<<<< HEAD
   onLoadApiFailure = ->
     $scope.status = 'loading_failed'
 
@@ -927,9 +901,6 @@
     })
 
   onTriggerApiFailure = ->
-=======
-  onTriggerApiError = ->
->>>>>>> f9e1ecf5
     $scope.$emit('notification', {
       type: 'pod_action_api_failure'
     })
@@ -941,11 +912,7 @@
     })
 
   onTriggerSuccess = () ->
-<<<<<<< HEAD
-    # TODO update notes
-=======
     $scope.$emit('timelineChanged')
->>>>>>> f9e1ecf5
     $scope.update()
 
   updateAction = (type, props) ->
