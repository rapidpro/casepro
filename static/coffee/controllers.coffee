#============================================================================
# Component controllers
#============================================================================

controllers = angular.module('cases.controllers', ['cases.services', 'cases.modals']);


# Component refresh intervals
INTERVAL_CASE_INFO = 30000
INTERVAL_CASE_TIMELINE = 30000

INFINITE_SCROLL_MAX_ITEMS = 1000

# Form constraints
CASE_SUMMARY_MAX_LEN = 255
CASE_NOTE_MAX_LEN = 1024
OUTGOING_TEXT_MAX_LEN = 480

SINGLETON_ALERTS = ['pod_load_api_failure']

#============================================================================
# Inbox controller (DOM parent of messages and cases)
#============================================================================
controllers.controller('InboxController', ['$scope', '$window', '$location', 'LabelService', 'UtilsService', ($scope, $window, $location, LabelService, UtilsService) ->

  $scope.user = $window.contextData.user
  $scope.labels = $window.contextData.labels
  $scope.groups = $window.contextData.groups
  $scope.fields = $window.contextData.fields

  $scope.activeLabel = null
  $scope.activeContact = null
  $scope.inactiveLabels = $scope.labels

  $scope.init = (folder, serverTime) ->
    $scope.folder = folder
    $scope.startTime = new Date(serverTime)

    $scope.$on('$locationChangeSuccess', () ->
      params = $location.search()
      if 'label' of params
        $window.console.log(params.label)
        initialLabel = utils.find($scope.labels, 'name', params.label)
      else
        initialLabel = null

      if $scope.activeLabel != initialLabel
        $scope.activateLabel(initialLabel)
    )

  $scope.activateLabel = (label) ->
    $scope.activeLabel = label
    $scope.activeContact = null

    if label
      $scope.inactiveLabels = (l for l in $scope.labels when l.id != label.id)
    else
      $scope.inactiveLabels = $scope.labels

    $scope.$broadcast('activeLabelChange')

  $scope.activateContact = (contact) ->
    $scope.activeLabel = null
    $scope.activeContact = contact

    $scope.$broadcast('activeContactChange')

  $scope.filterDisplayLabels = (labels) ->
    # filters out the active label from the given set of message labels
    if $scope.activeLabel then (l for l in labels when l.id != $scope.activeLabel.id) else labels
])


#============================================================================
# Base controller class for controllers which have tabs
#============================================================================
controllers.controller('BaseTabsController', ['$scope', '$location', ($scope, $location) ->
  $scope.initialisedTabs = []

  $scope.activateTabFromPath = () ->
    path = $location.path()
    if path
      initialTabSlug = path.substring(1)  # ignore initial /
      $scope.active = $scope.tabSlugs.indexOf(initialTabSlug)
    else
      $scope.active = 0

  $scope.onTabSelect = (tab) ->
    slug = $scope.tabSlugs[tab]

    $location.path('/' + slug)

    if tab not in $scope.initialisedTabs
      $scope.onTabInit(slug)
      $scope.initialisedTabs.push(tab)

  $scope.activateTabFromPath()
  $scope.$on('$locationChangeSuccess', () -> $scope.activateTabFromPath())
])


#============================================================================
# Base controller class for controllers which display fetched items with
# infinite scrolling, e.g. lists of messages, cases etc
#============================================================================
controllers.controller('BaseItemsController', ['$scope', 'UtilsService', ($scope, UtilsService) ->

  $scope.items = []
  $scope.oldItemsLoading = false
  $scope.oldItemsPage = 0
  $scope.oldItemsMore = true
  $scope.selection = []

  #----------------------------------------------------------------------------
  # Search for items based on current search form values
  #----------------------------------------------------------------------------
  $scope.onSearch = () ->
    $scope.activeSearch = $scope.buildSearch()

    $scope.items = []
    $scope.oldItemsPage = 0
    $scope.loadOldItems(false)

  #----------------------------------------------------------------------------
  # Reset search form and refresh items accordingly
  #----------------------------------------------------------------------------
  $scope.onResetSearch = () ->
    $scope.searchFields = $scope.searchFieldDefaults()
    $scope.onSearch()

  #----------------------------------------------------------------------------
  # User selects all items
  #----------------------------------------------------------------------------
  $scope.onSelectAll = () ->
    # select all loaded items
    for item in $scope.items
      item.selected = true
    $scope.updateItems()

    # load and select more items if there are more
    if $scope.oldItemsMore and $scope.items.length < INFINITE_SCROLL_MAX_ITEMS
      $scope.loadOldItems(true)

  #----------------------------------------------------------------------------
  # User selects no items
  #----------------------------------------------------------------------------
  $scope.onSelectNone = () ->
    for item in $scope.items
      item.selected = false
    $scope.selection = []

  #----------------------------------------------------------------------------
  # User selects or deselects an item
  #----------------------------------------------------------------------------
  $scope.onChangeSelection = () ->
    $scope.updateItems(false)

  #----------------------------------------------------------------------------
  # Items have been changed, so update item list and selection
  #----------------------------------------------------------------------------
  $scope.updateItems = (refilter = true) ->
    filter = $scope.getItemFilter()
    newItems = []
    newSelection = []
    for item in $scope.items
      if not refilter or filter(item)
        newItems.push(item)
        if item.selected
          newSelection.push(item)

    $scope.items = newItems
    $scope.selection = newSelection

  #----------------------------------------------------------------------------
  # Load old items due to scroll down or select all
  #----------------------------------------------------------------------------
  $scope.loadOldItems = (forSelectAll) ->
    $scope.oldItemsLoading = true
    $scope.oldItemsPage += 1

    $scope.fetchOldItems($scope.activeSearch, $scope.startTime, $scope.oldItemsPage).then((data) ->
      $scope.items = $scope.items.concat(data.results)
      $scope.oldItemsMore = data.hasMore
      $scope.oldItemsLoading = false

      if forSelectAll
        for item in $scope.items
          item.selected = true
        $scope.updateItems(false)
        if $scope.oldItemsMore and $scope.items.length < INFINITE_SCROLL_MAX_ITEMS
          $scope.loadOldItems(true)
    ).catch((error) ->
      UtilsService.displayAlert('error', "Problem communicating with the server")

      Raven.captureMessage(error.statusText + " (" + error.status + ")", {
        user: if $scope.user then {id: $scope.user.id} else null,
        extra: {xhr_url: error.config.url}
      })
    )

  $scope.isInfiniteScrollEnabled = () ->
    not $scope.oldItemsLoading and $scope.oldItemsMore and $scope.items.length < INFINITE_SCROLL_MAX_ITEMS

  $scope.hasTooManyItemsToDisplay = () ->
    $scope.oldItemsMore and $scope.items.length >= INFINITE_SCROLL_MAX_ITEMS
])


#============================================================================
# Incoming messages controller
#============================================================================
controllers.controller('MessagesController', ['$scope', '$timeout', '$uibModal', '$controller', 'CaseService', 'MessageService', 'PartnerService', 'UtilsService', ($scope, $timeout, $uibModal, $controller, CaseService, MessageService, PartnerService, UtilsService) ->
  $controller('BaseItemsController', {$scope: $scope})

  $scope.advancedSearch = false
  $scope.expandedMessageId = null

  $scope.init = () ->
    $scope.searchFields = $scope.searchFieldDefaults()
    $scope.activeSearch = $scope.buildSearch()

    $scope.$on('activeLabelChange', () ->
      $scope.onResetSearch()
      $scope.setAdvancedSearch(false)
    )
    $scope.$on('activeContactChange', () ->
      $scope.onResetSearch()
      $scope.setAdvancedSearch(false)
    )

  $scope.getItemFilter = () ->
    if $scope.folder == 'inbox'
      return (item) -> !item.archived
    else if $scope.folder == 'flagged'
      return (item) -> (!item.archived or $scope.searchFields.archived) and item.flagged
    else if $scope.folder == 'archived'
      return (item) -> item.archived
    else if $scope.folder == 'unlabelled'
      return (item) -> !item.archived and item.labels.length == 0

  $scope.buildSearch = () ->
    search = angular.copy($scope.searchFields)
    search.folder = $scope.folder
    search.label = $scope.activeLabel
    search.contact = $scope.activeContact

    # searching up to a date means including anything on the date
    if search.before
      search.before.setHours(23, 59, 59, 999)

    return search

  $scope.searchFieldDefaults = () -> { text: null, groups: [], after: null, before: null, archived: false }

  $scope.setAdvancedSearch = (state) ->
    $scope.advancedSearch = state

  $scope.onExportSearch = () ->
    UtilsService.confirmModal("Export the current message search?").then(() ->
      MessageService.startExport($scope.activeSearch).then(() ->
        UtilsService.displayAlert('success', "Export initiated and will be sent to your email address when complete")
      )
    )

  $scope.fetchOldItems = (search, startTime, page) ->
    return MessageService.fetchOld(search, startTime, page)

  $scope.onExpandMessage = (message) ->
    $scope.expandedMessageId = message.id

  #----------------------------------------------------------------------------
  # Selection actions
  #----------------------------------------------------------------------------

  $scope.onLabelSelection = (label) ->
    UtilsService.confirmModal('Apply the label <strong>' + label.name + '</strong> to the selected messages?').then(() ->
      MessageService.bulkLabel($scope.selection, label).then(() ->
        $scope.updateItems()
      )
    )

  $scope.onFlagSelection = () ->
    UtilsService.confirmModal('Flag the selected messages?').then(() ->
      MessageService.bulkFlag($scope.selection, true).then(() ->
        $scope.updateItems()
      )
    )

  $scope.onReplyToSelection = () ->
<<<<<<< HEAD
    $uibModal.open({templateUrl: '/partials/modal_reply.html', controller: 'ReplyModalController',scope :$scope, resolve: {maxLength: (() -> OUTGOING_TEXT_MAX_LEN)}})
=======
    $uibModal.open({templateUrl: '/partials/modal_reply.html', controller: 'ReplyModalController', resolve: {selection: (() -> $scope.selection), maxLength: (() -> OUTGOING_TEXT_MAX_LEN)}})
>>>>>>> 87a926ce
    .result.then((text) ->
      MessageService.bulkReply($scope.selection, text).then(() ->
        MessageService.bulkArchive($scope.selection).then(() ->
          UtilsService.displayAlert('success', "Reply sent and messages archived")
          $scope.updateItems()
        )
      )
    )

  $scope.onArchiveSelection = () ->
    UtilsService.confirmModal('Archive the selected messages? This will remove them from your inbox.').then(() ->
      MessageService.bulkArchive($scope.selection).then(() ->
        $scope.updateItems()
      )
    )

  $scope.onRestoreSelection = () ->
    UtilsService.confirmModal('Restore the selected messages? This will put them back in your inbox.').then(() ->
      MessageService.bulkRestore($scope.selection).then(() ->
        $scope.updateItems()
      )
    )

  #----------------------------------------------------------------------------
  # Single message actions
  #----------------------------------------------------------------------------

  $scope.onToggleMessageFlag = (message) ->
    MessageService.bulkFlag([message], !message.flagged).then(() ->
      $scope.updateItems()
    )

  $scope.onReplyToMessage = (message) ->
    $uibModal.open({templateUrl: '/partials/modal_reply.html', controller: 'ReplyModalController', resolve: {selection: (() -> null), maxLength: (() -> OUTGOING_TEXT_MAX_LEN)}})
    .result.then((text) ->
      MessageService.bulkReply([message], text).then(() ->
        MessageService.bulkArchive([message]).then(() ->
          UtilsService.displayAlert('success', "Reply sent and message archived")
          $scope.updateItems()
        )
      )
    )

  $scope.onForwardMessage = (message) ->
    initialText = '"' + message.text + '"'

    UtilsService.composeModal("Forward", initialText, OUTGOING_TEXT_MAX_LEN).then((data) ->
      MessageService.forward(message, data.text, data.urn).then(() ->
        UtilsService.displayAlert('success', "Message forwarded to " + data.urn.path)
      )
    )

  $scope.onCaseFromMessage = (message) ->
    if message.case
      UtilsService.navigate('/case/read/' + message.case.id + '/')
      return

    if $scope.user.partner
      # if user belongs to a partner, case will be assigned to them
      newCaseFromMessage(message, null)
    else
      # if not then they can choose an assignee
      PartnerService.fetchAll().then((partners) ->
        newCaseFromMessage(message, partners)
      )

  $scope.onLabelMessage = (message) ->
    UtilsService.labelModal("Labels", "Update the labels for this message. This determines which other partner organizations can view this message.", $scope.labels, message.labels).then((selectedLabels) ->
      MessageService.relabel(message, selectedLabels).then(() ->
        $scope.updateItems()
      )
    )

  $scope.onShowMessageHistory = (message) ->
    $uibModal.open({templateUrl: '/partials/modal_messagehistory.html', controller: 'MessageHistoryModalController', resolve: {
      message: () -> message
    }})

  newCaseFromMessage = (message, possibleAssignees) ->
    UtilsService.newCaseModal(message.text, CASE_SUMMARY_MAX_LEN, possibleAssignees).then((data) ->
      CaseService.open(message, data.summary, data.assignee).then((caseObj) ->
          caseUrl = '/case/read/' + caseObj.id + '/'
          if !caseObj.is_new
            caseUrl += '?alert=open_found_existing'
          UtilsService.navigate(caseUrl)
      )
    )
])


#============================================================================
# Outgoing messages controller
#============================================================================
controllers.controller('OutgoingController', ['$scope', '$controller', 'OutgoingService', ($scope, $controller, OutgoingService) ->
  $controller('BaseItemsController', {$scope: $scope})

  $scope.init = () ->
    $scope.searchFields = $scope.searchFieldDefaults()
    $scope.activeSearch = $scope.buildSearch()

    $scope.$on('activeContactChange', () ->
      $scope.onResetSearch()
    )

  $scope.buildSearch = () ->
    search = angular.copy($scope.searchFields)
    search.folder = $scope.folder
    search.contact = $scope.activeContact
    return search

  $scope.searchFieldDefaults = () -> { text: null }

  $scope.fetchOldItems = (search, startTime, page) ->
    return OutgoingService.fetchOld(search, startTime, page)
])


#============================================================================
# Cases listing controller
#============================================================================
controllers.controller('CasesController', ['$scope', '$timeout', '$controller', 'CaseService', 'UtilsService', ($scope, $timeout, $controller, CaseService, UtilsService) ->
  $controller('BaseItemsController', {$scope: $scope})

  $scope.init = () ->
    $scope.searchFields = $scope.searchFieldDefaults()
    $scope.activeSearch = $scope.buildSearch()

    $scope.$on('activeLabelChange', () ->
      $scope.onResetSearch()
    )

  $scope.getItemFilter = () ->
    if $scope.folder == 'open'
      return (item) -> !item.is_closed
    else if $scope.folder == 'closed'
      return (item) -> item.is_closed

  $scope.buildSearch = () ->
    search = angular.copy($scope.searchFields)
    search.folder = $scope.folder
    search.label = $scope.activeLabel
    return search

  $scope.searchFieldDefaults = () -> { assignee: $scope.user.partner }

  $scope.onExportSearch = () ->
    UtilsService.confirmModal("Export the current case search?").then(() ->
      CaseService.startExport($scope.activeSearch).then(() ->
        UtilsService.displayAlert('success', "Export initiated and will be sent to your email address when complete")
      )
    )

  $scope.fetchOldItems = (search, startTime, page) ->
    return CaseService.fetchOld(search, startTime, page)

  $scope.onClickCase = (caseObj) ->
    UtilsService.navigate('/case/read/' + caseObj.id + '/')
])


#============================================================================
# Org home controller
#============================================================================
controllers.controller('HomeController', ['$scope', '$controller', 'LabelService', 'PartnerService', 'StatisticsService', 'UserService', 'UtilsService', ($scope, $controller, LabelService, PartnerService, StatisticsService, UserService, UtilsService) ->
  $scope.tabSlugs = ['summary', 'partners', 'labels', 'users']

  $controller('BaseTabsController', {$scope: $scope})

  $scope.partners = []
  $scope.users = []

  $scope.onTabInit = (tab) ->
    if tab == 'summary'
      StatisticsService.repliesChart().then((chart) ->
        Highcharts.chart('chart-replies-by-month', {
          chart: {type: 'column'},
          title: {text: null},
          xAxis: {categories: chart.categories},
          yAxis: {min: 0, title: {text: 'Replies Sent'}},
          legend: {enabled: false},
          series: [{name: 'Replies', data: chart.series}],
        })
      )
      StatisticsService.labelsPieChart().then((chart) ->
        Highcharts.chart('chart-most-common-labels', {
          chart: {type: 'pie'},
          title: {text: "Message labels in last 30 days"},
          series: [{name: 'Messages', data: chart.series}],
        })
      )
      StatisticsService.incomingChart().then((chart) ->
        Highcharts.chart('chart-incoming-by-day', {
          title: {text: null},
          xAxis: {type: 'datetime'},
          yAxis: {min: 0, title: {text: "Messages Received"}},
          legend: {enabled: false},
          series: [{name: "Messages", data: chart.series}],
        })
      )
    else if tab == 'partners'
      PartnerService.fetchAll(true).then((partners) ->
        $scope.partners = partners
      )
    else if tab == 'labels'
      LabelService.fetchAll(true).then((labels) ->
        $scope.labels = labels
      )
    else if tab == 'users'
      UserService.fetchNonPartner(true).then((users) ->
        $scope.users = users
      )

  $scope.onExportPartnerStats = () ->
    UtilsService.dateRangeModal("Export", "Export partner statistics between the following dates").then((data) ->
      StatisticsService.dailyCountExport('P', data.after, data.before).then(() ->
        UtilsService.displayAlert('success', "Export initiated and will be sent to your email address when complete")
      )
    )

  $scope.onExportLabelStats = () ->
    UtilsService.dateRangeModal("Export", "Export label statistics between the following dates").then((data) ->
      StatisticsService.dailyCountExport('L', data.after, data.before).then(() ->
        UtilsService.displayAlert('success', "Export initiated and will be sent to your email address when complete")
      )
    )
])


#============================================================================
# Case view controller
#============================================================================
controllers.controller('CaseController', ['$scope', '$window', '$timeout', 'CaseService', 'ContactService', 'MessageService', 'PartnerService', 'UtilsService', ($scope, $window, $timeout, CaseService, ContactService, MessageService, PartnerService, UtilsService) ->
  $scope.allLabels = $window.contextData.all_labels
  $scope.fields = $window.contextData.fields

  $scope.caseObj = null
  $scope.contact = null
  $scope.newMessage = ''
  $scope.sending = false

  $scope.alerts = []

  $scope.init = (caseId, maxMsgChars) ->
    $scope.caseId = caseId
    $scope.msgCharsRemaining = $scope.maxMsgChars = maxMsgChars

    $scope.refresh()

  $scope.$on('alert', (e, alert) ->
    $scope.addAlert(alert))

  $scope.$on('timelineChanged', (e) ->
    $scope.$broadcast('timelineChanged') if e.targetScope != $scope)

  $scope.addAlert = (alert) ->
    $scope.alerts.push(alert) if (not shouldIgnoreAlert(alert))

  shouldIgnoreAlert = ({type}) ->
    type in SINGLETON_ALERTS and
    $scope.alerts.some((d) -> type == d.type)

  $scope.refresh = () ->
    CaseService.fetchSingle($scope.caseId).then((caseObj) ->
      $scope.caseObj = caseObj

      if not $scope.contact
        ContactService.fetch(caseObj.contact.id).then((contact) ->
          $scope.contact = contact
        )

      $timeout($scope.refresh, INTERVAL_CASE_INFO)
    )

  $scope.onEditLabels = ->
    UtilsService.labelModal("Labels", "Update the labels for this case. This determines which other partner organizations can view this case.", $scope.allLabels, $scope.caseObj.labels).then((selectedLabels) ->
      CaseService.relabel($scope.caseObj, selectedLabels).then(() ->
        $scope.$broadcast('timelineChanged')
      )
    )

  $scope.onEditSummary = ->
    UtilsService.editModal("Edit Summary", $scope.caseObj.summary, CASE_SUMMARY_MAX_LEN).then((text) ->
      CaseService.updateSummary($scope.caseObj, text).then(() ->
        $scope.$broadcast('timelineChanged')
      )
    )

  #----------------------------------------------------------------------------
  # Messaging
  #----------------------------------------------------------------------------

  $scope.sendMessage = ->
    $scope.sending = true

    try
      CaseService.replyTo($scope.caseObj, $scope.newMessage).then(() ->
        $scope.newMessage = ''
        $scope.sending = false
        $scope.$broadcast('timelineChanged')
      )
    catch e
      $window.Raven.captureException(e)

  $scope.onNewMessageChanged = ->
    $scope.msgCharsRemaining = $scope.maxMsgChars - $scope.newMessage.length

  #----------------------------------------------------------------------------
  # Case actions
  #----------------------------------------------------------------------------

  $scope.onWatch = () ->
    UtilsService.confirmModal("Receive notifications for activity in this case?").then(() ->
      CaseService.watch($scope.caseObj)
    )

  $scope.onUnwatch = () ->
    UtilsService.confirmModal("Stop receiving notifications for activity in this case?").then(() ->
      CaseService.unwatch($scope.caseObj)
    )

  $scope.onAddNote = () ->
    UtilsService.noteModal("Add Note", null, null, CASE_NOTE_MAX_LEN).then((note) ->
      CaseService.addNote($scope.caseObj, note).then(() ->
        $scope.$broadcast('timelineChanged')
      )
    )

  $scope.onReassign = () ->
    PartnerService.fetchAll().then((partners) ->
      UtilsService.assignModal("Re-assign", null, partners).then((assignee) ->
        CaseService.reassign($scope.caseObj, assignee).then(() ->
          $scope.$broadcast('timelineChanged')
        )
      )
    )

  $scope.onClose = () ->
    UtilsService.noteModal("Close", "Close this case?", 'danger', CASE_NOTE_MAX_LEN).then((note) ->
      CaseService.close($scope.caseObj, note).then(() ->
        UtilsService.navigate('/')
      )
    )

  $scope.onReopen = () ->
    UtilsService.noteModal("Re-open", "Re-open this case?", null, CASE_NOTE_MAX_LEN).then((note) ->
      CaseService.reopen($scope.caseObj, note).then(() ->
        $scope.$broadcast('timelineChanged')
      )
    )
])


#============================================================================
# Case timeline controller
#============================================================================
controllers.controller('CaseTimelineController', ['$scope', '$timeout', 'CaseService', ($scope, $timeout, CaseService) ->

  $scope.timeline = []
  $scope.itemsMaxTime = null

  $scope.init = () ->
    $scope.$on('timelineChanged', () ->
      $scope.refreshItems(false)
    )

    $scope.refreshItems(true)

  $scope.refreshItems = (repeat) ->

    CaseService.fetchTimeline({id: $scope.caseId}, $scope.itemsMaxTime).then((data) ->
      $scope.timeline = $scope.timeline.concat(data.results)
      $scope.itemsMaxTime = data.maxTime

      if repeat
        $timeout((() -> $scope.refreshItems(true)), INTERVAL_CASE_TIMELINE)
    )
])


#============================================================================
# Contact dashboard controller
#============================================================================
controllers.controller('ContactController', ['$scope', '$window', 'ContactService', ($scope, $window, ContactService) ->

  $scope.contact = $window.contextData.contact
  $scope.fields = $window.contextData.fields

  $scope.init = () ->
    ContactService.fetchCases($scope.contact).then((cases) ->
      $scope.cases = cases
    )

  $scope.getGroups = () ->
    return (g.name for g in $scope.contact.groups).join(", ")
])


#============================================================================
# Label dashboard controller
#============================================================================
controllers.controller('LabelController', ['$scope', '$window', '$controller', 'UtilsService', 'LabelService', 'StatisticsService', ($scope, $window, $controller, UtilsService, LabelService, StatisticsService) ->
  $scope.tabSlugs = ['summary']

  $controller('BaseTabsController', {$scope: $scope})

  $scope.label = $window.contextData.label

  $scope.onTabInit = (tab) ->
    if tab == 'summary'
      StatisticsService.incomingChart($scope.label).then((chart) ->
        Highcharts.chart('chart-incoming-by-day', {
          title: {text: null},
          xAxis: {type: 'datetime'},
          yAxis: {min: 0, title: {text: "Messages"}},
          legend: {enabled: false},
          series: [{name: "Messages", data: chart.series}],
        })
      )

  $scope.onWatch = () ->
    UtilsService.confirmModal("Receive notifications for new messages with this label?").then(() ->
      LabelService.watch($scope.label)
    )

  $scope.onUnwatch = () ->
    UtilsService.confirmModal("Stop receiving notifications for new messages with this label?").then(() ->
      LabelService.unwatch($scope.label)
    )

  $scope.onDeleteLabel = () ->
    UtilsService.confirmModal("Delete this label?", 'danger').then(() ->
      LabelService.delete($scope.label).then(() ->
        UtilsService.navigate('/label/')
      )
    )
])


#============================================================================
# Partner dashboard controller
#============================================================================
controllers.controller('PartnerController', ['$scope', '$window', '$controller', 'UtilsService', 'PartnerService', 'StatisticsService', 'UserService', ($scope, $window, $controller, UtilsService, PartnerService, StatisticsService, UserService) ->
  $scope.tabSlugs = ['summary', 'replies', 'users']

  $controller('BaseTabsController', {$scope: $scope})

  $scope.partner = $window.contextData.partner
  $scope.fields = $window.contextData.fields
  $scope.users = []

  $scope.onTabInit = (tab) ->
    if tab == 'summary'
      StatisticsService.repliesChart($scope.partner, null).then((chart) ->
        Highcharts.chart('chart-replies-by-month', {
          chart: {type: 'column'},
          title: {text: null},
          xAxis: {categories: chart.categories},
          yAxis: {min: 0, title: {text: "Replies"}},
          legend: {enabled: false},
          series: [{name: "Replies", data: chart.series}],
        })
      )
    else if tab == 'users'
      UserService.fetchInPartner($scope.partner, true).then((users) ->
        $scope.users = users
      )

  $scope.onDeletePartner = () ->
    UtilsService.confirmModal("Remove this partner organization?", 'danger').then(() ->
      PartnerService.delete($scope.partner).then(() ->
        UtilsService.navigate('/partner/')
      )
    )
])


#============================================================================
# Partner replies controller
#============================================================================
controllers.controller('PartnerRepliesController', ['$scope', '$window', '$controller', 'UtilsService', 'OutgoingService', ($scope, $window, $controller, UtilsService, OutgoingService) ->
  $controller('BaseItemsController', {$scope: $scope})

  $scope.init = () ->
    $scope.searchFields = $scope.searchFieldDefaults()
    $scope.activeSearch = $scope.buildSearch()

    # trigger search if date range is changed
    $scope.$watchGroup(['searchFields.after', 'searchFields.before'], () ->
      $scope.onSearch()
    )

  $scope.buildSearch = () ->
    search = angular.copy($scope.searchFields)
    search.partner = $scope.partner

    # searching up to a date means including anything on the date
    if search.before
      search.before.setHours(23, 59, 59, 999)

    return search

  $scope.searchFieldDefaults = () -> { after: null, before: null }

  $scope.fetchOldItems = (search, startTime, page) ->
    return OutgoingService.fetchReplies(search, startTime, page)

  $scope.onExportSearch = () ->
    UtilsService.confirmModal("Export the current search?").then(() ->
      OutgoingService.startReplyExport($scope.activeSearch).then(() ->
        UtilsService.displayAlert('success', "Export initiated and will be sent to your email address when complete")
      )
    )
])


#============================================================================
# User view controller
#============================================================================
controllers.controller('UserController', ['$scope', '$controller', '$window', 'StatisticsService', 'UserService', 'UtilsService', ($scope, $controller, $window, StatisticsService, UserService, UtilsService) ->
  $scope.tabSlugs = ['summary']

  $controller('BaseTabsController', {$scope: $scope})

  $scope.user = $window.contextData.user

  $scope.onTabInit = (tab) ->
    if tab == 'summary'
      StatisticsService.repliesChart(null, $scope.user).then((chart) ->
        Highcharts.chart('chart-replies-by-month', {
          chart: {type: 'column'},
          title: {text: null},
          xAxis: {categories: chart.categories},
          yAxis: {min: 0, title: {text: "Replies"}},
          legend: {enabled: false},
          series: [{name: "Replies", data: chart.series}]
        })
      )

  $scope.onDeleteUser = () ->
    UtilsService.confirmModal("Delete this user?", 'danger').then(() ->
      UserService.delete($scope.user).then(() ->
        UtilsService.navigateBack()
      )
    )
])


#============================================================================
# Faq view controller
#============================================================================
controllers.controller('FaqController', ['$scope', '$window', 'UtilsService', 'FaqService', ($scope, $window, UtilsService, FaqService) ->

  $scope.faq = $window.contextData.faq

  $scope.onDeleteFaq = () ->
    UtilsService.confirmModal("Warning! If this FAQ has any linked translation FAQs, they will be also be deleted. Delete this FAQ?", 'danger').then(() ->
      FaqService.delete($scope.faq).then(() ->
        UtilsService.navigate('/faq/')
      )
    )
])


#============================================================================
# Date range controller
#============================================================================
controllers.controller('DateRangeController', ['$scope', ($scope) ->
  $scope.afterOpen = false
  $scope.afterOptions = { minDate: null, maxDate: new Date() }
  $scope.beforeOpen = false
  $scope.beforeOptions = { minDate: null, maxDate: new Date() }

  $scope.format = 'MMM dd, yyyy'

  $scope.init = (afterModel, beforeModel) ->
    $scope.$watch(afterModel, () ->
      # don't allow before to be less than after
      $scope.beforeOptions.minDate = $scope.$eval(afterModel)
    )
    $scope.$watch(beforeModel, () ->
      # don't allow before to be less than after
      $scope.afterOptions.maxDate = $scope.$eval(beforeModel)
    )

  $scope.openAfter = ($event) ->
    $event.preventDefault()
    $event.stopPropagation()
    $scope.afterOpen = true

  $scope.openBefore = ($event) ->
    $event.preventDefault()
    $event.stopPropagation()
    $scope.beforeOpen = true
])


#============================================================================
# Pod controller
#============================================================================
controllers.controller('PodController', ['$q', '$scope', 'PodApiService', 'PodUIService', ($q, $scope, PodApiService, PodUIService) ->
  {PodApiServiceError} = PodApiService

  $scope.init = (podId, caseId, podConfig) ->
    $scope.podId = podId
    $scope.caseId = caseId
    $scope.podConfig = podConfig
    $scope.status = 'loading'

    $scope.update()
      .then(-> $scope.status = 'idle')
      .catch(utils.trap(PodApiServiceError, onLoadApiFailure, $q.reject))

  $scope.update = ->
    PodApiService.get($scope.podId, $scope.caseId)
      .then(parsePodData)
      .then((d) -> $scope.podData = d)

  $scope.trigger = ({type, name, payload, confirm}) ->
    $q.resolve()
      .then(-> PodUIService.confirmAction(name) if confirm)
      .then(-> $scope.podData.actions = updateAction(type, {isBusy: true}))
      .then(-> PodApiService.trigger($scope.podId, $scope.caseId, type, payload))
      .then((res) -> onTriggerDone(type, res))
      .catch(utils.trap(PodApiServiceError, onTriggerApiFailure, $q.reject))
      .then(-> $scope.podData.actions = updateAction(type, {isBusy: false}))

  onTriggerDone = (type, {success, payload}) ->
    if success
      onTriggerSuccess()
    else
      onTriggerFailure(payload)

  onLoadApiFailure = ->
    $scope.status = 'loading_failed'
    $scope.$emit('alert', PodUIService.alertLoadApiFailure())

  onTriggerApiFailure = ->
    $scope.$emit('alert', PodUIService.alertActionApiFailure())

  onTriggerFailure = ({message}) ->
    $scope.$emit('alert', PodUIService.alertActionFailure(message))

  onTriggerSuccess = () ->
    $scope.$emit('timelineChanged')
    $scope.update()

  updateAction = (type, props) ->
    $scope.podData.actions
      .map((d) -> if d.type == type then angular.extend({}, d, props) else d)

  parsePodData = (d) ->
    d = angular.extend({
      items: [],
      actions: []
    }, d)

    d.actions = d.actions
      .map(parsePodAction)

    d

  parsePodAction = ({type, name, busy_text, confirm, payload}) -> {
    type,
    name,
    payload,
    confirm: confirm ? false,
    busyText: busy_text ? name,
    isBusy: false
  }
])<|MERGE_RESOLUTION|>--- conflicted
+++ resolved
@@ -287,11 +287,7 @@
     )
 
   $scope.onReplyToSelection = () ->
-<<<<<<< HEAD
-    $uibModal.open({templateUrl: '/partials/modal_reply.html', controller: 'ReplyModalController',scope :$scope, resolve: {maxLength: (() -> OUTGOING_TEXT_MAX_LEN)}})
-=======
-    $uibModal.open({templateUrl: '/partials/modal_reply.html', controller: 'ReplyModalController', resolve: {selection: (() -> $scope.selection), maxLength: (() -> OUTGOING_TEXT_MAX_LEN)}})
->>>>>>> 87a926ce
+    $uibModal.open({templateUrl: '/partials/modal_reply.html', controller: 'ReplyModalController', scope :$scope, resolve: {selection: (() -> $scope.selection), maxLength: (() -> OUTGOING_TEXT_MAX_LEN)}})
     .result.then((text) ->
       MessageService.bulkReply($scope.selection, text).then(() ->
         MessageService.bulkArchive($scope.selection).then(() ->
