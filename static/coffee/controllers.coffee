#============================================================================
# Component controllers
#============================================================================

controllers = angular.module('cases.controllers', ['cases.services', 'cases.modals']);


# Component refresh intervals
INTERVAL_CASE_INFO = 30000
INTERVAL_CASE_TIMELINE = 30000

INFINITE_SCROLL_MAX_ITEMS = 1000

# Form constraints
CASE_SUMMARY_MAX_LEN = 255
CASE_NOTE_MAX_LEN = 1024
OUTGOING_TEXT_MAX_LEN = 480


#============================================================================
# Inbox controller (DOM parent of messages and cases)
#============================================================================
controllers.controller('InboxController', ['$scope', '$window', '$location', 'LabelService', 'UtilsService', ($scope, $window, $location, LabelService, UtilsService) ->

  $scope.user = $window.contextData.user
  $scope.labels = $window.contextData.labels
  $scope.groups = $window.contextData.groups
  $scope.fields = $window.contextData.fields

  $scope.activeLabel = null
  $scope.activeContact = null
  $scope.inactiveLabels = $scope.labels

  $scope.init = (folder, serverTime) ->
    $scope.folder = folder
    $scope.startTime = new Date(serverTime)

    $scope.$on('$locationChangeSuccess', () ->
      params = $location.search()
      if 'label' of params
        $window.console.log(params.label)
        initialLabel = utils.find($scope.labels, 'name', params.label)
      else
        initialLabel = null

      if $scope.activeLabel != initialLabel
        $scope.activateLabel(initialLabel)
    )

  $scope.activateLabel = (label) ->
    $scope.activeLabel = label
    $scope.activeContact = null

    if label
      $scope.inactiveLabels = (l for l in $scope.labels when l.id != label.id)
    else
      $scope.inactiveLabels = $scope.labels

    $scope.$broadcast('activeLabelChange')

  $scope.activateContact = (contact) ->
    $scope.activeLabel = null
    $scope.activeContact = contact

    $scope.$broadcast('activeContactChange')

  $scope.filterDisplayLabels = (labels) ->
    # filters out the active label from the given set of message labels
    if $scope.activeLabel then (l for l in labels when l.id != $scope.activeLabel.id) else labels
])


#============================================================================
# Base controller class for controllers which have tabs
#============================================================================
controllers.controller('BaseTabsController', ['$scope', '$location', ($scope, $location) ->
  $scope.initialisedTabs = []

  $scope.activateTabFromPath = () ->
    path = $location.path()
    if path
      initialTabSlug = path.substring(1)  # ignore initial /
      $scope.active = $scope.tabSlugs.indexOf(initialTabSlug)
    else
      $scope.active = 0

  $scope.onTabSelect = (tab) ->
    slug = $scope.tabSlugs[tab]

    $location.path('/' + slug)

    if tab not in $scope.initialisedTabs
      $scope.onTabInit(slug)
      $scope.initialisedTabs.push(tab)

  $scope.activateTabFromPath()
  $scope.$on('$locationChangeSuccess', () -> $scope.activateTabFromPath())
])


#============================================================================
# Base controller class for controllers which display fetched items with
# infinite scrolling, e.g. lists of messages, cases etc
#============================================================================
controllers.controller('BaseItemsController', ['$scope', 'UtilsService', ($scope, UtilsService) ->

  $scope.items = []
  $scope.oldItemsLoading = false
  $scope.oldItemsPage = 0
  $scope.oldItemsMore = true
  $scope.selection = []

  #----------------------------------------------------------------------------
  # Search for items based on current search form values
  #----------------------------------------------------------------------------
  $scope.onSearch = () ->
    $scope.activeSearch = $scope.buildSearch()

    $scope.items = []
    $scope.oldItemsPage = 0
    $scope.loadOldItems(false)

  #----------------------------------------------------------------------------
  # Reset search form and refresh items accordingly
  #----------------------------------------------------------------------------
  $scope.onResetSearch = () ->
    $scope.searchFields = $scope.searchFieldDefaults()
    $scope.onSearch()

  #----------------------------------------------------------------------------
  # User selects all items
  #----------------------------------------------------------------------------
  $scope.onSelectAll = () ->
    # select all loaded items
    for item in $scope.items
      item.selected = true
    $scope.updateItems()

    # load and select more items if there are more
    if $scope.oldItemsMore and $scope.items.length < INFINITE_SCROLL_MAX_ITEMS
      $scope.loadOldItems(true)

  #----------------------------------------------------------------------------
  # User selects no items
  #----------------------------------------------------------------------------
  $scope.onSelectNone = () ->
    for item in $scope.items
      item.selected = false
    $scope.selection = []

  #----------------------------------------------------------------------------
  # User selects or deselects an item
  #----------------------------------------------------------------------------
  $scope.onChangeSelection = () ->
    $scope.updateItems(false)

  #----------------------------------------------------------------------------
  # Items have been changed, so update item list and selection
  #----------------------------------------------------------------------------
  $scope.updateItems = (refilter = true) ->
    filter = $scope.getItemFilter()
    newItems = []
    newSelection = []
    for item in $scope.items
      if not refilter or filter(item)
        newItems.push(item)
        if item.selected
          newSelection.push(item)

    $scope.items = newItems
    $scope.selection = newSelection

  #----------------------------------------------------------------------------
  # Load old items due to scroll down or select all
  #----------------------------------------------------------------------------
  $scope.loadOldItems = (forSelectAll) ->
    $scope.oldItemsLoading = true
    $scope.oldItemsPage += 1

    $scope.fetchOldItems($scope.activeSearch, $scope.startTime, $scope.oldItemsPage).then((data) ->
      $scope.items = $scope.items.concat(data.results)
      $scope.oldItemsMore = data.hasMore
      $scope.oldItemsLoading = false

      if forSelectAll
        for item in items
          item.selected = true
        $scope.updateItems(false)
        if $scope.oldItemsMore and $scope.items.length < INFINITE_SCROLL_MAX_ITEMS
          $scope.loadOldItems(true)
    ).catch((error) ->
      UtilsService.displayAlert('error', "Problem communicating with the server")

      Raven.captureMessage(error.statusText + " (" + error.status + ")", {
        user: if $scope.user then {id: $scope.user.id} else null,
        extra: {xhr_url: error.config.url}
      })
    )

  $scope.isInfiniteScrollEnabled = () ->
    not $scope.oldItemsLoading and $scope.oldItemsMore and $scope.items.length < INFINITE_SCROLL_MAX_ITEMS

  $scope.hasTooManyItemsToDisplay = () ->
    $scope.oldItemsMore and $scope.items.length >= INFINITE_SCROLL_MAX_ITEMS
])


#============================================================================
# Incoming messages controller
#============================================================================
controllers.controller('MessagesController', ['$scope', '$timeout', '$uibModal', '$controller', 'CaseService', 'MessageService', 'PartnerService', 'UtilsService', ($scope, $timeout, $uibModal, $controller, CaseService, MessageService, PartnerService, UtilsService) ->
  $controller('BaseItemsController', {$scope: $scope})

  $scope.advancedSearch = false
  $scope.expandedMessageId = null

  $scope.init = () ->
    $scope.searchFields = $scope.searchFieldDefaults()
    $scope.activeSearch = $scope.buildSearch()

    $scope.$on('activeLabelChange', () ->
      $scope.onResetSearch()
      $scope.setAdvancedSearch(false)
    )
    $scope.$on('activeContactChange', () ->
      $scope.onResetSearch()
      $scope.setAdvancedSearch(false)
    )

  $scope.getItemFilter = () ->
    if $scope.folder == 'inbox'
      return (item) -> !item.archived
    else if $scope.folder == 'flagged'
      return (item) -> (!item.archived or $scope.searchFields.archived) and item.flagged
    else if $scope.folder == 'archived'
      return (item) -> item.archived
    else if $scope.folder == 'unlabelled'
      return (item) -> !item.archived and item.labels.length == 0

  $scope.buildSearch = () ->
    search = angular.copy($scope.searchFields)
    search.folder = $scope.folder
    search.label = $scope.activeLabel
    search.contact = $scope.activeContact

    # searching up to a date means including anything on the date
    if search.before
      search.before.setHours(23, 59, 59, 999)

    return search

  $scope.searchFieldDefaults = () -> { text: null, groups: [], after: null, before: null, archived: false }

  $scope.setAdvancedSearch = (state) ->
    $scope.advancedSearch = state

  $scope.onExportSearch = () ->
    UtilsService.confirmModal("Export the current message search?").then(() ->
      MessageService.startExport($scope.activeSearch).then(() ->
        UtilsService.displayAlert('success', "Export initiated and will be sent to your email address when complete")
      )
    )

  $scope.fetchOldItems = (search, startTime, page) ->
    return MessageService.fetchOld(search, startTime, page)

  $scope.onExpandMessage = (message) ->
    $scope.expandedMessageId = message.id

  #----------------------------------------------------------------------------
  # Selection actions
  #----------------------------------------------------------------------------

  $scope.onLabelSelection = (label) ->
    UtilsService.confirmModal('Apply the label <strong>' + label.name + '</strong> to the selected messages?').then(() ->
      MessageService.bulkLabel($scope.selection, label).then(() ->
        $scope.updateItems()
      )
    )

  $scope.onFlagSelection = () ->
    UtilsService.confirmModal('Flag the selected messages?').then(() ->
      MessageService.bulkFlag($scope.selection, true).then(() ->
        $scope.updateItems()
      )
    )

  $scope.onReplyToSelection = () ->
    $uibModal.open({templateUrl: '/partials/modal_reply.html', controller: 'ReplyModalController', resolve: {maxLength: (() -> OUTGOING_TEXT_MAX_LEN)}})
    .result.then((text) ->
      MessageService.bulkReply($scope.selection, text).then(() ->
        MessageService.bulkArchive($scope.selection).then(() ->
          UtilsService.displayAlert('success', "Reply sent and messages archived")
          $scope.updateItems()
        )
      )
    )

  $scope.onArchiveSelection = () ->
    UtilsService.confirmModal('Archive the selected messages? This will remove them from your inbox.').then(() ->
      MessageService.bulkArchive($scope.selection).then(() ->
        $scope.updateItems()
      )
    )

  $scope.onRestoreSelection = () ->
    UtilsService.confirmModal('Restore the selected messages? This will put them back in your inbox.').then(() ->
      MessageService.bulkRestore($scope.selection).then(() ->
        $scope.updateItems()
      )
    )

  #----------------------------------------------------------------------------
  # Single message actions
  #----------------------------------------------------------------------------

  $scope.onToggleMessageFlag = (message) ->
    MessageService.bulkFlag([message], !message.flagged).then(() ->
      $scope.updateItems()
    )

  $scope.onForwardMessage = (message) ->
    initialText = '"' + message.text + '"'

    UtilsService.composeModal("Forward", initialText, OUTGOING_TEXT_MAX_LEN).then((data) ->
      MessageService.forward(message, data.text, data.urn).then(() ->
        UtilsService.displayAlert('success', "Message forwarded to " + data.urn.path)
      )
    )

  $scope.onCaseFromMessage = (message) ->
    if message.case
      UtilsService.navigate('/case/read/' + message.case.id + '/')
      return

    if $scope.user.partner
      # if user belongs to a partner, case will be assigned to them
      newCaseFromMessage(message, null)
    else
      # if not then they can choose an assignee
      PartnerService.fetchAll().then((partners) ->
        newCaseFromMessage(message, partners)
      )

  $scope.onLabelMessage = (message) ->
    UtilsService.labelModal("Labels", "Update the labels for this message. This determines which other partner organizations can view this message.", $scope.labels, message.labels).then((selectedLabels) ->
      MessageService.relabel(message, selectedLabels).then(() ->
        $scope.updateItems()
      )
    )

  $scope.onShowMessageHistory = (message) ->
    $uibModal.open({templateUrl: '/partials/modal_messagehistory.html', controller: 'MessageHistoryModalController', resolve: {
      message: () -> message
    }})

  newCaseFromMessage = (message, possibleAssignees) ->
    UtilsService.newCaseModal(message.text, CASE_SUMMARY_MAX_LEN, possibleAssignees).then((data) ->
      CaseService.open(message, data.summary, data.assignee).then((caseObj) ->
          caseUrl = '/case/read/' + caseObj.id + '/'
          if !caseObj.is_new
            caseUrl += '?alert=open_found_existing'
          UtilsService.navigate(caseUrl)
      )
    )
])


#============================================================================
# Outgoing messages controller
#============================================================================
controllers.controller('OutgoingController', ['$scope', '$controller', 'OutgoingService', ($scope, $controller, OutgoingService) ->
  $controller('BaseItemsController', {$scope: $scope})

  $scope.init = () ->
    $scope.searchFields = $scope.searchFieldDefaults()
    $scope.activeSearch = $scope.buildSearch()

    $scope.$on('activeContactChange', () ->
      $scope.onResetSearch()
    )

  $scope.buildSearch = () ->
    search = angular.copy($scope.searchFields)
    search.folder = $scope.folder
    search.contact = $scope.activeContact
    return search

  $scope.searchFieldDefaults = () -> { text: null }

  $scope.fetchOldItems = (search, startTime, page) ->
    return OutgoingService.fetchOld(search, startTime, page)
])


#============================================================================
# Cases listing controller
#============================================================================
controllers.controller('CasesController', ['$scope', '$timeout', '$controller', 'CaseService', 'UtilsService', ($scope, $timeout, $controller, CaseService, UtilsService) ->
  $controller('BaseItemsController', {$scope: $scope})

  $scope.init = () ->
    $scope.searchFields = $scope.searchFieldDefaults()
    $scope.activeSearch = $scope.buildSearch()

    $scope.$on('activeLabelChange', () ->
      $scope.onResetSearch()
    )

  $scope.getItemFilter = () ->
    if $scope.folder == 'open'
      return (item) -> !item.is_closed
    else if $scope.folder == 'closed'
      return (item) -> item.is_closed

  $scope.buildSearch = () ->
    search = angular.copy($scope.searchFields)
    search.folder = $scope.folder
    search.label = $scope.activeLabel
    return search

  $scope.searchFieldDefaults = () -> { assignee: $scope.user.partner }

  $scope.onExportSearch = () ->
    UtilsService.confirmModal("Export the current case search?").then(() ->
      CaseService.startExport($scope.activeSearch).then(() ->
        UtilsService.displayAlert('success', "Export initiated and will be sent to your email address when complete")
      )
    )

  $scope.fetchOldItems = (search, startTime, page) ->
    return CaseService.fetchOld(search, startTime, page)

  $scope.onClickCase = (caseObj) ->
    UtilsService.navigate('/case/read/' + caseObj.id + '/')
])


#============================================================================
# Org home controller
#============================================================================
controllers.controller('HomeController', ['$scope', '$controller', 'LabelService', 'PartnerService', 'StatisticsService', 'UserService', 'UtilsService', ($scope, $controller, LabelService, PartnerService, StatisticsService, UserService, UtilsService) ->
  $scope.tabSlugs = ['summary', 'partners', 'labels', 'users']

  $controller('BaseTabsController', {$scope: $scope})

  $scope.partners = []
  $scope.users = []

  $scope.onTabInit = (tab) ->
    if tab == 'summary'
      StatisticsService.repliesChart().then((chart) ->
        Highcharts.chart('chart-replies-by-month', {
          chart: {type: 'column'},
          title: {text: null},
          xAxis: {categories: chart.categories},
          yAxis: {min: 0, title: {text: 'Replies Sent'}},
          legend: {enabled: false},
          series: [{name: 'Replies', data: chart.series}],
        })
      )
      StatisticsService.labelsPieChart().then((chart) ->
        Highcharts.chart('chart-most-common-labels', {
          chart: {type: 'pie'},
          title: {text: "Message labels in last 30 days"},
          series: [{name: 'Messages', data: chart.series}],
        })
      )
      StatisticsService.incomingChart().then((chart) ->
        Highcharts.chart('chart-incoming-by-day', {
          title: {text: null},
          xAxis: {type: 'datetime'},
          yAxis: {min: 0, title: {text: "Messages Received"}},
          legend: {enabled: false},
          series: [{name: "Messages", data: chart.series}],
        })
      )
    else if tab == 'partners'
      PartnerService.fetchAll(true).then((partners) ->
        $scope.partners = partners
      )
    else if tab == 'labels'
      LabelService.fetchAll(true).then((labels) ->
        $scope.labels = labels
      )
    else if tab == 'users'
      UserService.fetchNonPartner(true).then((users) ->
        $scope.users = users
      )

  $scope.onExportPartnerStats = () ->
    UtilsService.dateRangeModal("Export", "Export partner statistics between the following dates").then((data) ->
      StatisticsService.dailyCountExport('P', data.after, data.before).then(() ->
        UtilsService.displayAlert('success', "Export initiated and will be sent to your email address when complete")
      )
    )

  $scope.onExportLabelStats = () ->
    UtilsService.dateRangeModal("Export", "Export label statistics between the following dates").then((data) ->
      StatisticsService.dailyCountExport('L', data.after, data.before).then(() ->
        UtilsService.displayAlert('success', "Export initiated and will be sent to your email address when complete")
      )
    )
])


#============================================================================
# Case view controller
#============================================================================
controllers.controller('CaseController', ['$scope', '$window', '$timeout', 'CaseService', 'ContactService', 'MessageService', 'PartnerService', 'UtilsService', ($scope, $window, $timeout, CaseService, ContactService, MessageService, PartnerService, UtilsService) ->

  $scope.allLabels = $window.contextData.all_labels
  $scope.fields = $window.contextData.fields
  
  $scope.caseObj = null
  $scope.contact = null
  $scope.newMessage = ''
  $scope.sending = false
  $scope.notifications = []

  $scope.init = (caseId, maxMsgChars) ->
    $scope.caseId = caseId
    $scope.msgCharsRemaining = $scope.maxMsgChars = maxMsgChars

    $scope.refresh()

  $scope.$on('notification', (e, notification) ->
    $scope.addNotification(notification))

  $scope.$on('timelineChange', (e) ->
    $scope.$broadcast('timelineChanged') if e.targetScope != $scope)

  $scope.addNotification = (notification) ->
    $scope.notifications.push(notification)

  $scope.refresh = () ->
    CaseService.fetchSingle($scope.caseId).then((caseObj) ->
      $scope.caseObj = caseObj

      if not $scope.contact
        ContactService.fetch(caseObj.contact.id).then((contact) ->
          $scope.contact = contact
        )

      $timeout($scope.refresh, INTERVAL_CASE_INFO)
    )

  $scope.onEditLabels = ->
    UtilsService.labelModal("Labels", "Update the labels for this case. This determines which other partner organizations can view this case.", $scope.allLabels, $scope.caseObj.labels).then((selectedLabels) ->
      CaseService.relabel($scope.caseObj, selectedLabels).then(() ->
        $scope.$broadcast('timelineChanged')
      )
    )

  $scope.onEditSummary = ->
    UtilsService.editModal("Edit Summary", $scope.caseObj.summary, CASE_SUMMARY_MAX_LEN).then((text) ->
      CaseService.updateSummary($scope.caseObj, text).then(() ->
        $scope.$broadcast('timelineChanged')
      )
    )

  #----------------------------------------------------------------------------
  # Messaging
  #----------------------------------------------------------------------------

  $scope.sendMessage = ->
    $scope.sending = true

    try
      CaseService.replyTo($scope.caseObj, $scope.newMessage).then(() ->
        $scope.newMessage = ''
        $scope.sending = false
        $scope.$broadcast('timelineChanged')
      )
    catch e
      $window.Raven.captureException(e)

  $scope.onNewMessageChanged = ->
    $scope.msgCharsRemaining = $scope.maxMsgChars - $scope.newMessage.length

  #----------------------------------------------------------------------------
  # Case actions
  #----------------------------------------------------------------------------

  $scope.onWatch = () ->
    UtilsService.confirmModal("Receive notifications for activity in this case?").then(() ->
      CaseService.watch($scope.caseObj)
    )

  $scope.onUnwatch = () ->
    UtilsService.confirmModal("Stop receiving notifications for activity in this case?").then(() ->
      CaseService.unwatch($scope.caseObj)
    )

  $scope.onAddNote = () ->
    UtilsService.noteModal("Add Note", null, null, CASE_NOTE_MAX_LEN).then((note) ->
      CaseService.addNote($scope.caseObj, note).then(() ->
        $scope.$broadcast('timelineChanged')
      )
    )

  $scope.onReassign = () ->
    PartnerService.fetchAll().then((partners) ->
      UtilsService.assignModal("Re-assign", null, partners).then((assignee) ->
        CaseService.reassign($scope.caseObj, assignee).then(() ->
          $scope.$broadcast('timelineChanged')
        )
      )
    )

  $scope.onClose = () ->
    UtilsService.noteModal("Close", "Close this case?", 'danger', CASE_NOTE_MAX_LEN).then((note) ->
      CaseService.close($scope.caseObj, note).then(() ->
        UtilsService.navigate('/')
      )
    )

  $scope.onReopen = () ->
    UtilsService.noteModal("Re-open", "Re-open this case?", null, CASE_NOTE_MAX_LEN).then((note) ->
      CaseService.reopen($scope.caseObj, note).then(() ->
        $scope.$broadcast('timelineChanged')
      )
    )
])


#============================================================================
# Case timeline controller
#============================================================================
controllers.controller('CaseTimelineController', ['$scope', '$timeout', 'CaseService', ($scope, $timeout, CaseService) ->

  $scope.timeline = []
  $scope.itemsMaxTime = null

  $scope.init = () ->
    $scope.$on('timelineChanged', () ->
      $scope.refreshItems(false)
    )

    $scope.refreshItems(true)

  $scope.refreshItems = (repeat) ->

    CaseService.fetchTimeline({id: $scope.caseId}, $scope.itemsMaxTime).then((data) ->
      $scope.timeline = $scope.timeline.concat(data.results)
      $scope.itemsMaxTime = data.maxTime

      if repeat
        $timeout((() -> $scope.refreshItems(true)), INTERVAL_CASE_TIMELINE)
    )
])


#============================================================================
# Contact dashboard controller
#============================================================================
controllers.controller('ContactController', ['$scope', '$window', 'ContactService', ($scope, $window, ContactService) ->

  $scope.contact = $window.contextData.contact
  $scope.fields = $window.contextData.fields
  
  $scope.init = () ->
    ContactService.fetchCases($scope.contact).then((cases) ->
      $scope.cases = cases
    )

  $scope.getGroups = () ->
    return (g.name for g in $scope.contact.groups).join(", ")
])


#============================================================================
# Label dashboard controller
#============================================================================
controllers.controller('LabelController', ['$scope', '$window', '$controller', 'UtilsService', 'LabelService', 'StatisticsService', ($scope, $window, $controller, UtilsService, LabelService, StatisticsService) ->
  $scope.tabSlugs = ['summary']
  
  $controller('BaseTabsController', {$scope: $scope})

  $scope.label = $window.contextData.label

  $scope.onTabInit = (tab) ->
    if tab == 'summary'
      StatisticsService.incomingChart($scope.label).then((chart) ->
        Highcharts.chart('chart-incoming-by-day', {
          title: {text: null},
          xAxis: {type: 'datetime'},
          yAxis: {min: 0, title: {text: "Messages"}},
          legend: {enabled: false},
          series: [{name: "Messages", data: chart.series}],
        })
      )

  $scope.onWatch = () ->
    UtilsService.confirmModal("Receive notifications for new messages with this label?").then(() ->
      LabelService.watch($scope.label)
    )

  $scope.onUnwatch = () ->
    UtilsService.confirmModal("Stop receiving notifications for new messages with this label?").then(() ->
      LabelService.unwatch($scope.label)
    )

  $scope.onDeleteLabel = () ->
    UtilsService.confirmModal("Delete this label?", 'danger').then(() ->
      LabelService.delete($scope.label).then(() ->
        UtilsService.navigate('/label/')
      )
    )
])


#============================================================================
# Partner dashboard controller
#============================================================================
controllers.controller('PartnerController', ['$scope', '$window', '$controller', 'UtilsService', 'PartnerService', 'StatisticsService', 'UserService', ($scope, $window, $controller, UtilsService, PartnerService, StatisticsService, UserService) ->
  $scope.tabSlugs = ['summary', 'replies', 'users']

  $controller('BaseTabsController', {$scope: $scope})

  $scope.partner = $window.contextData.partner
  $scope.fields = $window.contextData.fields
  $scope.users = []

  $scope.onTabInit = (tab) ->
    if tab == 'summary'
      StatisticsService.repliesChart($scope.partner, null).then((chart) ->
        Highcharts.chart('chart-replies-by-month', {
          chart: {type: 'column'},
          title: {text: null},
          xAxis: {categories: chart.categories},
          yAxis: {min: 0, title: {text: "Replies"}},
          legend: {enabled: false},
          series: [{name: "Replies", data: chart.series}],
        })
      )
    else if tab == 'users'
      UserService.fetchInPartner($scope.partner, true).then((users) ->
        $scope.users = users
      )

  $scope.onDeletePartner = () ->
    UtilsService.confirmModal("Remove this partner organization?", 'danger').then(() ->
      PartnerService.delete($scope.partner).then(() ->
        UtilsService.navigate('/partner/')
      )
    )
])


#============================================================================
# Partner replies controller
#============================================================================
controllers.controller('PartnerRepliesController', ['$scope', '$window', '$controller', 'UtilsService', 'OutgoingService', ($scope, $window, $controller, UtilsService, OutgoingService) ->
  $controller('BaseItemsController', {$scope: $scope})

  $scope.init = () ->
    $scope.searchFields = $scope.searchFieldDefaults()
    $scope.activeSearch = $scope.buildSearch()

    # trigger search if date range is changed
    $scope.$watchGroup(['searchFields.after', 'searchFields.before'], () ->
      $scope.onSearch()
    )

  $scope.buildSearch = () ->
    search = angular.copy($scope.searchFields)
    search.partner = $scope.partner

    # searching up to a date means including anything on the date
    if search.before
      search.before.setHours(23, 59, 59, 999)

    return search

  $scope.searchFieldDefaults = () -> { after: null, before: null }

  $scope.fetchOldItems = (search, startTime, page) ->
    return OutgoingService.fetchReplies(search, startTime, page)

  $scope.onExportSearch = () ->
    UtilsService.confirmModal("Export the current search?").then(() ->
      OutgoingService.startReplyExport($scope.activeSearch).then(() ->
        UtilsService.displayAlert('success', "Export initiated and will be sent to your email address when complete")
      )
    )
])


#============================================================================
# User view controller
#============================================================================
controllers.controller('UserController', ['$scope', '$controller', '$window', 'StatisticsService', 'UserService', 'UtilsService', ($scope, $controller, $window, StatisticsService, UserService, UtilsService) ->
  $scope.tabSlugs = ['summary']

  $controller('BaseTabsController', {$scope: $scope})

  $scope.user = $window.contextData.user

  $scope.onTabInit = (tab) ->
    if tab == 'summary'
      StatisticsService.repliesChart(null, $scope.user).then((chart) ->
        Highcharts.chart('chart-replies-by-month', {
          chart: {type: 'column'},
          title: {text: null},
          xAxis: {categories: chart.categories},
          yAxis: {min: 0, title: {text: "Replies"}},
          legend: {enabled: false},
          series: [{name: "Replies", data: chart.series}]
        })
      )

  $scope.onDeleteUser = () ->
    UtilsService.confirmModal("Delete this user?", 'danger').then(() ->
      UserService.delete($scope.user).then(() ->
        UtilsService.navigateBack()
      )
    )
])


#============================================================================
# Date range controller
#============================================================================
controllers.controller('DateRangeController', ['$scope', ($scope) ->
  $scope.afterOpen = false
  $scope.afterOptions = { minDate: null, maxDate: new Date() }
  $scope.beforeOpen = false
  $scope.beforeOptions = { minDate: null, maxDate: new Date() }

  $scope.format = 'MMM dd, yyyy'

  $scope.init = (afterModel, beforeModel) ->
    $scope.$watch(afterModel, () ->
      # don't allow before to be less than after
      $scope.beforeOptions.minDate = $scope.$eval(afterModel)
    )
    $scope.$watch(beforeModel, () ->
      # don't allow before to be less than after
      $scope.afterOptions.maxDate = $scope.$eval(beforeModel)
    )

  $scope.openAfter = ($event) ->
    $event.preventDefault()
    $event.stopPropagation()
    $scope.afterOpen = true

  $scope.openBefore = ($event) ->
    $event.preventDefault()
    $event.stopPropagation()
    $scope.beforeOpen = true
])


#============================================================================
# Pod controller
#============================================================================
controllers.controller('PodController', ['$q', '$scope', 'PodApiService', ($q, $scope, PodApiService) ->
  $scope.init = (podId, caseId, podConfig) ->
    $scope.podId = podId
    $scope.caseId = caseId
    $scope.podConfig = podConfig
    $scope.update()

  $scope.update = ->
    PodApiService.get($scope.podId, $scope.caseId)
      .then(parsePodData)
      .then((d) -> $scope.podData = d)

  $scope.trigger = (type, payload) ->
    $scope.podData.actions = updateAction(type, {isBusy: true})

    PodApiService.trigger($scope.podId, $scope.caseId, type, payload)
<<<<<<< HEAD
      .then((res) -> onTriggerDone(type, res))

  onTriggerDone = (type, {success, payload}) ->
    if success
      p = onTriggerSuccess()
    else
      p = onTriggerFailure(payload)

    $q.resolve(p)
      .then(-> $scope.podData.actions = updateAction(type, {isBusy: false}))

  onTriggerFailure = (payload) ->
    $scope.$emit('podActionFailure', payload)
    # TODO show failure message
=======
      .then(({success, payload}) ->
        if success
          onTriggerSuccess()
        else
          onTriggerFailure(payload))

  onTriggerFailure = (payload) ->
    $scope.$emit('notification', {
      type: 'pod_action_failure',
      payload
    })
>>>>>>> b684ae9c

  onTriggerSuccess = () ->
    $scope.$emit('timelineChanged')
    $scope.update()

  updateAction = (type, props) ->
    $scope.podData.actions
      .map((d) -> if d.type == type then angular.extend({}, d, props) else d)

  parsePodData = (d) ->
    d = angular.extend({
      items: [],
      actions: []
    }, d)

    d.actions = d.actions
      .map(parsePodAction)

    d

  parsePodAction = ({type, name, busy_text, payload}) -> {
    type,
    name,
    payload,
    busyText: busy_text ? name,
    isBusy: false
  }
])<|MERGE_RESOLUTION|>--- conflicted
+++ resolved
@@ -871,7 +871,6 @@
     $scope.podData.actions = updateAction(type, {isBusy: true})
 
     PodApiService.trigger($scope.podId, $scope.caseId, type, payload)
-<<<<<<< HEAD
       .then((res) -> onTriggerDone(type, res))
 
   onTriggerDone = (type, {success, payload}) ->
@@ -884,21 +883,10 @@
       .then(-> $scope.podData.actions = updateAction(type, {isBusy: false}))
 
   onTriggerFailure = (payload) ->
-    $scope.$emit('podActionFailure', payload)
-    # TODO show failure message
-=======
-      .then(({success, payload}) ->
-        if success
-          onTriggerSuccess()
-        else
-          onTriggerFailure(payload))
-
-  onTriggerFailure = (payload) ->
     $scope.$emit('notification', {
       type: 'pod_action_failure',
       payload
     })
->>>>>>> b684ae9c
 
   onTriggerSuccess = () ->
     $scope.$emit('timelineChanged')
