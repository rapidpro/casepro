--- conflicted
+++ resolved
@@ -887,8 +887,8 @@
     else
       p = onTriggerFailure(payload)
 
-<<<<<<< HEAD
-    p.then(-> $scope.podData.actions = updateAction(type, {isBusy: false}))
+    $q.resolve(p)
+      .then(-> $scope.podData.actions = updateAction(type, {isBusy: false}))
 
   onLoadApiFailure = ->
     $scope.status = 'loading-failed'
@@ -896,10 +896,6 @@
     $scope.$emit('notification', {
       type: 'pod_load_api_failure'
     })
-=======
-    $q.resolve(p)
-      .then(-> $scope.podData.actions = updateAction(type, {isBusy: false}))
->>>>>>> 4afda006
 
   onTriggerApiFailure = ->
     $scope.$emit('notification', {
