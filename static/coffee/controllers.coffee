#============================================================================
# Component controllers
#============================================================================

controllers = angular.module('cases.controllers', ['cases.services', 'cases.modals']);


# Component refresh intervals
INTERVAL_CASE_INFO = 30000
INTERVAL_CASE_TIMELINE = 30000

INFINITE_SCROLL_MAX_ITEMS = 1000

# Form constraints
CASE_SUMMARY_MAX_LEN = 255
CASE_NOTE_MAX_LEN = 1024
OUTGOING_TEXT_MAX_LEN = 480


#============================================================================
# Home controller (DOM parent of inbox and cases)
#============================================================================
controllers.controller('HomeController', ['$scope', '$window', '$location', 'LabelService', 'UtilsService', ($scope, $window, $location, LabelService, UtilsService) ->

  $scope.user = $window.contextData.user
  $scope.partners = $window.contextData.partners
  $scope.labels = $window.contextData.labels
  $scope.groups = $window.contextData.groups

  $scope.activeLabel = null
  $scope.activeContact = null

  $scope.init = (folder, serverTime) ->
    $scope.folder = folder
    $scope.startTime = new Date(serverTime)

    $scope.$on('$locationChangeSuccess', () ->
      params = $location.search()
      initialLabel = null
      if 'label' of params
        for l in $scope.labels
            if l.name == params.label
              initialLabel = l
              break

      if $scope.activeLabel != initialLabel
        $scope.activateLabel(initialLabel)
    )

  $scope.activateLabel = (label) ->
    $scope.activeLabel = label
    $scope.activeContact = null

    if label
      $scope.inactiveLabels = (l for l in $scope.labels when l.id != label.id)
    else
      $scope.inactiveLabels = $scope.labels

    $scope.$broadcast('activeLabelChange')

  $scope.activateContact = (contact) ->
    $scope.activeLabel = null
    $scope.activeContact = contact

    $scope.$broadcast('activeContactChange')

  $scope.onDeleteLabel = () ->
    UtilsService.confirmModal('Delete the label <strong>' + $scope.activeLabel.name + '</strong>?', 'danger').then(() ->
      LabelService.delete($scope.activeLabel).then(() ->
        $scope.labels = (l for l in $scope.labels when l.id != $scope.activeLabel.id)
        $scope.activateLabel(null)
        UtilsService.displayAlert('success', "Label was deleted")
      )
    )

  $scope.filterDisplayLabels = (labels) ->
    # filters out the active label from the given set of message labels
    if $scope.activeLabel then (l for l in labels when l.id != $scope.activeLabel.id) else labels
])


#============================================================================
# Base controller class for controllers which display fetched items with
# infinite scrolling, e.g. lists of messages, cases etc
#============================================================================
controllers.controller('BaseItemsController', ['$scope', 'UtilsService', ($scope, UtilsService) ->

  $scope.items = []
  $scope.oldItemsLoading = false
  $scope.oldItemsPage = 0
  $scope.oldItemsMore = true
  $scope.selection = []

  #----------------------------------------------------------------------------
  # Search for items based on current search form values
  #----------------------------------------------------------------------------
  $scope.onSearch = () ->
    $scope.activeSearch = $scope.buildSearch()

    $scope.items = []
    $scope.oldItemsPage = 0
    $scope.loadOldItems(false)

  #----------------------------------------------------------------------------
  # Reset search form and refresh items accordingly
  #----------------------------------------------------------------------------
  $scope.onResetSearch = () ->
    $scope.searchFields = $scope.searchFieldDefaults()
    $scope.onSearch()

  #----------------------------------------------------------------------------
  # User selects all items
  #----------------------------------------------------------------------------
  $scope.onSelectAll = () ->
    # select all loaded items
    for item in $scope.items
      item.selected = true
    $scope.updateItems()

    # load and select more items if there are more
    if $scope.oldItemsMore and $scope.items.length < INFINITE_SCROLL_MAX_ITEMS
      $scope.loadOldItems(true)

  #----------------------------------------------------------------------------
  # User selects no items
  #----------------------------------------------------------------------------
  $scope.onSelectNone = () ->
    for item in $scope.items
      item.selected = false
    $scope.selection = []

  #----------------------------------------------------------------------------
  # User selects or deselects an item
  #----------------------------------------------------------------------------
  $scope.onChangeSelection = () ->
    $scope.updateItems(false)

  #----------------------------------------------------------------------------
  # Items have been changed, so update item list and selection
  #----------------------------------------------------------------------------
  $scope.updateItems = (refilter = true) ->
    filter = $scope.getItemFilter()
    newItems = []
    newSelection = []
    for item in $scope.items
      if not refilter or filter(item)
        newItems.push(item)
        if item.selected
          newSelection.push(item)

    $scope.items = newItems
    $scope.selection = newSelection

  #----------------------------------------------------------------------------
  # Load old items due to scroll down or select all
  #----------------------------------------------------------------------------
  $scope.loadOldItems = (forSelectAll) ->
    $scope.oldItemsLoading = true
    $scope.oldItemsPage += 1
    search = angular.copy($scope.activeSearch)

    $scope.fetchOldItems(search, $scope.startTime, $scope.oldItemsPage).then((data) ->
      $scope.items = $scope.items.concat(data.results)
      $scope.oldItemsMore = data.hasMore
      $scope.oldItemsLoading = false

      if forSelectAll
        for item in items
          item.selected = true
        $scope.updateItems(false)
        if $scope.oldItemsMore and $scope.items.length < INFINITE_SCROLL_MAX_ITEMS
          $scope.loadOldItems(true)
    ).catch(() ->
      UtilsService.displayAlert('error', "Problem communicating with the server")

      Raven.captureMessage('Item fetch errored or timed out', {extra: {search: search}})
    )

  $scope.isInfiniteScrollEnabled = () ->
    not $scope.oldItemsLoading and $scope.oldItemsMore and $scope.items.length < INFINITE_SCROLL_MAX_ITEMS

  $scope.hasTooManyItemsToDisplay = () ->
    $scope.oldItemsMore and $scope.items.length >= INFINITE_SCROLL_MAX_ITEMS
])


#============================================================================
# Incoming messages controller
#============================================================================
controllers.controller('MessagesController', ['$scope', '$timeout', '$uibModal', '$controller', 'MessageService', 'CaseService', 'UtilsService', ($scope, $timeout, $uibModal, $controller, MessageService, CaseService, UtilsService) ->
  $controller('BaseItemsController', {$scope: $scope})

  $scope.advancedSearch = false
  $scope.expandedMessageId = null

  $scope.init = () ->
    $scope.searchFields = $scope.searchFieldDefaults()
    $scope.activeSearch = $scope.buildSearch()

    $scope.$on('activeLabelChange', () ->
      $scope.onResetSearch()
      $scope.setAdvancedSearch(false)
    )
    $scope.$on('activeContactChange', () ->
      $scope.onResetSearch()
      $scope.setAdvancedSearch(false)
    )

  $scope.getItemFilter = () ->
    if $scope.folder == 'inbox'
      return (item) -> !item.archived
    else if $scope.folder == 'flagged'
      return (item) -> (!item.archived or $scope.searchFields.archived) and item.flagged
    else if $scope.folder == 'archived'
      return (item) -> item.archived
    else if $scope.folder == 'unlabelled'
      return (item) -> !item.archived and item.labels.length == 0

  $scope.buildSearch = () ->
    search = angular.copy($scope.searchFields)
    search.folder = $scope.folder
    search.label = $scope.activeLabel
    search.contact = $scope.activeContact

    # searching up to a date means including anything on the date
    if search.before
      search.before.setHours(23, 59, 59, 999)

    return search

  $scope.searchFieldDefaults = () -> { text: null, groups: [], after: null, before: null, archived: false }

  $scope.setAdvancedSearch = (state) ->
    $scope.advancedSearch = state

  $scope.onExportSearch = () ->
    UtilsService.confirmModal("Export the current message search?").then(() ->
      MessageService.startExport($scope.activeSearch).then(() ->
        UtilsService.displayAlert('success', "Export initiated and will be sent to your email address when complete")
      )
    )

  $scope.fetchOldItems = (search, startTime, page) ->
    return MessageService.fetchOld(search, startTime, page)

  $scope.onExpandMessage = (message) ->
    $scope.expandedMessageId = message.id

  #----------------------------------------------------------------------------
  # Selection actions
  #----------------------------------------------------------------------------

  $scope.onLabelSelection = (label) ->
    UtilsService.confirmModal('Apply the label <strong>' + label.name + '</strong> to the selected messages?').then(() ->
      MessageService.bulkLabel($scope.selection, label).then(() ->
        $scope.updateItems()
      )
    )

  $scope.onFlagSelection = () ->
    UtilsService.confirmModal('Flag the selected messages?').then(() ->
      MessageService.bulkFlag($scope.selection, true).then(() ->
        $scope.updateItems()
      )
    )

  $scope.onReplyToSelection = () ->
    $uibModal.open({templateUrl: '/partials/modal_reply.html', controller: 'ReplyModalController', resolve: {maxLength: (() -> OUTGOING_TEXT_MAX_LEN)}})
    .result.then((text) ->
      MessageService.bulkReply($scope.selection, text).then(() ->
        MessageService.bulkArchive($scope.selection).then(() ->
          UtilsService.displayAlert('success', "Reply sent and messages archived")
          $scope.updateItems()
        )
      )
    )

  $scope.onArchiveSelection = () ->
    UtilsService.confirmModal('Archive the selected messages? This will remove them from your inbox.').then(() ->
      MessageService.bulkArchive($scope.selection).then(() ->
        $scope.updateItems()
      )
    )

  $scope.onRestoreSelection = () ->
    UtilsService.confirmModal('Restore the selected messages? This will put them back in your inbox.').then(() ->
      MessageService.bulkRestore($scope.selection).then(() ->
        $scope.updateItems()
      )
    )

  #----------------------------------------------------------------------------
  # Single message actions
  #----------------------------------------------------------------------------

  $scope.onToggleMessageFlag = (message) ->
    MessageService.bulkFlag([message], !message.flagged).then(() ->
      $scope.updateItems()
    )

  $scope.onForwardMessage = (message) ->
    initialText = '"' + message.text + '"'

    UtilsService.composeModal("Forward", initialText, OUTGOING_TEXT_MAX_LEN).then((data) ->
      MessageService.forward(message, data.text, data.urn).then(() ->
        UtilsService.displayAlert('success', "Message forwarded to " + data.urn.path)
      )
    )

  $scope.onCaseFromMessage = (message) ->
    if message.case
      UtilsService.navigate('/case/read/' + message.case.id + '/')
      return

    partners = if $scope.user.partner then null else $scope.partners

    UtilsService.newCaseModal(message.text, CASE_SUMMARY_MAX_LEN, partners).then((data) ->
      CaseService.open(message, data.summary, data.assignee).then((caseObj) ->
          caseUrl = '/case/read/' + caseObj.id + '/'
          if !caseObj.isNew
            caseUrl += '?alert=open_found_existing'
          UtilsService.navigate(caseUrl)
      )
    )

  $scope.onLabelMessage = (message) ->
    UtilsService.labelModal("Labels", "Update the labels for this message. This determines which other partner organizations can view this message.", $scope.labels, message.labels).then((selectedLabels) ->
      MessageService.relabel(message, selectedLabels).then(() ->
        $scope.updateItems()
      )
    )

  $scope.onShowMessageHistory = (message) ->
    $uibModal.open({templateUrl: '/partials/modal_messagehistory.html', controller: 'MessageHistoryModalController', resolve: {
      message: () -> message
    }})
])


#============================================================================
# Outgoing messages controller
#============================================================================
controllers.controller('OutgoingController', ['$scope', '$controller', 'OutgoingService', ($scope, $controller, OutgoingService) ->
  $controller('BaseItemsController', {$scope: $scope})

  $scope.init = () ->
    $scope.searchFields = $scope.searchFieldDefaults()
    $scope.activeSearch = $scope.buildSearch()

    $scope.$on('activeContactChange', () ->
      $scope.onResetSearch()
    )

  $scope.buildSearch = () ->
    search = angular.copy($scope.searchFields)
    search.folder = $scope.folder
    search.contact = $scope.activeContact
    return search

  $scope.searchFieldDefaults = () -> { text: null }

  $scope.fetchOldItems = (search, startTime, page) ->
    return OutgoingService.fetchOld(search, startTime, page)
])


#============================================================================
# Cases listing controller
#============================================================================
controllers.controller('CasesController', ['$scope', '$timeout', '$controller', 'CaseService', 'UtilsService', ($scope, $timeout, $controller, CaseService, UtilsService) ->
  $controller('BaseItemsController', {$scope: $scope})

  $scope.init = () ->
    $scope.searchFields = $scope.searchFieldDefaults()
    $scope.activeSearch = $scope.buildSearch()

    $scope.$on('activeLabelChange', () ->
      $scope.onResetSearch()
    )

  $scope.getItemFilter = () ->
    if $scope.folder == 'open'
      return (item) -> !item.is_closed
    else if $scope.folder == 'closed'
      return (item) -> item.is_closed

  $scope.buildSearch = () ->
    search = angular.copy($scope.searchFields)
    search.folder = $scope.folder
    search.label = $scope.activeLabel
    return search

  $scope.searchFieldDefaults = () -> { assignee: $scope.user.partner }

  $scope.onExportSearch = () ->
    UtilsService.confirmModal("Export the current case search?").then(() ->
      CaseService.startExport($scope.activeSearch).then(() ->
        UtilsService.displayAlert('success', "Export initiated and will be sent to your email address when complete")
      )
    )

  $scope.fetchOldItems = (search, startTime, page) ->
    return CaseService.fetchOld(search, startTime, page)

  $scope.onClickCase = (caseObj) ->
    UtilsService.navigate('/case/read/' + caseObj.id + '/')
])


#============================================================================
# Case view controller
#============================================================================
controllers.controller('CaseController', ['$scope', '$window', '$timeout', 'CaseService', 'MessageService', 'UtilsService', ($scope, $window, $timeout, CaseService, MessageService, UtilsService) ->

  $scope.caseObj = $window.contextData.case_obj
  $scope.allPartners = $window.contextData.all_partners
  $scope.allLabels = $window.contextData.all_labels

  $scope.newMessage = ''
  $scope.sending = false

  $scope.init = (maxMsgChars) ->
    $scope.msgCharsRemaining = $scope.maxMsgChars = maxMsgChars

    $scope.refresh()

  $scope.refresh = () ->
    CaseService.fetchSingle($scope.caseObj.id).then((caseObj) ->
      caseObj.contact = $scope.caseObj.contact  # refresh doesn't include contact
      $scope.caseObj = caseObj

      $timeout($scope.refresh, INTERVAL_CASE_INFO)
    )

  $scope.onEditLabels = ->
    UtilsService.labelModal("Labels", "Update the labels for this case. This determines which other partner organizations can view this case.", $scope.allLabels, $scope.caseObj.labels).then((selectedLabels) ->
      CaseService.relabel($scope.caseObj, selectedLabels).then(() ->
        $scope.$broadcast('timelineChanged')
      )
    )

  $scope.onEditSummary = ->
    UtilsService.editModal("Edit Summary", $scope.caseObj.summary, CASE_SUMMARY_MAX_LEN).then((text) ->
      CaseService.updateSummary($scope.caseObj, text).then(() ->
        $scope.$broadcast('timelineChanged')
      )
    )

  #----------------------------------------------------------------------------
  # Messaging
  #----------------------------------------------------------------------------

  $scope.sendMessage = ->
    $scope.sending = true

    try
      CaseService.replyTo($scope.caseObj, $scope.newMessage).then(() ->
        $scope.newMessage = ''
        $scope.sending = false
        $scope.$broadcast('timelineChanged')
      )
    catch e
      $window.Raven.captureException(e)

  $scope.onNewMessageChanged = ->
    $scope.msgCharsRemaining = $scope.maxMsgChars - $scope.newMessage.length

  #----------------------------------------------------------------------------
  # Case actions
  #----------------------------------------------------------------------------

  $scope.onAddNote = () ->
    UtilsService.noteModal("Add Note", null, null, CASE_NOTE_MAX_LEN).then((note) ->
      CaseService.addNote($scope.caseObj, note).then(() ->
        $scope.$broadcast('timelineChanged')
      )
    )

  $scope.onReassign = () ->
    UtilsService.assignModal("Re-assign", null, $scope.allPartners).then((assignee) ->
      CaseService.reassign($scope.caseObj, assignee).then(() ->
        $scope.$broadcast('timelineChanged')
      )
    )

  $scope.onClose = () ->
    UtilsService.noteModal("Close", "Close this case?", 'danger', CASE_NOTE_MAX_LEN).then((note) ->
      CaseService.close($scope.caseObj, note).then(() ->
        UtilsService.navigate('/')
      )
    )

  $scope.onReopen = () ->
    UtilsService.noteModal("Re-open", "Re-open this case?", null, CASE_NOTE_MAX_LEN).then((note) ->
      CaseService.reopen($scope.caseObj, note).then(() ->
        $scope.$broadcast('timelineChanged')
      )
    )
])


#============================================================================
# Case timeline controller
#============================================================================
controllers.controller('CaseTimelineController', ['$scope', '$timeout', 'CaseService', ($scope, $timeout, CaseService) ->

  $scope.timeline = []
  $scope.itemsMaxTime = null

  $scope.init = () ->
    $scope.$on('timelineChanged', () ->
      $scope.refreshItems(false)
    )

    $scope.refreshItems(true)

  $scope.refreshItems = (repeat) ->

    CaseService.fetchTimeline($scope.caseObj, $scope.itemsMaxTime).then((data) ->
      $scope.timeline = $scope.timeline.concat(data.results)
      $scope.itemsMaxTime = data.maxTime

      if repeat
        $timeout((() -> $scope.refreshItems(true)), INTERVAL_CASE_TIMELINE)
    )
])


#============================================================================
# Partner view controller
#============================================================================
controllers.controller('PartnerController', ['$scope', '$window', 'UtilsService', 'PartnerService', ($scope, $window, UtilsService, PartnerService) ->

  $scope.partner = $window.contextData.partner
  $scope.usersFetched = false
  $scope.users = []

  $scope.onTabSelect = (tab) ->
    if tab == 'users' and not $scope.usersFetched
      PartnerService.fetchUsers($scope.partner).then((users) ->
        $scope.usersFetched = true
        $scope.users = users
      )

  $scope.onDeletePartner = () ->
    UtilsService.confirmModal("Remove this partner organization?", 'danger').then(() ->
      PartnerService.delete($scope.partner).then(() ->
        UtilsService.navigate('/partner/')
      )
    )
])


#============================================================================
# Partner replies controller
#============================================================================
controllers.controller('PartnerRepliesController', ['$scope', '$window', '$controller', 'UtilsService', 'OutgoingService', ($scope, $window, $controller, UtilsService, OutgoingService) ->
  $controller('BaseItemsController', {$scope: $scope})

  $scope.init = () ->
    $scope.searchFields = $scope.searchFieldDefaults()
    $scope.activeSearch = $scope.buildSearch()

    # trigger search if date range is changed
    $scope.$watchGroup(['searchFields.after', 'searchFields.before'], () ->
      $scope.onSearch()
    )

  $scope.buildSearch = () ->
    search = angular.copy($scope.searchFields)
    search.partner = $scope.partner

    # searching up to a date means including anything on the date
    if search.before
      search.before.setHours(23, 59, 59, 999)

    return search

  $scope.searchFieldDefaults = () -> { after: null, before: null }

  $scope.fetchOldItems = (search, startTime, page) ->
    return OutgoingService.fetchReplies(search, startTime, page)

  $scope.onExportSearch = () ->
    UtilsService.confirmModal("Export the current search?").then(() ->
      OutgoingService.startReplyExport($scope.activeSearch).then(() ->
        UtilsService.displayAlert('success', "Export initiated and will be sent to your email address when complete")
      )
    )
])


#============================================================================
# User view controller
#============================================================================
controllers.controller('UserController', ['$scope', '$window', 'UtilsService', 'UserService', ($scope, $window, UtilsService, UserService) ->

  $scope.user = $window.contextData.user

  $scope.onDeleteUser = () ->
    UtilsService.confirmModal("Delete this user?", 'danger').then(() ->
      UserService.delete($scope.user).then(() ->
        UtilsService.navigateBack()
      )
    )
])


#============================================================================
<<<<<<< HEAD
# Faq view controller
#============================================================================
controllers.controller('FaqController', ['$scope', '$window', 'UtilsService', 'FaqService', ($scope, $window, UtilsService, FaqService) ->

  $scope.faq = $window.contextData.faq

  $scope.onDeleteFaq = () ->
    UtilsService.confirmModal("Delete this FAQ?", 'danger').then(() ->
      FaqService.delete($scope.faq).then(() ->
=======
# Language view controller
#============================================================================
controllers.controller('LanguageController', ['$scope', '$window', 'UtilsService', 'LanguageService', ($scope, $window, UtilsService, LanguageService) ->

  $scope.language = $window.contextData.language

  $scope.onDeleteLanguage = () ->
    UtilsService.confirmModal("Delete this Language?", 'danger').then(() ->
      LanguageService.delete($scope.language).then(() ->
>>>>>>> 53844171
        UtilsService.navigateBack()
      )
    )
])


#============================================================================
# Date range controller
#============================================================================
controllers.controller('DateRangeController', ['$scope', ($scope) ->
  $scope.afterOpen = false
  $scope.afterOptions = { minDate: null, maxDate: new Date() }
  $scope.beforeOpen = false
  $scope.beforeOptions = { minDate: null, maxDate: new Date() }

  $scope.format = 'MMM dd, yyyy'

  $scope.init = (afterModel, beforeModel) ->
    $scope.$watch(afterModel, () ->
      # don't allow before to be less than after
      $scope.beforeOptions.minDate = $scope.$eval(afterModel)
    )
    $scope.$watch(beforeModel, () ->
      # don't allow before to be less than after
      $scope.afterOptions.maxDate = $scope.$eval(beforeModel)
    )

  $scope.openAfter = ($event) ->
    $event.preventDefault()
    $event.stopPropagation()
    $scope.afterOpen = true

  $scope.openBefore = ($event) ->
    $event.preventDefault()
    $event.stopPropagation()
    $scope.beforeOpen = true
])<|MERGE_RESOLUTION|>--- conflicted
+++ resolved
@@ -607,7 +607,22 @@
 
 
 #============================================================================
-<<<<<<< HEAD
+# Language view controller
+#============================================================================
+controllers.controller('LanguageController', ['$scope', '$window', 'UtilsService', 'LanguageService', ($scope, $window, UtilsService, LanguageService) ->
+
+  $scope.language = $window.contextData.language
+
+  $scope.onDeleteLanguage = () ->
+    UtilsService.confirmModal("Delete this Language?", 'danger').then(() ->
+      LanguageService.delete($scope.language).then(() ->
+        UtilsService.navigateBack()
+      )
+    )
+])
+
+
+#============================================================================
 # Faq view controller
 #============================================================================
 controllers.controller('FaqController', ['$scope', '$window', 'UtilsService', 'FaqService', ($scope, $window, UtilsService, FaqService) ->
@@ -617,17 +632,6 @@
   $scope.onDeleteFaq = () ->
     UtilsService.confirmModal("Delete this FAQ?", 'danger').then(() ->
       FaqService.delete($scope.faq).then(() ->
-=======
-# Language view controller
-#============================================================================
-controllers.controller('LanguageController', ['$scope', '$window', 'UtilsService', 'LanguageService', ($scope, $window, UtilsService, LanguageService) ->
-
-  $scope.language = $window.contextData.language
-
-  $scope.onDeleteLanguage = () ->
-    UtilsService.confirmModal("Delete this Language?", 'danger').then(() ->
-      LanguageService.delete($scope.language).then(() ->
->>>>>>> 53844171
         UtilsService.navigateBack()
       )
     )
