#============================================================================
# Component controllers
#============================================================================

controllers = angular.module('cases.controllers', ['cases.services', 'cases.modals']);


# Component refresh intervals
INTERVAL_CASE_INFO = 30000
INTERVAL_CASE_TIMELINE = 30000

INFINITE_SCROLL_MAX_ITEMS = 1000

# Form constraints
CASE_SUMMARY_MAX_LEN = 255
CASE_NOTE_MAX_LEN = 1024
OUTGOING_TEXT_MAX_LEN = 480


#============================================================================
# Inbox controller (DOM parent of messages and cases)
#============================================================================
controllers.controller('InboxController', ['$scope', '$window', '$location', 'LabelService', 'UtilsService', ($scope, $window, $location, LabelService, UtilsService) ->

  $scope.user = $window.contextData.user
  $scope.labels = $window.contextData.labels
  $scope.groups = $window.contextData.groups

  $scope.activeLabel = null
  $scope.activeContact = null
  $scope.inactiveLabels = $scope.labels

  $scope.init = (folder, serverTime) ->
    $scope.folder = folder
    $scope.startTime = new Date(serverTime)

    $scope.$on('$locationChangeSuccess', () ->
      params = $location.search()
      if 'label' of params
        $window.console.log(params.label)
        initialLabel = utils.find($scope.labels, 'name', params.label)
      else
        initialLabel = null

      if $scope.activeLabel != initialLabel
        $scope.activateLabel(initialLabel)
    )

  $scope.activateLabel = (label) ->
    $scope.activeLabel = label
    $scope.activeContact = null

    if label
      $scope.inactiveLabels = (l for l in $scope.labels when l.id != label.id)
    else
      $scope.inactiveLabels = $scope.labels

    $scope.$broadcast('activeLabelChange')

  $scope.activateContact = (contact) ->
    $scope.activeLabel = null
    $scope.activeContact = contact

    $scope.$broadcast('activeContactChange')

  $scope.filterDisplayLabels = (labels) ->
    # filters out the active label from the given set of message labels
    if $scope.activeLabel then (l for l in labels when l.id != $scope.activeLabel.id) else labels
])


#============================================================================
# Base controller class for controllers which have tabs
#============================================================================
controllers.controller('BaseTabsController', ['$scope', '$location', ($scope, $location) ->
  $scope.initialisedTabs = []

  path = $location.path()
  if path
    initialTabSlug = path.substring(1)  # ignore initial /
    $scope.active = $scope.tabSlugs.indexOf(initialTabSlug)
  else
    $scope.active = 0

  $scope.onTabSelect = (tab) ->
    slug = $scope.tabSlugs[tab]

    $location.path('/' + slug)

    if tab not in $scope.initialisedTabs
      $scope.onTabInit(slug)
      $scope.initialisedTabs.push(tab)
])


#============================================================================
# Base controller class for controllers which display fetched items with
# infinite scrolling, e.g. lists of messages, cases etc
#============================================================================
controllers.controller('BaseItemsController', ['$scope', 'UtilsService', ($scope, UtilsService) ->

  $scope.items = []
  $scope.oldItemsLoading = false
  $scope.oldItemsPage = 0
  $scope.oldItemsMore = true
  $scope.selection = []

  #----------------------------------------------------------------------------
  # Search for items based on current search form values
  #----------------------------------------------------------------------------
  $scope.onSearch = () ->
    $scope.activeSearch = $scope.buildSearch()

    $scope.items = []
    $scope.oldItemsPage = 0
    $scope.loadOldItems(false)

  #----------------------------------------------------------------------------
  # Reset search form and refresh items accordingly
  #----------------------------------------------------------------------------
  $scope.onResetSearch = () ->
    $scope.searchFields = $scope.searchFieldDefaults()
    $scope.onSearch()

  #----------------------------------------------------------------------------
  # User selects all items
  #----------------------------------------------------------------------------
  $scope.onSelectAll = () ->
    # select all loaded items
    for item in $scope.items
      item.selected = true
    $scope.updateItems()

    # load and select more items if there are more
    if $scope.oldItemsMore and $scope.items.length < INFINITE_SCROLL_MAX_ITEMS
      $scope.loadOldItems(true)

  #----------------------------------------------------------------------------
  # User selects no items
  #----------------------------------------------------------------------------
  $scope.onSelectNone = () ->
    for item in $scope.items
      item.selected = false
    $scope.selection = []

  #----------------------------------------------------------------------------
  # User selects or deselects an item
  #----------------------------------------------------------------------------
  $scope.onChangeSelection = () ->
    $scope.updateItems(false)

  #----------------------------------------------------------------------------
  # Items have been changed, so update item list and selection
  #----------------------------------------------------------------------------
  $scope.updateItems = (refilter = true) ->
    filter = $scope.getItemFilter()
    newItems = []
    newSelection = []
    for item in $scope.items
      if not refilter or filter(item)
        newItems.push(item)
        if item.selected
          newSelection.push(item)

    $scope.items = newItems
    $scope.selection = newSelection

  #----------------------------------------------------------------------------
  # Load old items due to scroll down or select all
  #----------------------------------------------------------------------------
  $scope.loadOldItems = (forSelectAll) ->
    $scope.oldItemsLoading = true
    $scope.oldItemsPage += 1

    $scope.fetchOldItems($scope.activeSearch, $scope.startTime, $scope.oldItemsPage).then((data) ->
      $scope.items = $scope.items.concat(data.results)
      $scope.oldItemsMore = data.hasMore
      $scope.oldItemsLoading = false

      if forSelectAll
        for item in items
          item.selected = true
        $scope.updateItems(false)
        if $scope.oldItemsMore and $scope.items.length < INFINITE_SCROLL_MAX_ITEMS
          $scope.loadOldItems(true)
    ).catch((error) ->
      UtilsService.displayAlert('error', "Problem communicating with the server")

      Raven.captureMessage(error.statusText + " (" + error.status + ")", {
        user: if $scope.user then {id: $scope.user.id} else null,
        extra: {xhr_url: error.config.url}
      })
    )

  $scope.isInfiniteScrollEnabled = () ->
    not $scope.oldItemsLoading and $scope.oldItemsMore and $scope.items.length < INFINITE_SCROLL_MAX_ITEMS

  $scope.hasTooManyItemsToDisplay = () ->
    $scope.oldItemsMore and $scope.items.length >= INFINITE_SCROLL_MAX_ITEMS
])


#============================================================================
# Incoming messages controller
#============================================================================
controllers.controller('MessagesController', ['$scope', '$timeout', '$uibModal', '$controller', 'CaseService', 'MessageService', 'PartnerService', 'UtilsService', ($scope, $timeout, $uibModal, $controller, CaseService, MessageService, PartnerService, UtilsService) ->
  $controller('BaseItemsController', {$scope: $scope})

  $scope.advancedSearch = false
  $scope.expandedMessageId = null

  $scope.init = () ->
    $scope.searchFields = $scope.searchFieldDefaults()
    $scope.activeSearch = $scope.buildSearch()

    $scope.$on('activeLabelChange', () ->
      $scope.onResetSearch()
      $scope.setAdvancedSearch(false)
    )
    $scope.$on('activeContactChange', () ->
      $scope.onResetSearch()
      $scope.setAdvancedSearch(false)
    )

  $scope.getItemFilter = () ->
    if $scope.folder == 'inbox'
      return (item) -> !item.archived
    else if $scope.folder == 'flagged'
      return (item) -> (!item.archived or $scope.searchFields.archived) and item.flagged
    else if $scope.folder == 'archived'
      return (item) -> item.archived
    else if $scope.folder == 'unlabelled'
      return (item) -> !item.archived and item.labels.length == 0

  $scope.buildSearch = () ->
    search = angular.copy($scope.searchFields)
    search.folder = $scope.folder
    search.label = $scope.activeLabel
    search.contact = $scope.activeContact

    # searching up to a date means including anything on the date
    if search.before
      search.before.setHours(23, 59, 59, 999)

    return search

  $scope.searchFieldDefaults = () -> { text: null, groups: [], after: null, before: null, archived: false }

  $scope.setAdvancedSearch = (state) ->
    $scope.advancedSearch = state

  $scope.onExportSearch = () ->
    UtilsService.confirmModal("Export the current message search?").then(() ->
      MessageService.startExport($scope.activeSearch).then(() ->
        UtilsService.displayAlert('success', "Export initiated and will be sent to your email address when complete")
      )
    )

  $scope.fetchOldItems = (search, startTime, page) ->
    return MessageService.fetchOld(search, startTime, page)

  $scope.onExpandMessage = (message) ->
    $scope.expandedMessageId = message.id

  #----------------------------------------------------------------------------
  # Selection actions
  #----------------------------------------------------------------------------

  $scope.onLabelSelection = (label) ->
    UtilsService.confirmModal('Apply the label <strong>' + label.name + '</strong> to the selected messages?').then(() ->
      MessageService.bulkLabel($scope.selection, label).then(() ->
        $scope.updateItems()
      )
    )

  $scope.onFlagSelection = () ->
    UtilsService.confirmModal('Flag the selected messages?').then(() ->
      MessageService.bulkFlag($scope.selection, true).then(() ->
        $scope.updateItems()
      )
    )

  $scope.onReplyToSelection = () ->
    $uibModal.open({templateUrl: '/partials/modal_reply.html', controller: 'ReplyModalController', resolve: {maxLength: (() -> OUTGOING_TEXT_MAX_LEN)}})
    .result.then((text) ->
      MessageService.bulkReply($scope.selection, text).then(() ->
        MessageService.bulkArchive($scope.selection).then(() ->
          UtilsService.displayAlert('success', "Reply sent and messages archived")
          $scope.updateItems()
        )
      )
    )

  $scope.onArchiveSelection = () ->
    UtilsService.confirmModal('Archive the selected messages? This will remove them from your inbox.').then(() ->
      MessageService.bulkArchive($scope.selection).then(() ->
        $scope.updateItems()
      )
    )

  $scope.onRestoreSelection = () ->
    UtilsService.confirmModal('Restore the selected messages? This will put them back in your inbox.').then(() ->
      MessageService.bulkRestore($scope.selection).then(() ->
        $scope.updateItems()
      )
    )

  #----------------------------------------------------------------------------
  # Single message actions
  #----------------------------------------------------------------------------

  $scope.onToggleMessageFlag = (message) ->
    MessageService.bulkFlag([message], !message.flagged).then(() ->
      $scope.updateItems()
    )

  $scope.onForwardMessage = (message) ->
    initialText = '"' + message.text + '"'

    UtilsService.composeModal("Forward", initialText, OUTGOING_TEXT_MAX_LEN).then((data) ->
      MessageService.forward(message, data.text, data.urn).then(() ->
        UtilsService.displayAlert('success', "Message forwarded to " + data.urn.path)
      )
    )

  $scope.onCaseFromMessage = (message) ->
    if message.case
      UtilsService.navigate('/case/read/' + message.case.id + '/')
      return

    if $scope.user.partner
      # if user belongs to a partner, case will be assigned to them
      newCaseFromMessage(message, null)
    else
      # if not then they can choose an assignee
      PartnerService.fetchAll().then((partners) ->
        newCaseFromMessage(message, partners)
      )

  $scope.onLabelMessage = (message) ->
    UtilsService.labelModal("Labels", "Update the labels for this message. This determines which other partner organizations can view this message.", $scope.labels, message.labels).then((selectedLabels) ->
      MessageService.relabel(message, selectedLabels).then(() ->
        $scope.updateItems()
      )
    )

  $scope.onShowMessageHistory = (message) ->
    $uibModal.open({templateUrl: '/partials/modal_messagehistory.html', controller: 'MessageHistoryModalController', resolve: {
      message: () -> message
    }})

  newCaseFromMessage = (message, possibleAssignees) ->
    UtilsService.newCaseModal(message.text, CASE_SUMMARY_MAX_LEN, possibleAssignees).then((data) ->
      CaseService.open(message, data.summary, data.assignee).then((caseObj) ->
          caseUrl = '/case/read/' + caseObj.id + '/'
          if !caseObj.is_new
            caseUrl += '?alert=open_found_existing'
          UtilsService.navigate(caseUrl)
      )
    )
])


#============================================================================
# Outgoing messages controller
#============================================================================
controllers.controller('OutgoingController', ['$scope', '$controller', 'OutgoingService', ($scope, $controller, OutgoingService) ->
  $controller('BaseItemsController', {$scope: $scope})

  $scope.init = () ->
    $scope.searchFields = $scope.searchFieldDefaults()
    $scope.activeSearch = $scope.buildSearch()

    $scope.$on('activeContactChange', () ->
      $scope.onResetSearch()
    )

  $scope.buildSearch = () ->
    search = angular.copy($scope.searchFields)
    search.folder = $scope.folder
    search.contact = $scope.activeContact
    return search

  $scope.searchFieldDefaults = () -> { text: null }

  $scope.fetchOldItems = (search, startTime, page) ->
    return OutgoingService.fetchOld(search, startTime, page)
])


#============================================================================
# Cases listing controller
#============================================================================
controllers.controller('CasesController', ['$scope', '$timeout', '$controller', 'CaseService', 'UtilsService', ($scope, $timeout, $controller, CaseService, UtilsService) ->
  $controller('BaseItemsController', {$scope: $scope})

  $scope.init = () ->
    $scope.searchFields = $scope.searchFieldDefaults()
    $scope.activeSearch = $scope.buildSearch()

    $scope.$on('activeLabelChange', () ->
      $scope.onResetSearch()
    )

  $scope.getItemFilter = () ->
    if $scope.folder == 'open'
      return (item) -> !item.is_closed
    else if $scope.folder == 'closed'
      return (item) -> item.is_closed

  $scope.buildSearch = () ->
    search = angular.copy($scope.searchFields)
    search.folder = $scope.folder
    search.label = $scope.activeLabel
    return search

  $scope.searchFieldDefaults = () -> { assignee: $scope.user.partner }

  $scope.onExportSearch = () ->
    UtilsService.confirmModal("Export the current case search?").then(() ->
      CaseService.startExport($scope.activeSearch).then(() ->
        UtilsService.displayAlert('success', "Export initiated and will be sent to your email address when complete")
      )
    )

  $scope.fetchOldItems = (search, startTime, page) ->
    return CaseService.fetchOld(search, startTime, page)

  $scope.onClickCase = (caseObj) ->
    UtilsService.navigate('/case/read/' + caseObj.id + '/')
])


#============================================================================
# Org home controller
#============================================================================
controllers.controller('HomeController', ['$scope', '$controller', 'LabelService', 'PartnerService', 'StatisticsService', 'UserService', 'UtilsService', ($scope, $controller, LabelService, PartnerService, StatisticsService, UserService, UtilsService) ->
  $scope.tabSlugs = ['summary', 'partners', 'labels', 'users']

  $controller('BaseTabsController', {$scope: $scope})

  $scope.partners = []
  $scope.users = []

  $scope.onTabInit = (tab) ->
    if tab == 'summary'
      StatisticsService.repliesChart().then((chart) ->
        Highcharts.chart('chart-replies-by-month', {
          chart: {type: 'column'},
          title: {text: null},
          xAxis: {categories: chart.categories},
          yAxis: {min: 0, title: {text: 'Replies Sent'}},
          legend: {enabled: false},
          series: [{name: 'Replies', data: chart.series}],
        })
      )
      StatisticsService.labelsPieChart().then((chart) ->
        Highcharts.chart('chart-most-common-labels', {
          chart: {type: 'pie'},
          title: {text: "Message labels in last 30 days"},
          series: [{name: 'Messages', data: chart.series}],
        })
      )
      StatisticsService.incomingChart().then((chart) ->
        Highcharts.chart('chart-incoming-by-day', {
          title: {text: null},
          xAxis: {type: 'datetime'},
          yAxis: {min: 0, title: {text: "Messages Received"}},
          legend: {enabled: false},
          series: [{name: "Messages", data: chart.series}],
        })
      )
    else if tab == 'partners'
      PartnerService.fetchAll(true).then((partners) ->
        $scope.partners = partners
      )
    else if tab == 'labels'
      LabelService.fetchAll(true).then((labels) ->
        $scope.labels = labels
      )
    else if tab == 'users'
      UserService.fetchNonPartner(true).then((users) ->
        $scope.users = users
      )

  $scope.onExportPartnerStats = () ->
    UtilsService.dateRangeModal("Export", "Export partner statistics between the following dates").then((data) ->
      StatisticsService.dailyCountExport('P', data.after, data.before).then(() ->
        UtilsService.displayAlert('success', "Export initiated and will be sent to your email address when complete")
      )
    )

  $scope.onExportLabelStats = () ->
    UtilsService.dateRangeModal("Export", "Export label statistics between the following dates").then((data) ->
      StatisticsService.dailyCountExport('L', data.after, data.before).then(() ->
        UtilsService.displayAlert('success', "Export initiated and will be sent to your email address when complete")
      )
    )
])


#============================================================================
# Case view controller
#============================================================================
controllers.controller('CaseController', ['$scope', '$window', '$timeout', 'CaseService', 'ContactService', 'MessageService', 'PartnerService', 'UtilsService', ($scope, $window, $timeout, CaseService, ContactService, MessageService, PartnerService, UtilsService) ->

  $scope.allLabels = $window.contextData.all_labels
  
  $scope.caseObj = null
  $scope.contact = null
  $scope.newMessage = ''
  $scope.sending = false
  $scope.notifications = []

  $scope.init = (caseId, maxMsgChars) ->
    $scope.caseId = caseId
    $scope.msgCharsRemaining = $scope.maxMsgChars = maxMsgChars

    $scope.refresh()

  $scope.$on('podActionFailure', (e, {message}) ->
    $scope.addNotification({
      type: 'danger',
      message
    }))

  $scope.addNotification = (notification) ->
    $scope.notifications.push(notification)

  $scope.removeNotification = (notification) ->
    $scope.notifications = $scope.notifications
      .filter((d) -> d != notification)

  $scope.refresh = () ->
    CaseService.fetchSingle($scope.caseId).then((caseObj) ->
      $scope.caseObj = caseObj

      if not $scope.contact
        ContactService.fetch(caseObj.contact.id).then((contact) ->
          $scope.contact = contact
        )

      $timeout($scope.refresh, INTERVAL_CASE_INFO)
    )

  $scope.onEditLabels = ->
    UtilsService.labelModal("Labels", "Update the labels for this case. This determines which other partner organizations can view this case.", $scope.allLabels, $scope.caseObj.labels).then((selectedLabels) ->
      CaseService.relabel($scope.caseObj, selectedLabels).then(() ->
        $scope.$broadcast('timelineChanged')
      )
    )

  $scope.onEditSummary = ->
    UtilsService.editModal("Edit Summary", $scope.caseObj.summary, CASE_SUMMARY_MAX_LEN).then((text) ->
      CaseService.updateSummary($scope.caseObj, text).then(() ->
        $scope.$broadcast('timelineChanged')
      )
    )

  #----------------------------------------------------------------------------
  # Messaging
  #----------------------------------------------------------------------------

  $scope.sendMessage = ->
    $scope.sending = true

    try
      CaseService.replyTo($scope.caseObj, $scope.newMessage).then(() ->
        $scope.newMessage = ''
        $scope.sending = false
        $scope.$broadcast('timelineChanged')
      )
    catch e
      $window.Raven.captureException(e)

  $scope.onNewMessageChanged = ->
    $scope.msgCharsRemaining = $scope.maxMsgChars - $scope.newMessage.length

  #----------------------------------------------------------------------------
  # Case actions
  #----------------------------------------------------------------------------

  $scope.onWatch = () ->
    UtilsService.confirmModal("Receive notifications for activity in this case?").then(() ->
      CaseService.watch($scope.caseObj)
    )

  $scope.onUnwatch = () ->
    UtilsService.confirmModal("Stop receiving notifications for activity in this case?").then(() ->
      CaseService.unwatch($scope.caseObj)
    )

  $scope.onAddNote = () ->
    UtilsService.noteModal("Add Note", null, null, CASE_NOTE_MAX_LEN).then((note) ->
      CaseService.addNote($scope.caseObj, note).then(() ->
        $scope.$broadcast('timelineChanged')
      )
    )

  $scope.onReassign = () ->
    PartnerService.fetchAll().then((partners) ->
      UtilsService.assignModal("Re-assign", null, partners).then((assignee) ->
        CaseService.reassign($scope.caseObj, assignee).then(() ->
          $scope.$broadcast('timelineChanged')
        )
      )
    )

  $scope.onClose = () ->
    UtilsService.noteModal("Close", "Close this case?", 'danger', CASE_NOTE_MAX_LEN).then((note) ->
      CaseService.close($scope.caseObj, note).then(() ->
        UtilsService.navigate('/')
      )
    )

  $scope.onReopen = () ->
    UtilsService.noteModal("Re-open", "Re-open this case?", null, CASE_NOTE_MAX_LEN).then((note) ->
      CaseService.reopen($scope.caseObj, note).then(() ->
        $scope.$broadcast('timelineChanged')
      )
    )
])


#============================================================================
# Case timeline controller
#============================================================================
controllers.controller('CaseTimelineController', ['$scope', '$timeout', 'CaseService', ($scope, $timeout, CaseService) ->

  $scope.timeline = []
  $scope.itemsMaxTime = null

  $scope.init = () ->
    $scope.$on('timelineChanged', () ->
      $scope.refreshItems(false)
    )

    $scope.refreshItems(true)

  $scope.refreshItems = (repeat) ->

    CaseService.fetchTimeline({id: $scope.caseId}, $scope.itemsMaxTime).then((data) ->
      $scope.timeline = $scope.timeline.concat(data.results)
      $scope.itemsMaxTime = data.maxTime

      if repeat
        $timeout((() -> $scope.refreshItems(true)), INTERVAL_CASE_TIMELINE)
    )
])


#============================================================================
# Label dashboard controller
#============================================================================
controllers.controller('LabelController', ['$scope', '$window', '$controller', 'UtilsService', 'LabelService', 'StatisticsService', ($scope, $window, $controller, UtilsService, LabelService, StatisticsService) ->
  $scope.tabSlugs = ['summary']
  
  $controller('BaseTabsController', {$scope: $scope})

  $scope.label = $window.contextData.label

  $scope.onTabInit = (tab) ->
    if tab == 'summary'
      StatisticsService.incomingChart($scope.label).then((chart) ->
        Highcharts.chart('chart-incoming-by-day', {
          title: {text: null},
          xAxis: {type: 'datetime'},
          yAxis: {min: 0, title: {text: "Messages"}},
          legend: {enabled: false},
          series: [{name: "Messages", data: chart.series}],
        })
      )

  $scope.onWatch = () ->
    UtilsService.confirmModal("Receive notifications for new messages with this label?").then(() ->
      LabelService.watch($scope.label)
    )

  $scope.onUnwatch = () ->
    UtilsService.confirmModal("Stop receiving notifications for new messages with this label?").then(() ->
      LabelService.unwatch($scope.label)
    )

  $scope.onDeleteLabel = () ->
    UtilsService.confirmModal("Delete this label?", 'danger').then(() ->
      LabelService.delete($scope.label).then(() ->
        UtilsService.navigate('/label/')
      )
    )
])


#============================================================================
# Partner dashboard controller
#============================================================================
controllers.controller('PartnerController', ['$scope', '$window', '$controller', 'UtilsService', 'PartnerService', 'StatisticsService', 'UserService', ($scope, $window, $controller, UtilsService, PartnerService, StatisticsService, UserService) ->
  $scope.tabSlugs = ['summary', 'replies', 'users']

  $controller('BaseTabsController', {$scope: $scope})

  $scope.partner = $window.contextData.partner
  $scope.users = []

  $scope.onTabInit = (tab) ->
    if tab == 'summary'
      StatisticsService.repliesChart($scope.partner, null).then((chart) ->
        Highcharts.chart('chart-replies-by-month', {
          chart: {type: 'column'},
          title: {text: null},
          xAxis: {categories: chart.categories},
          yAxis: {min: 0, title: {text: "Replies"}},
          legend: {enabled: false},
          series: [{name: "Replies", data: chart.series}],
        })
      )
    else if tab == 'users'
      UserService.fetchInPartner($scope.partner, true).then((users) ->
        $scope.users = users
      )

  $scope.onDeletePartner = () ->
    UtilsService.confirmModal("Remove this partner organization?", 'danger').then(() ->
      PartnerService.delete($scope.partner).then(() ->
        UtilsService.navigate('/partner/')
      )
    )
])


#============================================================================
# Partner replies controller
#============================================================================
controllers.controller('PartnerRepliesController', ['$scope', '$window', '$controller', 'UtilsService', 'OutgoingService', ($scope, $window, $controller, UtilsService, OutgoingService) ->
  $controller('BaseItemsController', {$scope: $scope})

  $scope.init = () ->
    $scope.searchFields = $scope.searchFieldDefaults()
    $scope.activeSearch = $scope.buildSearch()

    # trigger search if date range is changed
    $scope.$watchGroup(['searchFields.after', 'searchFields.before'], () ->
      $scope.onSearch()
    )

  $scope.buildSearch = () ->
    search = angular.copy($scope.searchFields)
    search.partner = $scope.partner

    # searching up to a date means including anything on the date
    if search.before
      search.before.setHours(23, 59, 59, 999)

    return search

  $scope.searchFieldDefaults = () -> { after: null, before: null }

  $scope.fetchOldItems = (search, startTime, page) ->
    return OutgoingService.fetchReplies(search, startTime, page)

  $scope.onExportSearch = () ->
    UtilsService.confirmModal("Export the current search?").then(() ->
      OutgoingService.startReplyExport($scope.activeSearch).then(() ->
        UtilsService.displayAlert('success', "Export initiated and will be sent to your email address when complete")
      )
    )
])


#============================================================================
# User view controller
#============================================================================
controllers.controller('UserController', ['$scope', '$controller', '$window', 'StatisticsService', 'UserService', 'UtilsService', ($scope, $controller, $window, StatisticsService, UserService, UtilsService) ->
  $scope.tabSlugs = ['summary']

  $controller('BaseTabsController', {$scope: $scope})

  $scope.user = $window.contextData.user

  $scope.onTabInit = (tab) ->
    if tab == 'summary'
      StatisticsService.repliesChart(null, $scope.user).then((chart) ->
        Highcharts.chart('chart-replies-by-month', {
          chart: {type: 'column'},
          title: {text: null},
          xAxis: {categories: chart.categories},
          yAxis: {min: 0, title: {text: "Replies"}},
          legend: {enabled: false},
          series: [{name: "Replies", data: chart.series}]
        })
      )

  $scope.onDeleteUser = () ->
    UtilsService.confirmModal("Delete this user?", 'danger').then(() ->
      UserService.delete($scope.user).then(() ->
        UtilsService.navigateBack()
      )
    )
])


#============================================================================
# Date range controller
#============================================================================
controllers.controller('DateRangeController', ['$scope', ($scope) ->
  $scope.afterOpen = false
  $scope.afterOptions = { minDate: null, maxDate: new Date() }
  $scope.beforeOpen = false
  $scope.beforeOptions = { minDate: null, maxDate: new Date() }

  $scope.format = 'MMM dd, yyyy'

  $scope.init = (afterModel, beforeModel) ->
    $scope.$watch(afterModel, () ->
      # don't allow before to be less than after
      $scope.beforeOptions.minDate = $scope.$eval(afterModel)
    )
    $scope.$watch(beforeModel, () ->
      # don't allow before to be less than after
      $scope.afterOptions.maxDate = $scope.$eval(beforeModel)
    )

  $scope.openAfter = ($event) ->
    $event.preventDefault()
    $event.stopPropagation()
    $scope.afterOpen = true

  $scope.openBefore = ($event) ->
    $event.preventDefault()
    $event.stopPropagation()
    $scope.beforeOpen = true
])


#============================================================================
# Pod controller
#============================================================================
controllers.controller('PodController', ['$q', '$scope', 'PodApi', ($q, $scope, PodApi) ->
  $scope.init = (podId, caseId, podConfig) ->
    $scope.podId = podId
    $scope.caseId = caseId
    $scope.podConfig = podConfig
    $scope.update()

  $scope.update = ->
    PodApi.get($scope.podId, $scope.caseId)
      .then(parsePodData)
      .then((d) -> $scope.podData = d)
      .catch(utils.trap(PodApi.PodApiError, onApiError, $q.reject))

  $scope.trigger = (type, payload) ->
    $scope.podData.actions = updateAction(type, {isBusy: true})

    PodApi.trigger($scope.podId, $scope.caseId, type, payload)
      .then((res) -> onTriggerDone(type, res))
      .catch(utils.trap(PodApi.PodApiError, onApiError, $q.reject))

  onTriggerDone = (type, {success, payload}) ->
    if success
      onTriggerSuccess()
    else
      onTriggerFailure(payload)

    $scope.podData.actions = updateAction(type, {isBusy: false})

  onApiError = ->
    $scope.$emit('podApiError')

<<<<<<< HEAD
  onTriggerFailure = (payload) ->
    $scope.$emit('podActionFailure', payload)
    # TODO show failure message
=======
  $scope.onTriggerFailure = (payload) ->
    $scope.$emit('podActionFailure', payload)
>>>>>>> 542b5a73

  onTriggerSuccess = () ->
    $scope.$emit('podActionSuccess')
    $scope.update()

  updateAction = (type, props) ->
    $scope.podData.actions
      .map((d) -> if d.type == type then angular.extend({}, d, props) else d)

  parsePodData = (d) ->
    d = angular.extend({
      items: [],
      actions: []
    }, d)

    d.actions = d.actions
      .map(parsePodAction)

    d

  parsePodAction = ({type, name, busy_text, payload}) -> {
    type,
    name,
    payload,
    busyText: busy_text ? name,
    isBusy: false
  }
])<|MERGE_RESOLUTION|>--- conflicted
+++ resolved
@@ -865,14 +865,8 @@
   onApiError = ->
     $scope.$emit('podApiError')
 
-<<<<<<< HEAD
   onTriggerFailure = (payload) ->
     $scope.$emit('podActionFailure', payload)
-    # TODO show failure message
-=======
-  $scope.onTriggerFailure = (payload) ->
-    $scope.$emit('podActionFailure', payload)
->>>>>>> 542b5a73
 
   onTriggerSuccess = () ->
     $scope.$emit('podActionSuccess')
