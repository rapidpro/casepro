--- conflicted
+++ resolved
@@ -256,13 +256,8 @@
       return {
         folder: search.folder,
         text: search.text,
-<<<<<<< HEAD
-        contact: if search.contact then search.contact.uuid else null,
+        contact: if search.contact then search.contact.id else null,
         before: utils.formatIso8601(startTime),
-=======
-        contact: if search.contact then search.contact.id else null,
-        before: formatIso8601(startTime),
->>>>>>> dccf91fb
         page: page
       }
 
