#============================================================================
# Application services
#============================================================================

services = angular.module('cases.services', ['cases.modals']);


#=====================================================================
# Incoming message service
#=====================================================================

services.factory('MessageService', ['$rootScope', '$http', '$httpParamSerializer', ($rootScope, $http, $httpParamSerializer) ->
  new class MessageService

    #----------------------------------------------------------------------------
    # Fetches old messages for the given search
    #----------------------------------------------------------------------------
    fetchOld: (search, before, page) ->
      params = @_searchToParams(search)
      if !search.before
        params.before = utils.formatIso8601(before)
      params.page = page

      return $http.get('/message/search/?' + $httpParamSerializer(params)).then((response) ->
        utils.parseDates(response.data.results, 'time')
        return {results: response.data.results, hasMore: response.data.has_more}
      )

    #----------------------------------------------------------------------------
    # Fetches history for a single message
    #----------------------------------------------------------------------------
    fetchHistory: (message) ->
      return $http.get('/message/history/' + message.id + '/').then((response) ->
        return utils.parseDates(response.data.actions, 'created_on')
      )

    #----------------------------------------------------------------------------
    # Starts a message export
    #----------------------------------------------------------------------------
    startExport: (search) ->
      return $http.post('/messageexport/create/?' + $httpParamSerializer(@_searchToParams(search)))

    #----------------------------------------------------------------------------
    # Reply-to messages
    #----------------------------------------------------------------------------
    bulkReply: (messages, text) ->
      params = {text: text, messages: (m.id for m in messages)}

      return $http.post('/message/bulk_reply/', params)

    #----------------------------------------------------------------------------
    # Flag or un-flag messages
    #----------------------------------------------------------------------------
    bulkFlag: (messages, flagged) ->
      action = if flagged then 'flag' else 'unflag'

      return @_bulkAction(messages, action, null).then(() ->
        for msg in messages
          msg.flagged = flagged
      )

    #----------------------------------------------------------------------------
    # Label messages with the given label
    #----------------------------------------------------------------------------
    bulkLabel: (messages, label) ->
      return @_bulkAction(messages, 'label', label).then(() ->
        for msg in messages
          if label not in msg.labels
            msg.labels.push(label)
      )

    #----------------------------------------------------------------------------
    # Archive messages
    #----------------------------------------------------------------------------
    bulkArchive: (messages) ->
      return @_bulkAction(messages, 'archive', null).then(() ->
        for msg in messages
          msg.archived = true
      )

    #----------------------------------------------------------------------------
    # Restore (i.e. un-archive) messages
    #----------------------------------------------------------------------------
    bulkRestore: (messages) ->
      return @_bulkAction(messages, 'restore', null).then(() ->
        for msg in messages
          msg.archived = false
      )

    #----------------------------------------------------------------------------
    # Relabel the given message (removing labels if necessary)
    #----------------------------------------------------------------------------
    relabel: (message, labels) ->
      params = {labels: (l.id for l in labels)}

      return $http.post('/message/label/' + message.id + '/', params).then(() ->
        message.labels = labels
      )

    #----------------------------------------------------------------------------
    # Forward a message to a URN
    #----------------------------------------------------------------------------
    forward: (message, text, urn) ->
      params = {text: text, urns: [urn.urn]}

      return $http.post('/message/forward/' + message.id + '/', params)

    #----------------------------------------------------------------------------
    # Convert search object to URL params
    #----------------------------------------------------------------------------
    _searchToParams: (search) ->
      return {
        folder: search.folder,
        text: search.text,
        after: utils.formatIso8601(search.after),
        before: utils.formatIso8601(search.before),
        groups: if search.groups then (g.uuid for g in search.groups) else null,
        contact: if search.contact then search.contact.id else null,
        label: if search.label then search.label.id else null,
        archived: if search.archived then 1 else 0
      }

    #----------------------------------------------------------------------------
    # POSTs to the messages bulk action endpoint
    #----------------------------------------------------------------------------
    _bulkAction: (messages, action, label) ->
      params = {messages: (m.id for m in messages)}
      if label
        params.label = label.id

      return $http.post('/message/action/' + action + '/', params)
])


#=====================================================================
# Incoming message service
#=====================================================================

services.factory('OutgoingService', ['$rootScope', '$http', '$httpParamSerializer', ($rootScope, $http, $httpParamSerializer) ->
  new class OutgoingService

    #----------------------------------------------------------------------------
    # Fetches old outgoing messages for the given search
    #----------------------------------------------------------------------------
    fetchOld: (search, startTime, page) ->
      params = @_outboxSearchToParams(search, startTime, page)

      return $http.get('/outgoing/search/?' + $httpParamSerializer(params)).then((response) ->
        utils.parseDates(response.data.results, 'time')
        return {results: response.data.results, hasMore: response.data.has_more}
      )

    fetchReplies: (search, startTime, page) ->
      params = @_replySearchToParams(search, startTime, page)

      return $http.get('/outgoing/search_replies/?' + $httpParamSerializer(params)).then((response) ->
        utils.parseDates(response.data.results, 'time')
        return {results: response.data.results, hasMore: response.data.has_more}
      )

    startReplyExport: (search) ->
      return $http.post('/replyexport/create/?' + $httpParamSerializer(@_replySearchToParams(search, null, null)))

    #----------------------------------------------------------------------------
    # Convert a regular outbox search object to URL params
    #----------------------------------------------------------------------------
    _outboxSearchToParams: (search, startTime, page) ->
      return {
        folder: search.folder,
        text: search.text,
        contact: if search.contact then search.contact.id else null,
        before: utils.formatIso8601(startTime),
        page: page
      }

    #----------------------------------------------------------------------------
    # Convert a reply search object to URL params
    #----------------------------------------------------------------------------
    _replySearchToParams: (search, startTime, page) ->
      return {
        partner: search.partner.id,
        after: utils.formatIso8601(search.after),
        before: if search.before then utils.formatIso8601(search.before) else utils.formatIso8601(startTime),
        page: page
      }
])


#=====================================================================
# Case service
#=====================================================================

services.factory('CaseService', ['$http', '$httpParamSerializer', '$window', ($http, $httpParamSerializer, $window) ->
  new class CaseService

    #----------------------------------------------------------------------------
    # Fetches old cases
    #----------------------------------------------------------------------------
    fetchOld: (search, before, page) ->
      params = @_searchToParams(search)
      params.before = utils.formatIso8601(before)
      params.page = page

      return $http.get('/case/search/?' + $httpParamSerializer(params)).then((response) ->
        utils.parseDates(response.data.results, 'opened_on')
        return {results: response.data.results, hasMore: response.data.has_more}
      )

    #----------------------------------------------------------------------------
    # Fetches a single case by it's id
    #----------------------------------------------------------------------------
    fetchSingle: (caseId) ->
      return $http.get('/case/fetch/' + caseId + '/').then((response) ->
        caseObj = response.data
        utils.parseDates([caseObj], 'opened_on')
        return caseObj
      )

    #----------------------------------------------------------------------------
    # Starts a case export
    #----------------------------------------------------------------------------
    startExport: (search) ->
      return $http.post('/caseexport/create/?' + $httpParamSerializer(@_searchToParams(search)))

    #----------------------------------------------------------------------------
    # Opens a new case
    #----------------------------------------------------------------------------
    open: (message, summary, assignee) ->
      params = {message: message.id, summary: summary}
      if assignee
        params.assignee = assignee.id

      return $http.post('/case/open/', params).then((response) ->
        caseObj = response.data['case']
        caseObj.isNew = response.data['is_new']
        return caseObj
      )

    #----------------------------------------------------------------------------
    # Adds a note to a case
    #----------------------------------------------------------------------------
    addNote: (caseObj, note) ->
      return $http.post('/case/note/' + caseObj.id + '/', {note: note})

    #----------------------------------------------------------------------------
    # Re-assigns a case
    #----------------------------------------------------------------------------
    reassign: (caseObj, assignee) ->
      return $http.post('/case/reassign/' + caseObj.id + '/', {assignee: assignee.id})
      .then(() ->
        caseObj.assignee = assignee
      )

    #----------------------------------------------------------------------------
    # Closes a case
    #----------------------------------------------------------------------------
    close: (caseObj, note) ->
      return $http.post('/case/close/' + caseObj.id + '/', {note: note})
      .then(() ->
        caseObj.is_closed = true
      )

    #----------------------------------------------------------------------------
    # Re-opens a case
    #----------------------------------------------------------------------------
    reopen: (caseObj, note) ->
      return $http.post('/case/reopen/' + caseObj.id + '/', {note: note})
      .then(() ->
        caseObj.is_closed = false
      )

    #----------------------------------------------------------------------------
    # Re-labels a case
    #----------------------------------------------------------------------------
    relabel: (caseObj, labels) ->
      params = {
        labels: (l.id for l in labels)
      }

      return $http.post('/case/label/' + caseObj.id + '/', params).then(() ->
        caseObj.labels = labels
      )

    #----------------------------------------------------------------------------
    # Updates a case's summary
    #----------------------------------------------------------------------------
    updateSummary: (caseObj, summary) ->
      return $http.post('/case/update_summary/' + caseObj.id + '/', {summary: summary}).then(() ->
        caseObj.summary = summary
      )

    #----------------------------------------------------------------------------
    # Reply in a case
    #----------------------------------------------------------------------------
    replyTo: (caseObj, text) ->
      return $http.post('/case/reply/' + caseObj.id + '/', {text: text})

    #----------------------------------------------------------------------------
    # Fetches timeline events
    #----------------------------------------------------------------------------
    fetchTimeline: (caseObj, after) ->
      params = {after: after}

      return $http.get('/case/timeline/' + caseObj.id + '/?' + $httpParamSerializer(params)).then((response) ->
        for event in response.data.results
          # parse datetime string
          event.time = utils.parseIso8601(event.time)
          event.is_action = event.type == 'A'
          event.is_message_in = event.type == 'M' and event.item.direction == 'I'
          event.is_message_out = event.type == 'M' and event.item.direction == 'O'

        return {results: response.data.results, maxTime: response.data.max_time}
      )

    #----------------------------------------------------------------------------
    # Convert search object to URL params
    #----------------------------------------------------------------------------
    _searchToParams: (search) ->
      return {
        folder: search.folder,
        assignee: if search.assignee then search.assignee.id else null,
        label: if search.label then search.label.id else null
      }
])


#=====================================================================
# Label service
#=====================================================================

services.factory('LabelService', ['$http', ($http) ->
  new class LabelService

    #----------------------------------------------------------------------------
    # Deletes a label
    #----------------------------------------------------------------------------
    delete: (label) ->
      return $http.post('/label/delete/' + label.id + '/')
])


#=====================================================================
# Partner service
#=====================================================================
services.factory('PartnerService', ['$http', ($http) ->
  new class PartnerService

    #----------------------------------------------------------------------------
    # Fetches users with activity statistics for the given partner
    #----------------------------------------------------------------------------
    fetchUsers: (partner) ->
      return $http.get('/partner/users/' + partner.id + '/').then((response) -> response.data.results)

    #----------------------------------------------------------------------------
    # Delete the given partner
    #----------------------------------------------------------------------------
    delete: (partner) ->
      return $http.post('/partner/delete/' + partner.id + '/')
])


#=====================================================================
# User service
#=====================================================================
services.factory('UserService', ['$http', ($http) ->
  new class UserService

    #----------------------------------------------------------------------------
    # Delete the given user
    #----------------------------------------------------------------------------
    delete: (user) ->
      return $http.post('/user/delete/' + user.id + '/')
])


#=====================================================================
<<<<<<< HEAD
# Faq service
#=====================================================================
services.factory('FaqService', ['$http', ($http) ->
  new class FaqService

    #----------------------------------------------------------------------------
    # Delete the given faq
    #----------------------------------------------------------------------------
    delete: (faq) ->
      return $http.post('/faq/delete/' + faq.id + '/')
=======
# Language service
#=====================================================================
services.factory('LanguageService', ['$http', ($http) ->
  new class LanguageService

    #----------------------------------------------------------------------------
    # Delete the given language
    #----------------------------------------------------------------------------
    delete: (language) ->
      return $http.post('/language/delete/' + language.id + '/')
>>>>>>> 53844171
])


#=====================================================================
# Utils service
#=====================================================================
services.factory('UtilsService', ['$window', '$uibModal', ($window, $uibModal) ->
  new class UtilsService

    displayAlert: (type, message) ->
      $window.displayAlert(type, message)

    navigate: (url) ->
      $window.location.replace(url)

    navigateBack: () ->
      $window.history.back();

    confirmModal: (prompt, style) ->
      resolve = {prompt: (() -> prompt), style: (() -> style)}
      return $uibModal.open({templateUrl: '/partials/modal_confirm.html', controller: 'ConfirmModalController', resolve: resolve}).result

    editModal: (title, initial, maxLength) ->
      resolve = {title: (() -> title), initial: (() -> initial), maxLength: (() -> maxLength)}
      return $uibModal.open({templateUrl: '/partials/modal_edit.html', controller: 'EditModalController', resolve: resolve}).result

    composeModal: (title, initial, maxLength) ->
      resolve = {title: (() -> title), initial: (() -> initial), maxLength: (() -> maxLength)}
      return $uibModal.open({templateUrl: '/partials/modal_compose.html', controller: 'ComposeModalController', resolve: resolve}).result

    assignModal: (title, prompt, partners) ->
      resolve = {title: (() -> title), prompt: (() -> prompt), partners: (() -> partners)}
      return $uibModal.open({templateUrl: '/partials/modal_assign.html', controller: 'AssignModalController', resolve: resolve}).result

    noteModal: (title, prompt, style, maxLength) ->
      resolve = {title: (() -> title), prompt: (() -> prompt), style: (() -> style), maxLength: (() -> maxLength)}
      return $uibModal.open({templateUrl: '/partials/modal_note.html', controller: 'NoteModalController', resolve: resolve}).result

    labelModal: (title, prompt, labels, initial) ->
      resolve = {title: (() -> title), prompt: (() -> prompt), labels: (() -> labels), initial: (() -> initial)}
      return $uibModal.open({templateUrl: '/partials/modal_label.html', controller: 'LabelModalController', resolve: resolve}).result

    newCaseModal: (summaryInitial, summaryMaxLength, partners) ->
      resolve = {summaryInitial: (() -> summaryInitial), summaryMaxLength: (() -> summaryMaxLength), partners: (() -> partners)}
      return $uibModal.open({templateUrl: '/partials/modal_newcase.html', controller: 'NewCaseModalController', resolve: resolve}).result
])<|MERGE_RESOLUTION|>--- conflicted
+++ resolved
@@ -374,7 +374,20 @@
 
 
 #=====================================================================
-<<<<<<< HEAD
+# Language service
+#=====================================================================
+services.factory('LanguageService', ['$http', ($http) ->
+  new class LanguageService
+
+    #----------------------------------------------------------------------------
+    # Delete the given language
+    #----------------------------------------------------------------------------
+    delete: (language) ->
+      return $http.post('/language/delete/' + language.id + '/')
+])
+
+
+#=====================================================================
 # Faq service
 #=====================================================================
 services.factory('FaqService', ['$http', ($http) ->
@@ -385,18 +398,6 @@
     #----------------------------------------------------------------------------
     delete: (faq) ->
       return $http.post('/faq/delete/' + faq.id + '/')
-=======
-# Language service
-#=====================================================================
-services.factory('LanguageService', ['$http', ($http) ->
-  new class LanguageService
-
-    #----------------------------------------------------------------------------
-    # Delete the given language
-    #----------------------------------------------------------------------------
-    delete: (language) ->
-      return $http.post('/language/delete/' + language.id + '/')
->>>>>>> 53844171
 ])
 
 
