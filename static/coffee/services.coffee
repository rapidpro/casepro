#============================================================================
# Application services
#============================================================================

services = angular.module('cases.services', ['cases.modals']);


#=====================================================================
# Contact service
#=====================================================================

services.factory('ContactService', ['$http', ($http) ->
  new class ContactService

    #----------------------------------------------------------------------------
    # Fetches a contact
    #----------------------------------------------------------------------------
    fetch: (id) ->
      return $http.get('/contact/fetch/' + id + '/').then((response) ->
        return response.data
      )

    #----------------------------------------------------------------------------
    # Fetches a contact's cases
    #----------------------------------------------------------------------------
    fetchCases: (contact) ->
      return $http.get('/contact/cases/' + contact.id + '/').then((response) ->
        utils.parseDates(response.data.results, 'opened_on')
        return response.data.results
      )
])


#=====================================================================
# Incoming message service
#=====================================================================

services.factory('MessageService', ['$rootScope', '$http', '$httpParamSerializer', ($rootScope, $http, $httpParamSerializer) ->
  new class MessageService

    #----------------------------------------------------------------------------
    # Fetches old messages for the given search
    #----------------------------------------------------------------------------
    fetchOld: (search, before, page) ->
      params = @_searchToParams(search)
      if !search.before
        params.before = utils.formatIso8601(before)
      params.page = page

      return $http.get('/message/search/?' + $httpParamSerializer(params)).then((response) ->
        utils.parseDates(response.data.results, 'time')
        return {results: response.data.results, hasMore: response.data.has_more}
      )

    #----------------------------------------------------------------------------
    # Fetches history for a single message
    #----------------------------------------------------------------------------
    fetchHistory: (message) ->
      return $http.get('/message/history/' + message.id + '/').then((response) ->
        return utils.parseDates(response.data.actions, 'created_on')
      )

    #----------------------------------------------------------------------------
    # Starts a message export
    #----------------------------------------------------------------------------
    startExport: (search) ->
      return $http.post('/messageexport/create/?' + $httpParamSerializer(@_searchToParams(search)))

    #----------------------------------------------------------------------------
    # Reply-to messages
    #----------------------------------------------------------------------------
    bulkReply: (messages, text) ->
      params = {text: text, messages: (m.id for m in messages)}

      return $http.post('/message/bulk_reply/', params)

    #----------------------------------------------------------------------------
    # Flag or un-flag messages
    #----------------------------------------------------------------------------
    bulkFlag: (messages, flagged) ->
      action = if flagged then 'flag' else 'unflag'

      return @_bulkAction(messages, action, null).then(() ->
        for msg in messages
          msg.flagged = flagged
      )

    #----------------------------------------------------------------------------
    # Label messages with the given label
    #----------------------------------------------------------------------------
    bulkLabel: (messages, label) ->
      return @_bulkAction(messages, 'label', label).then(() ->
        for msg in messages
          if label not in msg.labels
            msg.labels.push(label)
      )

    #----------------------------------------------------------------------------
    # Archive messages
    #----------------------------------------------------------------------------
    bulkArchive: (messages) ->
      return @_bulkAction(messages, 'archive', null).then(() ->
        for msg in messages
          msg.archived = true
      )

    #----------------------------------------------------------------------------
    # Restore (i.e. un-archive) messages
    #----------------------------------------------------------------------------
    bulkRestore: (messages) ->
      return @_bulkAction(messages, 'restore', null).then(() ->
        for msg in messages
          msg.archived = false
      )

    #----------------------------------------------------------------------------
    # Relabel the given message (removing labels if necessary)
    #----------------------------------------------------------------------------
    relabel: (message, labels) ->
      params = {labels: (l.id for l in labels)}

      return $http.post('/message/label/' + message.id + '/', params).then(() ->
        message.labels = labels
      )

    #----------------------------------------------------------------------------
    # Forward a message to a URN
    #----------------------------------------------------------------------------
    forward: (message, text, urn) ->
      params = {text: text, urns: [urn.urn]}

      return $http.post('/message/forward/' + message.id + '/', params)

    #----------------------------------------------------------------------------
    # Convert search object to URL params
    #----------------------------------------------------------------------------
    _searchToParams: (search) ->
      return {
        folder: search.folder,
        text: search.text,
        after: utils.formatIso8601(search.after),
        before: utils.formatIso8601(search.before),
        groups: if search.groups then (g.id for g in search.groups) else null,
        contact: if search.contact then search.contact.id else null,
        label: if search.label then search.label.id else null,
        archived: if search.archived then 1 else 0
      }

    #----------------------------------------------------------------------------
    # POSTs to the messages bulk action endpoint
    #----------------------------------------------------------------------------
    _bulkAction: (messages, action, label) ->
      params = {messages: (m.id for m in messages)}
      if label
        params.label = label.id

      return $http.post('/message/action/' + action + '/', params)
])


#=====================================================================
# Incoming message service
#=====================================================================

services.factory('OutgoingService', ['$rootScope', '$http', '$httpParamSerializer', ($rootScope, $http, $httpParamSerializer) ->
  new class OutgoingService

    #----------------------------------------------------------------------------
    # Fetches old outgoing messages for the given search
    #----------------------------------------------------------------------------
    fetchOld: (search, startTime, page) ->
      params = @_outboxSearchToParams(search, startTime, page)

      return $http.get('/outgoing/search/?' + $httpParamSerializer(params)).then((response) ->
        utils.parseDates(response.data.results, 'time')
        return {results: response.data.results, hasMore: response.data.has_more}
      )

    fetchReplies: (search, startTime, page) ->
      params = @_replySearchToParams(search, startTime, page)

      return $http.get('/outgoing/search_replies/?' + $httpParamSerializer(params)).then((response) ->
        utils.parseDates(response.data.results, 'time')
        return {results: response.data.results, hasMore: response.data.has_more}
      )

    startReplyExport: (search) ->
      return $http.post('/replyexport/create/?' + $httpParamSerializer(@_replySearchToParams(search, null, null)))

    #----------------------------------------------------------------------------
    # Convert a regular outbox search object to URL params
    #----------------------------------------------------------------------------
    _outboxSearchToParams: (search, startTime, page) ->
      return {
        folder: search.folder,
        text: search.text,
        contact: if search.contact then search.contact.id else null,
        before: utils.formatIso8601(startTime),
        page: page
      }

    #----------------------------------------------------------------------------
    # Convert a reply search object to URL params
    #----------------------------------------------------------------------------
    _replySearchToParams: (search, startTime, page) ->
      return {
        partner: search.partner.id,
        after: utils.formatIso8601(search.after),
        before: if search.before then utils.formatIso8601(search.before) else utils.formatIso8601(startTime),
        page: page
      }
])


#=====================================================================
# Case service
#=====================================================================

services.factory('CaseService', ['$http', '$httpParamSerializer', '$window', ($http, $httpParamSerializer, $window) ->
  new class CaseService

    #----------------------------------------------------------------------------
    # Fetches old cases
    #----------------------------------------------------------------------------
    fetchOld: (search, before, page) ->
      params = @_searchToParams(search)
      params.before = utils.formatIso8601(before)
      params.page = page

      return $http.get('/case/search/?' + $httpParamSerializer(params)).then((response) ->
        utils.parseDates(response.data.results, 'opened_on')
        return {results: response.data.results, hasMore: response.data.has_more}
      )

    #----------------------------------------------------------------------------
    # Fetches a single case by it's id
    #----------------------------------------------------------------------------
    fetchSingle: (caseId) ->
      return $http.get('/case/fetch/' + caseId + '/').then((response) ->
        caseObj = response.data
        utils.parseDates([caseObj], 'opened_on')
        return caseObj
      )

    #----------------------------------------------------------------------------
    # Starts a case export
    #----------------------------------------------------------------------------
    startExport: (search) ->
      return $http.post('/caseexport/create/?' + $httpParamSerializer(@_searchToParams(search)))

    #----------------------------------------------------------------------------
    # Opens a new case
    #----------------------------------------------------------------------------
    open: (message, summary, assignee) ->
      params = {message: message.id, summary: summary}
      if assignee
        params.assignee = assignee.id

      return $http.post('/case/open/', params).then((response) ->
        return response.data
      )

    #----------------------------------------------------------------------------
    # Adds a note to a case
    #----------------------------------------------------------------------------
    addNote: (caseObj, note) ->
      return $http.post('/case/note/' + caseObj.id + '/', {note: note}).then(() ->
        caseObj.watching = true
      )

    #----------------------------------------------------------------------------
    # Re-assigns a case
    #----------------------------------------------------------------------------
    reassign: (caseObj, assignee) ->
      return $http.post('/case/reassign/' + caseObj.id + '/', {assignee: assignee.id}).then(() ->
        caseObj.assignee = assignee
      )

    #----------------------------------------------------------------------------
    # Closes a case
    #----------------------------------------------------------------------------
    close: (caseObj, note) ->
      return $http.post('/case/close/' + caseObj.id + '/', {note: note}).then(() ->
        caseObj.is_closed = true
      )

    #----------------------------------------------------------------------------
    # Re-opens a case
    #----------------------------------------------------------------------------
    reopen: (caseObj, note) ->
      return $http.post('/case/reopen/' + caseObj.id + '/', {note: note}).then(() ->
        caseObj.is_closed = false
        caseObj.watching = true
      )

    #----------------------------------------------------------------------------
    # Re-labels a case
    #----------------------------------------------------------------------------
    relabel: (caseObj, labels) ->
      params = {
        labels: (l.id for l in labels)
      }

      return $http.post('/case/label/' + caseObj.id + '/', params).then(() ->
        caseObj.labels = labels
      )

    #----------------------------------------------------------------------------
    # Updates a case's summary
    #----------------------------------------------------------------------------
    updateSummary: (caseObj, summary) ->
      return $http.post('/case/update_summary/' + caseObj.id + '/', {summary: summary}).then(() ->
        caseObj.summary = summary
      )

    #----------------------------------------------------------------------------
    # Reply in a case
    #----------------------------------------------------------------------------
    replyTo: (caseObj, text) ->
      return $http.post('/case/reply/' + caseObj.id + '/', {text: text}).then(() ->
        caseObj.watching = true
      )

    #----------------------------------------------------------------------------
    # Watches this case (i.e. get notifications for activity)
    #----------------------------------------------------------------------------
    watch: (caseObj) ->
      return $http.post('/case/watch/' + caseObj.id + '/').then(() ->
        caseObj.watching = true
      )

    #----------------------------------------------------------------------------
    # Unwatches this case (i.e. stop getting notifications for activity)
    #----------------------------------------------------------------------------
    unwatch: (caseObj) ->
      return $http.post('/case/unwatch/' + caseObj.id + '/').then(() ->
        caseObj.watching = false
      )

    #----------------------------------------------------------------------------
    # Fetches timeline events
    #----------------------------------------------------------------------------
    fetchTimeline: (caseObj, after) ->
      params = {after: after}

      return $http.get('/case/timeline/' + caseObj.id + '/?' + $httpParamSerializer(params)).then((response) ->
        utils.parseDates(response.data.results, 'time')

        return {results: response.data.results, maxTime: response.data.max_time}
      )

    #----------------------------------------------------------------------------
    # Convert search object to URL params
    #----------------------------------------------------------------------------
    _searchToParams: (search) ->
      return {
        folder: search.folder,
        assignee: if search.assignee then search.assignee.id else null,
        label: if search.label then search.label.id else null
      }
])


#=====================================================================
# Label service
#=====================================================================

services.factory('LabelService', ['$http', '$httpParamSerializer', ($http, $httpParamSerializer) ->
  new class LabelService

    #----------------------------------------------------------------------------
    # Fetches all labels, optionally with activity information
    #----------------------------------------------------------------------------
    fetchAll: (withActivity = false) ->
      params = {with_activity: withActivity}
      return $http.get('/label/?' + $httpParamSerializer(params)).then((response) -> response.data.results)

    #----------------------------------------------------------------------------
    # Watches this label (i.e. get notifications for messages)
    #----------------------------------------------------------------------------
    watch: (label) ->
      return $http.post('/label/watch/' + label.id + '/').then(() ->
        label.watching = true
      )

    #----------------------------------------------------------------------------
    # Unwatches this label (i.e. stop getting notifications for messages)
    #----------------------------------------------------------------------------
    unwatch: (label) ->
      return $http.post('/label/unwatch/' + label.id + '/').then(() ->
        label.watching = false
      )

    #----------------------------------------------------------------------------
    # Deletes a label
    #----------------------------------------------------------------------------
    delete: (label) ->
      return $http.post('/label/delete/' + label.id + '/')
])


#=====================================================================
# Partner service
#=====================================================================
services.factory('PartnerService', ['$http', '$httpParamSerializer', ($http, $httpParamSerializer) ->
  new class PartnerService
    
    #----------------------------------------------------------------------------
    # Fetches all partners, optionally with activity information
    #----------------------------------------------------------------------------
    fetchAll: (withActivity = false) ->
      params = {with_activity: withActivity}
      return $http.get('/partner/?' + $httpParamSerializer(params)).then((response) -> response.data.results)

    #----------------------------------------------------------------------------
    # Fetches users with activity statistics for the given partner
    #----------------------------------------------------------------------------
    fetchUsers: (partner) ->
      return $http.get('/partner/users/' + partner.id + '/').then((response) -> response.data.results)

    #----------------------------------------------------------------------------
    # Delete the given partner
    #----------------------------------------------------------------------------
    delete: (partner) ->
      return $http.post('/partner/delete/' + partner.id + '/')
])


#=====================================================================
# Statistics service
#=====================================================================
services.factory('StatisticsService', ['$http', '$httpParamSerializer', ($http, $httpParamSerializer) ->
  new class StatisticsService

    #----------------------------------------------------------------------------
    # Fetches data for incoming by day chart
    #----------------------------------------------------------------------------
    incomingChart: (label = null) ->
      params = {
        label: if label then label.id else null,
      }
      return $http.get('/stats/incoming_chart/?' + $httpParamSerializer(params)).then((response) -> response.data)

    #----------------------------------------------------------------------------
    # Fetches data for replies by month chart
    #----------------------------------------------------------------------------
    repliesChart: (partner = null, user = null) ->
      params = {
        partner: if partner then partner.id else null,
        user: if user then user.id else null
      }
      return $http.get('/stats/replies_chart/?' + $httpParamSerializer(params)).then((response) -> response.data)

    #----------------------------------------------------------------------------
    # Fetches data for replies by month chart
    #----------------------------------------------------------------------------
    labelsPieChart: () ->
      return $http.get('/stats/labels_pie_chart/').then((response) -> response.data)

    #----------------------------------------------------------------------------
    # Initiates a daily count export
    #----------------------------------------------------------------------------
    dailyCountExport: (type, after, before) ->
      params = {
        type: type,
        after: utils.formatIso8601(after, false),
        before: utils.formatIso8601(before, false)
      }
      return $http.post('/stats/dailycountexport/create/', params)
])


#=====================================================================
# User service
#=====================================================================
services.factory('UserService', ['$http', '$httpParamSerializer', ($http, $httpParamSerializer) ->
  new class UserService

    #----------------------------------------------------------------------------
    # Fetches users in the given partner with optional activity statistics
    #----------------------------------------------------------------------------
    fetchInPartner: (partner, withActivity = false) ->
      params = {
        partner: if partner then partner.id else null,
        with_activity: withActivity
      }
      return $http.get('/user/?' + $httpParamSerializer(params)).then((response) -> response.data.results)

    #----------------------------------------------------------------------------
    # Fetches non-partner users with optional activity statistics
    #----------------------------------------------------------------------------
    fetchNonPartner: (withActivity = false) ->
      params = {non_partner: true, with_activity: withActivity}
      return $http.get('/user/?' + $httpParamSerializer(params)).then((response) -> response.data.results)

    #----------------------------------------------------------------------------
    # Delete the given user
    #----------------------------------------------------------------------------
    delete: (user) ->
      return $http.post('/user/delete/' + user.id + '/')
])


#=====================================================================
# Utils service
#=====================================================================
services.factory('UtilsService', ['$window', '$uibModal', ($window, $uibModal) ->
  new class UtilsService

    displayAlert: (type, message) ->
      $window.displayAlert(type, message)

    navigate: (url) ->
      $window.location.replace(url)

    navigateBack: () ->
      $window.history.back();

    confirmModal: (prompt, style) ->
      resolve = {prompt: (() -> prompt), style: (() -> style)}
      return $uibModal.open({templateUrl: '/partials/modal_confirm.html', controller: 'ConfirmModalController', resolve: resolve}).result

    editModal: (title, initial, maxLength) ->
      resolve = {title: (() -> title), initial: (() -> initial), maxLength: (() -> maxLength)}
      return $uibModal.open({templateUrl: '/partials/modal_edit.html', controller: 'EditModalController', resolve: resolve}).result

    composeModal: (title, initial, maxLength) ->
      resolve = {title: (() -> title), initial: (() -> initial), maxLength: (() -> maxLength)}
      return $uibModal.open({templateUrl: '/partials/modal_compose.html', controller: 'ComposeModalController', resolve: resolve}).result

    assignModal: (title, prompt, partners) ->
      resolve = {title: (() -> title), prompt: (() -> prompt), partners: (() -> partners)}
      return $uibModal.open({templateUrl: '/partials/modal_assign.html', controller: 'AssignModalController', resolve: resolve}).result

    noteModal: (title, prompt, style, maxLength) ->
      resolve = {title: (() -> title), prompt: (() -> prompt), style: (() -> style), maxLength: (() -> maxLength)}
      return $uibModal.open({templateUrl: '/partials/modal_note.html', controller: 'NoteModalController', resolve: resolve}).result

    labelModal: (title, prompt, labels, initial) ->
      resolve = {title: (() -> title), prompt: (() -> prompt), labels: (() -> labels), initial: (() -> initial)}
      return $uibModal.open({templateUrl: '/partials/modal_label.html', controller: 'LabelModalController', resolve: resolve}).result

    newCaseModal: (summaryInitial, summaryMaxLength, partners) ->
      resolve = {summaryInitial: (() -> summaryInitial), summaryMaxLength: (() -> summaryMaxLength), partners: (() -> partners)}
      return $uibModal.open({templateUrl: '/partials/modal_newcase.html', controller: 'NewCaseModalController', resolve: resolve}).result

    dateRangeModal: (title, prompt) ->
      resolve = {title: (() -> title), prompt: (() -> prompt)}
      return $uibModal.open({templateUrl: '/partials/modal_daterange.html', controller: 'DateRangeModalController', resolve: resolve}).result

])


#=====================================================================
# Pod API service
#=====================================================================
<<<<<<< HEAD
services.factory('PodApi', ['$q', '$window', '$http', ($q, $window, $http) ->
  class PodApiError extends Error
=======
services.factory('PodApiService', ['$q', '$window', '$http', ($q, $window, $http) ->
  class PodApiServiceError extends Error
>>>>>>> f9e1ecf5
    constructor: (error) ->
      this.error = error

  method = (fn) ->
    res = (args...) ->
      $http(fn(args...))
<<<<<<< HEAD
        .catch((e) -> $q.reject(new PodApiError(e)))
=======
        .catch((e) -> $q.reject(new PodApiServiceError(e)))
>>>>>>> f9e1ecf5
        .then((d) -> d.data)

    res.fn = fn
    res

<<<<<<< HEAD
  new class PodApi
    PodApiError: PodApiError,
=======
  new class PodApiService
    PodApiServiceError: PodApiServiceError,
>>>>>>> f9e1ecf5

    method: method,

    get: method((podId, caseId) -> {
      method: 'GET',
      url: "/pods/read/#{podId}/",
      params: {case_id: caseId}
    })

    trigger: method((podId, caseId, type, payload = {}) -> {
      method: 'POST',
      url: "/pods/action/#{podId}/",
      data: {
        case_id: caseId
        action: {
          type,
          payload
        }
      }
    })
])<|MERGE_RESOLUTION|>--- conflicted
+++ resolved
@@ -554,36 +554,22 @@
 #=====================================================================
 # Pod API service
 #=====================================================================
-<<<<<<< HEAD
-services.factory('PodApi', ['$q', '$window', '$http', ($q, $window, $http) ->
-  class PodApiError extends Error
-=======
 services.factory('PodApiService', ['$q', '$window', '$http', ($q, $window, $http) ->
   class PodApiServiceError extends Error
->>>>>>> f9e1ecf5
     constructor: (error) ->
       this.error = error
 
   method = (fn) ->
     res = (args...) ->
       $http(fn(args...))
-<<<<<<< HEAD
-        .catch((e) -> $q.reject(new PodApiError(e)))
-=======
         .catch((e) -> $q.reject(new PodApiServiceError(e)))
->>>>>>> f9e1ecf5
         .then((d) -> d.data)
 
     res.fn = fn
     res
 
-<<<<<<< HEAD
-  new class PodApi
-    PodApiError: PodApiError,
-=======
   new class PodApiService
     PodApiServiceError: PodApiServiceError,
->>>>>>> f9e1ecf5
 
     method: method,
 
