#============================================================================
# Application services
#============================================================================

services = angular.module('cases.services', ['cases.modals']);


#=====================================================================
# Contact service
#=====================================================================

services.factory('ContactService', ['$http', ($http) ->
  new class ContactService

    #----------------------------------------------------------------------------
    # Fetches a contact
    #----------------------------------------------------------------------------
    fetch: (id) ->
      return $http.get('/contact/fetch/' + id + '/').then((response) ->
        return response.data
      )

    #----------------------------------------------------------------------------
    # Fetches a contact's cases
    #----------------------------------------------------------------------------
    fetchCases: (contact) ->
      return $http.get('/contact/cases/' + contact.id + '/').then((response) ->
        utils.parseDates(response.data.results, 'opened_on')
        return response.data.results
      )
])


#=====================================================================
# Incoming message service
#=====================================================================

services.factory('MessageService', ['$rootScope', '$http', '$httpParamSerializer', ($rootScope, $http, $httpParamSerializer) ->
  new class MessageService

    #----------------------------------------------------------------------------
    # Fetches old messages for the given search
    #----------------------------------------------------------------------------
    fetchOld: (search, before, page) ->
      params = @_searchToParams(search)
      if !search.before
        params.before = utils.formatIso8601(before)
      params.page = page

      return $http.get('/message/search/?' + $httpParamSerializer(params)).then((response) ->
        utils.parseDates(response.data.results, 'time')
        return {results: response.data.results, hasMore: response.data.has_more}
      )

    #----------------------------------------------------------------------------
    # Fetches history for a single message
    #----------------------------------------------------------------------------
    fetchHistory: (message) ->
      return $http.get('/message/history/' + message.id + '/').then((response) ->
        return utils.parseDates(response.data.actions, 'created_on')
      )

    #----------------------------------------------------------------------------
    # Starts a message export
    #----------------------------------------------------------------------------
    startExport: (search) ->
      return $http.post('/messageexport/create/?' + $httpParamSerializer(@_searchToParams(search)))

    #----------------------------------------------------------------------------
    # Reply-to messages
    #----------------------------------------------------------------------------
    bulkReply: (messages, text) ->
      params = {text: text, messages: (m.id for m in messages)}

      return $http.post('/message/bulk_reply/', params)

    #----------------------------------------------------------------------------
    # Flag or un-flag messages
    #----------------------------------------------------------------------------
    bulkFlag: (messages, flagged) ->
      action = if flagged then 'flag' else 'unflag'

      return @_bulkAction(messages, action, null).then(() ->
        for msg in messages
          msg.flagged = flagged
      )

    #----------------------------------------------------------------------------
    # Label messages with the given label
    #----------------------------------------------------------------------------
    bulkLabel: (messages, label) ->
      return @_bulkAction(messages, 'label', label).then(() ->
        for msg in messages
          if label not in msg.labels
            msg.labels.push(label)
      )

    #----------------------------------------------------------------------------
    # Archive messages
    #----------------------------------------------------------------------------
    bulkArchive: (messages) ->
      return @_bulkAction(messages, 'archive', null).then(() ->
        for msg in messages
          msg.archived = true
      )

    #----------------------------------------------------------------------------
    # Restore (i.e. un-archive) messages
    #----------------------------------------------------------------------------
    bulkRestore: (messages) ->
      return @_bulkAction(messages, 'restore', null).then(() ->
        for msg in messages
          msg.archived = false
      )

    #----------------------------------------------------------------------------
    # Relabel the given message (removing labels if necessary)
    #----------------------------------------------------------------------------
    relabel: (message, labels) ->
      params = {labels: (l.id for l in labels)}

      return $http.post('/message/label/' + message.id + '/', params).then(() ->
        message.labels = labels
      )

    #----------------------------------------------------------------------------
    # Forward a message to a URN
    #----------------------------------------------------------------------------
    forward: (message, text, urn) ->
      params = {text: text, urns: [urn.urn]}

      return $http.post('/message/forward/' + message.id + '/', params)

    #----------------------------------------------------------------------------
    # Convert search object to URL params
    #----------------------------------------------------------------------------
    _searchToParams: (search) ->
      return {
        folder: search.folder,
        text: search.text,
        after: utils.formatIso8601(search.after),
        before: utils.formatIso8601(search.before),
        groups: if search.groups then (g.id for g in search.groups) else null,
        contact: if search.contact then search.contact.id else null,
        label: if search.label then search.label.id else null,
        archived: if search.archived then 1 else 0
      }

    #----------------------------------------------------------------------------
    # POSTs to the messages bulk action endpoint
    #----------------------------------------------------------------------------
    _bulkAction: (messages, action, label) ->
      params = {messages: (m.id for m in messages)}
      if label
        params.label = label.id

      return $http.post('/message/action/' + action + '/', params)
])


#=====================================================================
# Incoming message service
#=====================================================================

services.factory('OutgoingService', ['$rootScope', '$http', '$httpParamSerializer', ($rootScope, $http, $httpParamSerializer) ->
  new class OutgoingService

    #----------------------------------------------------------------------------
    # Fetches old outgoing messages for the given search
    #----------------------------------------------------------------------------
    fetchOld: (search, startTime, page) ->
      params = @_outboxSearchToParams(search, startTime, page)

      return $http.get('/outgoing/search/?' + $httpParamSerializer(params)).then((response) ->
        utils.parseDates(response.data.results, 'time')
        return {results: response.data.results, hasMore: response.data.has_more}
      )

    fetchReplies: (search, startTime, page) ->
      params = @_replySearchToParams(search, startTime, page)

      return $http.get('/outgoing/search_replies/?' + $httpParamSerializer(params)).then((response) ->
        utils.parseDates(response.data.results, 'time')
        return {results: response.data.results, hasMore: response.data.has_more}
      )

    startReplyExport: (search) ->
      return $http.post('/replyexport/create/?' + $httpParamSerializer(@_replySearchToParams(search, null, null)))

    #----------------------------------------------------------------------------
    # Convert a regular outbox search object to URL params
    #----------------------------------------------------------------------------
    _outboxSearchToParams: (search, startTime, page) ->
      return {
        folder: search.folder,
        text: search.text,
        contact: if search.contact then search.contact.id else null,
        before: utils.formatIso8601(startTime),
        page: page
      }

    #----------------------------------------------------------------------------
    # Convert a reply search object to URL params
    #----------------------------------------------------------------------------
    _replySearchToParams: (search, startTime, page) ->
      return {
        partner: search.partner.id,
        after: utils.formatIso8601(search.after),
        before: if search.before then utils.formatIso8601(search.before) else utils.formatIso8601(startTime),
        page: page
      }
])


#=====================================================================
# Case service
#=====================================================================

services.factory('CaseService', ['$http', '$httpParamSerializer', '$window', ($http, $httpParamSerializer, $window) ->
  new class CaseService

    #----------------------------------------------------------------------------
    # Fetches old cases
    #----------------------------------------------------------------------------
    fetchOld: (search, before, page) ->
      params = @_searchToParams(search)
      params.before = utils.formatIso8601(before)
      params.page = page

      return $http.get('/case/search/?' + $httpParamSerializer(params)).then((response) ->
        utils.parseDates(response.data.results, 'opened_on')
        return {results: response.data.results, hasMore: response.data.has_more}
      )

    #----------------------------------------------------------------------------
    # Fetches a single case by it's id
    #----------------------------------------------------------------------------
    fetchSingle: (caseId) ->
      return $http.get('/case/fetch/' + caseId + '/').then((response) ->
        caseObj = response.data
        utils.parseDates([caseObj], 'opened_on')
        return caseObj
      )

    #----------------------------------------------------------------------------
    # Starts a case export
    #----------------------------------------------------------------------------
    startExport: (search) ->
      return $http.post('/caseexport/create/?' + $httpParamSerializer(@_searchToParams(search)))

    #----------------------------------------------------------------------------
    # Opens a new case
    #----------------------------------------------------------------------------
    open: (message, summary, assignee) ->
      params = {message: message.id, summary: summary}
      if assignee
        params.assignee = assignee.id

      return $http.post('/case/open/', params).then((response) ->
        return response.data
      )

    #----------------------------------------------------------------------------
    # Adds a note to a case
    #----------------------------------------------------------------------------
    addNote: (caseObj, note) ->
      return $http.post('/case/note/' + caseObj.id + '/', {note: note}).then(() ->
        caseObj.watching = true
      )

    #----------------------------------------------------------------------------
    # Re-assigns a case
    #----------------------------------------------------------------------------
    reassign: (caseObj, assignee) ->
      return $http.post('/case/reassign/' + caseObj.id + '/', {assignee: assignee.id}).then(() ->
        caseObj.assignee = assignee
      )

    #----------------------------------------------------------------------------
    # Closes a case
    #----------------------------------------------------------------------------
    close: (caseObj, note) ->
      return $http.post('/case/close/' + caseObj.id + '/', {note: note}).then(() ->
        caseObj.is_closed = true
      )

    #----------------------------------------------------------------------------
    # Re-opens a case
    #----------------------------------------------------------------------------
    reopen: (caseObj, note) ->
      return $http.post('/case/reopen/' + caseObj.id + '/', {note: note}).then(() ->
        caseObj.is_closed = false
        caseObj.watching = true
      )

    #----------------------------------------------------------------------------
    # Re-labels a case
    #----------------------------------------------------------------------------
    relabel: (caseObj, labels) ->
      params = {
        labels: (l.id for l in labels)
      }

      return $http.post('/case/label/' + caseObj.id + '/', params).then(() ->
        caseObj.labels = labels
      )

    #----------------------------------------------------------------------------
    # Updates a case's summary
    #----------------------------------------------------------------------------
    updateSummary: (caseObj, summary) ->
      return $http.post('/case/update_summary/' + caseObj.id + '/', {summary: summary}).then(() ->
        caseObj.summary = summary
      )

    #----------------------------------------------------------------------------
    # Reply in a case
    #----------------------------------------------------------------------------
    replyTo: (caseObj, text) ->
      return $http.post('/case/reply/' + caseObj.id + '/', {text: text}).then(() ->
        caseObj.watching = true
      )

    #----------------------------------------------------------------------------
    # Watches this case (i.e. get notifications for activity)
    #----------------------------------------------------------------------------
    watch: (caseObj) ->
      return $http.post('/case/watch/' + caseObj.id + '/').then(() ->
        caseObj.watching = true
      )

    #----------------------------------------------------------------------------
    # Unwatches this case (i.e. stop getting notifications for activity)
    #----------------------------------------------------------------------------
    unwatch: (caseObj) ->
      return $http.post('/case/unwatch/' + caseObj.id + '/').then(() ->
        caseObj.watching = false
      )

    #----------------------------------------------------------------------------
    # Fetches timeline events
    #----------------------------------------------------------------------------
    fetchTimeline: (caseObj, after) ->
      params = {after: after}

      return $http.get('/case/timeline/' + caseObj.id + '/?' + $httpParamSerializer(params)).then((response) ->
        utils.parseDates(response.data.results, 'time')

        return {results: response.data.results, maxTime: response.data.max_time}
      )

    #----------------------------------------------------------------------------
    # Convert search object to URL params
    #----------------------------------------------------------------------------
    _searchToParams: (search) ->
      return {
        folder: search.folder,
        assignee: if search.assignee then search.assignee.id else null,
        label: if search.label then search.label.id else null
      }
])


#=====================================================================
# Label service
#=====================================================================

services.factory('LabelService', ['$http', '$httpParamSerializer', ($http, $httpParamSerializer) ->
  new class LabelService

    #----------------------------------------------------------------------------
    # Fetches all labels, optionally with activity information
    #----------------------------------------------------------------------------
    fetchAll: (withActivity = false) ->
      params = {with_activity: withActivity}
      return $http.get('/label/?' + $httpParamSerializer(params)).then((response) -> response.data.results)

    #----------------------------------------------------------------------------
    # Watches this label (i.e. get notifications for messages)
    #----------------------------------------------------------------------------
    watch: (label) ->
      return $http.post('/label/watch/' + label.id + '/').then(() ->
        label.watching = true
      )

    #----------------------------------------------------------------------------
    # Unwatches this label (i.e. stop getting notifications for messages)
    #----------------------------------------------------------------------------
    unwatch: (label) ->
      return $http.post('/label/unwatch/' + label.id + '/').then(() ->
        label.watching = false
      )

    #----------------------------------------------------------------------------
    # Deletes a label
    #----------------------------------------------------------------------------
    delete: (label) ->
      return $http.post('/label/delete/' + label.id + '/')
])


#=====================================================================
# Partner service
#=====================================================================
services.factory('PartnerService', ['$http', '$httpParamSerializer', ($http, $httpParamSerializer) ->
  new class PartnerService
    
    #----------------------------------------------------------------------------
    # Fetches all partners, optionally with activity information
    #----------------------------------------------------------------------------
    fetchAll: (withActivity = false) ->
      params = {with_activity: withActivity}
      return $http.get('/partner/?' + $httpParamSerializer(params)).then((response) -> response.data.results)

    #----------------------------------------------------------------------------
    # Fetches users with activity statistics for the given partner
    #----------------------------------------------------------------------------
    fetchUsers: (partner) ->
      return $http.get('/partner/users/' + partner.id + '/').then((response) -> response.data.results)

    #----------------------------------------------------------------------------
    # Delete the given partner
    #----------------------------------------------------------------------------
    delete: (partner) ->
      return $http.post('/partner/delete/' + partner.id + '/')
])


#=====================================================================
# Statistics service
#=====================================================================
services.factory('StatisticsService', ['$http', '$httpParamSerializer', ($http, $httpParamSerializer) ->
  new class StatisticsService

    #----------------------------------------------------------------------------
    # Fetches data for incoming by day chart
    #----------------------------------------------------------------------------
    incomingChart: (label = null) ->
      params = {
        label: if label then label.id else null,
      }
      return $http.get('/stats/incoming_chart/?' + $httpParamSerializer(params)).then((response) -> response.data)

    #----------------------------------------------------------------------------
    # Fetches data for replies by month chart
    #----------------------------------------------------------------------------
    repliesChart: (partner = null, user = null) ->
      params = {
        partner: if partner then partner.id else null,
        user: if user then user.id else null
      }
      return $http.get('/stats/replies_chart/?' + $httpParamSerializer(params)).then((response) -> response.data)

    #----------------------------------------------------------------------------
    # Fetches data for replies by month chart
    #----------------------------------------------------------------------------
    labelsPieChart: () ->
      return $http.get('/stats/labels_pie_chart/').then((response) -> response.data)

    #----------------------------------------------------------------------------
    # Initiates a daily count export
    #----------------------------------------------------------------------------
    dailyCountExport: (type, after, before) ->
      params = {
        type: type,
        after: utils.formatIso8601(after, false),
        before: utils.formatIso8601(before, false)
      }
      return $http.post('/stats/dailycountexport/create/', params)
])


#=====================================================================
# User service
#=====================================================================
services.factory('UserService', ['$http', '$httpParamSerializer', ($http, $httpParamSerializer) ->
  new class UserService

    #----------------------------------------------------------------------------
    # Fetches users in the given partner with optional activity statistics
    #----------------------------------------------------------------------------
    fetchInPartner: (partner, withActivity = false) ->
      params = {
        partner: if partner then partner.id else null,
        with_activity: withActivity
      }
      return $http.get('/user/?' + $httpParamSerializer(params)).then((response) -> response.data.results)

    #----------------------------------------------------------------------------
    # Fetches non-partner users with optional activity statistics
    #----------------------------------------------------------------------------
    fetchNonPartner: (withActivity = false) ->
      params = {non_partner: true, with_activity: withActivity}
      return $http.get('/user/?' + $httpParamSerializer(params)).then((response) -> response.data.results)

    #----------------------------------------------------------------------------
    # Delete the given user
    #----------------------------------------------------------------------------
    delete: (user) ->
      return $http.post('/user/delete/' + user.id + '/')
])


#=====================================================================
# Utils service
#=====================================================================
services.factory('UtilsService', ['$window', '$uibModal', ($window, $uibModal) ->
  new class UtilsService

    displayAlert: (type, message) ->
      $window.displayAlert(type, message)

    navigate: (url) ->
      $window.location.replace(url)

    navigateBack: () ->
      $window.history.back();

    confirmModal: (prompt, style) ->
      resolve = {prompt: (() -> prompt), style: (() -> style)}
      return $uibModal.open({templateUrl: '/partials/modal_confirm.html', controller: 'ConfirmModalController', resolve: resolve}).result

    editModal: (title, initial, maxLength) ->
      resolve = {title: (() -> title), initial: (() -> initial), maxLength: (() -> maxLength)}
      return $uibModal.open({templateUrl: '/partials/modal_edit.html', controller: 'EditModalController', resolve: resolve}).result

    composeModal: (title, initial, maxLength) ->
      resolve = {title: (() -> title), initial: (() -> initial), maxLength: (() -> maxLength)}
      return $uibModal.open({templateUrl: '/partials/modal_compose.html', controller: 'ComposeModalController', resolve: resolve}).result

    assignModal: (title, prompt, partners) ->
      resolve = {title: (() -> title), prompt: (() -> prompt), partners: (() -> partners)}
      return $uibModal.open({templateUrl: '/partials/modal_assign.html', controller: 'AssignModalController', resolve: resolve}).result

    noteModal: (title, prompt, style, maxLength) ->
      resolve = {title: (() -> title), prompt: (() -> prompt), style: (() -> style), maxLength: (() -> maxLength)}
      return $uibModal.open({templateUrl: '/partials/modal_note.html', controller: 'NoteModalController', resolve: resolve}).result

    labelModal: (title, prompt, labels, initial) ->
      resolve = {title: (() -> title), prompt: (() -> prompt), labels: (() -> labels), initial: (() -> initial)}
      return $uibModal.open({templateUrl: '/partials/modal_label.html', controller: 'LabelModalController', resolve: resolve}).result

    newCaseModal: (summaryInitial, summaryMaxLength, partners) ->
      resolve = {summaryInitial: (() -> summaryInitial), summaryMaxLength: (() -> summaryMaxLength), partners: (() -> partners)}
      return $uibModal.open({templateUrl: '/partials/modal_newcase.html', controller: 'NewCaseModalController', resolve: resolve}).result

    dateRangeModal: (title, prompt) ->
      resolve = {title: (() -> title), prompt: (() -> prompt)}
      return $uibModal.open({templateUrl: '/partials/modal_daterange.html', controller: 'DateRangeModalController', resolve: resolve}).result

])


#=====================================================================
# Pod API service
#=====================================================================
<<<<<<< HEAD
services.factory('PodApi', ['$q', '$window', '$http', ($q, $window, $http) ->
  class PodApiError extends Error
    constructor: (error) ->
      this.error = error

  method = (fn) ->
    res = (args...) ->
      $http(fn(args...))
        .catch((e) -> $q.reject(new PodApiError(e)))
        .then((d) -> d.data)

    res.fn = fn
    res

  new class PodApi
    PodApiError: PodApiError,

    method: method,

    get: method((podId, caseId) -> {
      method: 'GET',
      url: "/pods/read/#{podId}/",
      params: {case_id: caseId}
    })

    trigger: method((podId, caseId, type, payload = {}) -> {
      method: 'POST',
      url: "/pods/action/#{podId}/",
      data: {
=======
services.factory('PodApiService', ['$window', '$http', ($window, $http) ->
  new class PodApiService
    get: (podId, caseId) ->
      $http.get("/pods/read/#{podId}/", {params: {case_id: caseId}})
        .then((d) -> d.data)

    trigger: (podId, caseId, type, payload = {}) ->
      $http.post("/pods/action/#{podId}/", {
>>>>>>> b684ae9c
        case_id: caseId
        action: {
          type,
          payload
        }
<<<<<<< HEAD
      }
    })
=======
      })
      .then((d) -> d.data)
>>>>>>> b684ae9c
])<|MERGE_RESOLUTION|>--- conflicted
+++ resolved
@@ -554,23 +554,22 @@
 #=====================================================================
 # Pod API service
 #=====================================================================
-<<<<<<< HEAD
-services.factory('PodApi', ['$q', '$window', '$http', ($q, $window, $http) ->
-  class PodApiError extends Error
+services.factory('PodApiService', ['$q', '$window', '$http', ($q, $window, $http) ->
+  class PodApiServiceError extends Error
     constructor: (error) ->
       this.error = error
 
   method = (fn) ->
     res = (args...) ->
       $http(fn(args...))
-        .catch((e) -> $q.reject(new PodApiError(e)))
+        .catch((e) -> $q.reject(new PodApiServiceError(e)))
         .then((d) -> d.data)
 
     res.fn = fn
     res
 
-  new class PodApi
-    PodApiError: PodApiError,
+  new class PodApiService
+    PodApiServiceError: PodApiServiceError,
 
     method: method,
 
@@ -584,26 +583,11 @@
       method: 'POST',
       url: "/pods/action/#{podId}/",
       data: {
-=======
-services.factory('PodApiService', ['$window', '$http', ($window, $http) ->
-  new class PodApiService
-    get: (podId, caseId) ->
-      $http.get("/pods/read/#{podId}/", {params: {case_id: caseId}})
-        .then((d) -> d.data)
-
-    trigger: (podId, caseId, type, payload = {}) ->
-      $http.post("/pods/action/#{podId}/", {
->>>>>>> b684ae9c
         case_id: caseId
         action: {
           type,
           payload
         }
-<<<<<<< HEAD
       }
     })
-=======
-      })
-      .then((d) -> d.data)
->>>>>>> b684ae9c
 ])