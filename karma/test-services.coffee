# Unit tests for our Angular services (services listed A-Z)

describe('services:', () ->
  $httpBackend = null
  $window = null
  test = null

  beforeEach(() ->
    module('cases')

    inject((_$httpBackend_, _$window_) ->
      $httpBackend = _$httpBackend_
      $window = _$window_
    )

    test = {
      # users
      user1: {id: 101, name: "Tom McTest"},

      # labels
      tea: {id: 201, name: "Tea"},
      coffee: {id: 202, name: "Coffee"},

      # partners
      moh: {id: 301, name: "MOH"},
      who: {id: 302, name: "WHO"},

      # contacts
      ann: {id: 401, name: "Ann"},
      bob: {id: 402, name: "Bob"}
    }
  )

  #=======================================================================
  # Tests for CaseService
  #=======================================================================
  describe('CaseService', () ->
    CaseService = null

    beforeEach(inject((_CaseService_) ->
      CaseService = _CaseService_

      test.case1 = {
        id: 501,
        summary: "Got tea?",
        labels: [test.tea],
        assignee: test.moh,
        opened_on: utcdate(2016, 5, 27, 11, 0, 0, 0),
        is_closed: false
      }
    ))
    
    describe('addNote', () ->
      it('posts to note endpoint', () ->
        $httpBackend.expectPOST('/case/note/501/', {note: "Hello there"}).respond('')
        CaseService.addNote(test.case1, "Hello there").then(() ->
          expect(test.case1.watching).toEqual(true)
        )
        $httpBackend.flush()
      )
    )

    describe('fetchOld', () ->
      it('gets cases from search endpoint', () ->
        $httpBackend.expectGET('/case/search/?folder=open').respond('{"results":[{"id":501,"opened_on":"2016-05-17T08:49:13.698864"}],"has_more":true}')
        CaseService.fetchOld({folder: "open"}).then((data) ->
          expect(data.results).toEqual([{id: 501, opened_on: utcdate(2016, 5, 17, 8, 49, 13, 698)}])
          expect(data.hasMore).toEqual(true)
        )
        $httpBackend.flush()
      )
    )

    describe('fetchTimeline', () ->
      it('gets cases from timeline endpoint', () ->
        $httpBackend.expectGET('/case/timeline/501/?after=2016-05-28T09:00:00.000Z').respond('{"results":[{"time":"2016-05-17T08:49:13.698864","type":"A","item":{}}]}')
        CaseService.fetchTimeline(test.case1, utcdate(2016, 5, 28, 9, 0, 0, 0)).then((data) ->
          expect(data.results).toEqual([{
            time: utcdate(2016, 5, 17, 8, 49, 13, 698),
            type: 'A',
            item: {}
          }])
        )
        $httpBackend.flush()
      )
    )

    describe('fetchSingle', () ->
      it('gets case from fetch endpoint', () ->
        $httpBackend.expectGET('/case/fetch/501/').respond('{"id":501,"opened_on":"2016-05-17T08:49:13.698864"}')
        CaseService.fetchSingle(501).then((caseObj) ->
          expect(caseObj).toEqual({id: 501, opened_on: utcdate(2016, 5, 17, 8, 49, 13, 698)})
        )
        $httpBackend.flush()
      )
    )

    describe('reassign', () ->
      it('posts to reassign endpoint', () ->
        $httpBackend.expectPOST('/case/reassign/501/', {assignee: 302}).respond('')
        CaseService.reassign(test.case1, test.who).then(() ->
          expect(test.case1.assignee).toEqual(test.who)
        )
        $httpBackend.flush()
      )
    )

    describe('close', () ->
      it('posts to close endpoint and closes case', () ->
        $httpBackend.expectPOST('/case/close/501/', {note: "Hello there"}).respond('')
        CaseService.close(test.case1, "Hello there").then(() ->
          expect(test.case1.is_closed).toEqual(true)
        )
        $httpBackend.flush()
      )
    )

    describe('open', () ->
      it('posts to open endpoint', () ->
        $httpBackend.expectPOST('/case/open/', {message: 401, summary: "Hi", assignee: 301}).respond('{"id": 501, "is_new": true, "watching": true}')
        CaseService.open({id: 401, text: "Hi"}, "Hi", test.moh).then((caseObj) ->
          expect(caseObj.id).toEqual(501)
          expect(caseObj.is_new).toEqual(true)
          expect(caseObj.watching).toEqual(true)
        )
        $httpBackend.flush()
      )
    )

    describe('relabel', () ->
      it('posts to label endpoint', () ->
        $httpBackend.expectPOST('/case/label/501/', {labels: [202]}).respond('')
        CaseService.relabel(test.case1, [test.coffee]).then(() ->
          expect(test.case1.labels).toEqual([test.coffee])
        )
        $httpBackend.flush()
      )
    )

    describe('reopen', () ->
      it('posts to reopen endpoint and reopens case', () ->
        test.case1.is_closed = true

        $httpBackend.expectPOST('/case/reopen/501/', {note: "Hello there"}).respond('')
        CaseService.reopen(test.case1, "Hello there").then(() ->
          expect(test.case1.is_closed).toEqual(false)
          expect(test.case1.watching).toEqual(true)
        )
        $httpBackend.flush()
      )
    )
    
    describe('replyTo', () ->
      it('posts to reply endpoint', () ->
        $httpBackend.expectPOST('/case/reply/501/', {text: "Hello there"}).respond('')
        CaseService.replyTo(test.case1, "Hello there").then(() ->
          expect(test.case1.watching).toEqual(true)
        )
        $httpBackend.flush()
      )
    )

    describe('startExport', () ->
      it('posts to export endpoint', () ->
        $httpBackend.expectPOST('/caseexport/create/?folder=open', null).respond('')
        CaseService.startExport({folder: "open"})
        $httpBackend.flush()
      )
    )

    describe('updateSummary', () ->
      it('posts to update summary endpoint', () ->
        $httpBackend.expectPOST('/case/update_summary/501/', {summary: "Got coffee?"}).respond('')
        CaseService.updateSummary(test.case1, "Got coffee?").then(() ->
          expect(test.case1.summary).toEqual("Got coffee?")
        )
        $httpBackend.flush()
      )
    )

    describe('watch', () ->
      it('posts to watch endpoint', () ->
        $httpBackend.expectPOST('/case/watch/501/', null).respond('')
        CaseService.watch(test.case1).then(() ->
          expect(test.case1.watching).toEqual(true)
        )
        $httpBackend.flush()
      )
    )

    describe('unwatch', () ->
      it('posts to unwatch endpoint', () ->
        $httpBackend.expectPOST('/case/unwatch/501/', null).respond('')
        CaseService.unwatch(test.case1).then(() ->
          expect(test.case1.watching).toEqual(false)
        )
        $httpBackend.flush()
      )
    )
  )

  #=======================================================================
  # Tests for ContactService
  #=======================================================================
  describe('ContactService', () ->
    ContactService = null

    beforeEach(inject((_ContactService_) ->
      ContactService = _ContactService_
    ))

    describe('fetch', () ->
      it('gets contact from fetch endpoint', () ->
        $httpBackend.expectGET('/contact/fetch/401/').respond('{"id":401, "name":"Ann", "fields":{}}')
        ContactService.fetch(401).then((contact) ->
          expect(contact).toEqual({id: 401, name: "Ann", fields:{}})
        )
        $httpBackend.flush()
      )
    )

    describe('fetchCases', () ->
      it('gets contacts cases from fetch endpoint', () ->
        $httpBackend.expectGET('/contact/cases/401/').respond('{"results":[{"id": 501, "opened_on": "2016-05-17T08:49:13.698864"}]}')
        ContactService.fetchCases(test.ann).then((cases) ->
          expect(cases).toEqual([{id: 501, opened_on: utcdate(2016, 5, 17, 8, 49, 13, 698)}])
        )
        $httpBackend.flush()
      )
    )
  )

  #=======================================================================
  # Tests for LabelService
  #=======================================================================
  describe('LabelService', () ->
    LabelService = null

    beforeEach(inject((_LabelService_) ->
      LabelService = _LabelService_
    ))

    describe('delete', () ->
      it('posts to delete endpoint', () ->
        $httpBackend.expectPOST('/label/delete/201/', null).respond("")
        LabelService.delete(test.tea)
        $httpBackend.flush()
      )
    )
  )

  #=======================================================================
  # Tests for MessageService
  #=======================================================================
  describe('MessageService', () ->
    MessageService = null

    beforeEach(inject((_MessageService_) ->
      MessageService = _MessageService_

      test.msg1 = {id: 101, text: "Hello 1", labels: [test.tea], flagged: true, archived: false}
      test.msg2 = {id: 102, text: "Hello 2", labels: [test.coffee], flagged: false, archived: false}
    ))

    describe('fetchHistory', () ->
      it('gets actions from history endpoint', () ->
        $httpBackend.expectGET('/message/history/101/').respond('{"actions":[{"action":"archive","created_on":"2016-05-17T08:49:13.698864"}]}')
        MessageService.fetchHistory(test.msg1).then((actions) ->
          expect(actions).toEqual([{action: "archive", "created_on": utcdate(2016, 5, 17, 8, 49, 13, 698)}])
        )
        $httpBackend.flush()
      )
    )

    describe('fetchOld', () ->
      it('gets messages from search endpoint', () ->
        $httpBackend.expectGET('/message/search/?archived=0&folder=inbox').respond('{"results":[{"id":501,"time":"2016-05-17T08:49:13.698864"}],"has_more":true}')
        MessageService.fetchOld({folder: "inbox"}).then((data) ->
          expect(data.results).toEqual([{id: 501, time: utcdate(2016, 5, 17, 8, 49, 13, 698)}])
          expect(data.hasMore).toEqual(true)
        )
        $httpBackend.flush()
      )
    )

    describe('bulkArchive', () ->
      it('posts to bulk action endpoint', () ->
        $httpBackend.expectPOST('/message/action/archive/', {messages: [101, 102]}).respond('')
        MessageService.bulkArchive([test.msg1, test.msg2]).then(() ->
          expect(test.msg1.archived).toEqual(true)
          expect(test.msg2.archived).toEqual(true)
        )
        $httpBackend.flush()
      )
    )

    describe('bulkFlag', () ->
      it('posts to bulk action endpoint', () ->
        $httpBackend.expectPOST('/message/action/flag/', {messages: [101, 102]}).respond('')
        MessageService.bulkFlag([test.msg1, test.msg2], true).then(() ->
          expect(test.msg1.flagged).toEqual(true)
          expect(test.msg2.flagged).toEqual(true)
        )
        $httpBackend.flush()

        $httpBackend.expectPOST('/message/action/unflag/', {messages: [101, 102]}).respond('')
        MessageService.bulkFlag([test.msg1, test.msg2], false).then(() ->
          expect(test.msg1.flagged).toEqual(false)
          expect(test.msg2.flagged).toEqual(false)
        )
        $httpBackend.flush()
      )
    )

    describe('bulkLabel', () ->
      it('posts to bulk action endpoint', () ->
        $httpBackend.expectPOST('/message/action/label/', {messages: [101, 102], label: 201}).respond('')
        MessageService.bulkLabel([test.msg1, test.msg2], test.tea).then(() ->
          expect(test.msg1.labels).toEqual([test.tea])
          expect(test.msg2.labels).toEqual([test.coffee, test.tea])
        )
        $httpBackend.flush()
      )
    )

    describe('bulkReply', () ->
      it('posts to bulk reply endpoint', () ->
        $httpBackend.expectPOST('/message/bulk_reply/', {messages: [101, 102], text: "Welcome"}).respond('')
        MessageService.bulkReply([test.msg1, test.msg2], "Welcome")
        $httpBackend.flush()
      )
    )

    describe('bulkRestore', () ->
      it('posts to bulk action endpoint', () ->
        $httpBackend.expectPOST('/message/action/restore/', {messages: [101, 102]}).respond('')
        MessageService.bulkRestore([test.msg1, test.msg2]).then(() ->
          expect(test.msg1.archived).toEqual(false)
          expect(test.msg2.archived).toEqual(false)
        )
        $httpBackend.flush()
      )
    )

    describe('forward', () ->
      it('posts to forward endpoint', () ->
        $httpBackend.expectPOST('/message/forward/101/', {text: "Welcome", urns: ["tel:+260964153686"]}).respond('')
        MessageService.forward(test.msg1, "Welcome", {urn: "tel:+260964153686"})
        $httpBackend.flush()
      )
    )

    describe('relabel', () ->
      it('posts to label endpoint', () ->
        $httpBackend.expectPOST('/message/label/101/', {labels: [202]}).respond('')
        MessageService.relabel(test.msg1, [test.coffee]).then(() ->
          expect(test.msg1.labels).toEqual([test.coffee])
        )
        $httpBackend.flush()
      )
    )

    describe('startExport', () ->
      it('posts to export endpoint', () ->
        $httpBackend.expectPOST('/messageexport/create/?archived=0&folder=inbox', null).respond('')
        MessageService.startExport({folder: "inbox"})
        $httpBackend.flush()
      )
    )
  )

  #=======================================================================
  # Tests for OutgoingService
  #=======================================================================
  describe('OutgoingService', () ->
    OutgoingService = null

    beforeEach(inject((_OutgoingService_) ->
      OutgoingService = _OutgoingService_
    ))

    describe('fetchOld', () ->
      it('gets messages from search endpoint', () ->
        $httpBackend.expectGET('/outgoing/search/?folder=sent').respond('{"results":[{"id":501,"time":"2016-05-17T08:49:13.698864"}],"has_more":true}')
        OutgoingService.fetchOld({folder: "sent"}).then((data) ->
          expect(data.results).toEqual([{id: 501, time: utcdate(2016, 5, 17, 8, 49, 13, 698)}])
          expect(data.hasMore).toEqual(true)
        )
        $httpBackend.flush()
      )
    )

    describe('fetchReplies', () ->
      it('gets messages from replies endpoint', () ->
        $httpBackend.expectGET('/outgoing/search_replies/?partner=301').respond('{"results":[{"id":501,"time":"2016-05-17T08:49:13.698864"}],"has_more":true}')
        OutgoingService.fetchReplies({partner: test.moh}).then((data) ->
          expect(data.results).toEqual([{id: 501, time: utcdate(2016, 5, 17, 8, 49, 13, 698)}])
          expect(data.hasMore).toEqual(true)
        )
        $httpBackend.flush()
      )
    )

    describe('startReplyExport', () ->
      it('posts to export endpoint', () ->
        $httpBackend.expectPOST('/replyexport/create/?partner=301', null).respond('')
        OutgoingService.startReplyExport({partner: test.moh})
        $httpBackend.flush()
      )
    )
  )

  #=======================================================================
  # Tests for PartnerService
  #=======================================================================
  describe('PartnerService', () ->
    PartnerService = null

    beforeEach(inject((_PartnerService_) ->
      PartnerService = _PartnerService_
    ))

    describe('delete', () ->
      it('posts to delete endpoint', () ->
        $httpBackend.expectPOST('/partner/delete/301/', null).respond('')
        PartnerService.delete(test.moh)
        $httpBackend.flush()
      )
    )
  )

  #=======================================================================
  # Tests for StatisticsService
  #=======================================================================
  describe('StatisticsService', () ->
    StatisticsService = null

    beforeEach(inject((_StatisticsService_) ->
      StatisticsService = _StatisticsService_
    ))

    describe('repliesChart', () ->
      it('fetches from replies chart endpoint', () ->
        $httpBackend.expectGET('/stats/replies_chart/?partner=301').respond('{"categories":["Jan", "Feb"], "series":[2, 3]}')
        StatisticsService.repliesChart(test.moh).then((data) ->
          expect(data).toEqual({categories: ["Jan", "Feb"], series: [2, 3]})
        )
        $httpBackend.flush()
      )
    )
  )

  #=======================================================================
  # Tests for UserService
  #=======================================================================
  describe('UserService', () ->
    UserService = null

    beforeEach(inject((_UserService_) ->
      UserService = _UserService_
    ))

    describe('fetchInPartner', () ->
      it('fetches from users endpoint', () ->
        $httpBackend.expectGET('/user/?partner=301&with_activity=false').respond('{"results":[{"id": 101, "name": "Tom McTest", "replies": {}}]}')
        UserService.fetchInPartner(test.moh).then((users) ->
          expect(users).toEqual([{id: 101, name: "Tom McTest", replies: {}}])
        )
        $httpBackend.flush()
      )
    )

    describe('fetchNonPartner', () ->
      it('fetches from users endpoint', () ->
        $httpBackend.expectGET('/user/?non_partner=true&with_activity=true').respond('{"results":[{"id": 101, "name": "Tom McTest", "replies": {}}]}')
        UserService.fetchNonPartner(true).then((users) ->
          expect(users).toEqual([{id: 101, name: "Tom McTest", replies: {}}])
        )
        $httpBackend.flush()
      )
    )

    describe('delete', () ->
      it('posts to delete endpoint', () ->
        $httpBackend.expectPOST('/user/delete/101/', null).respond('')
        UserService.delete(test.user1)
        $httpBackend.flush()
      )
    )
  )

  #=======================================================================
  # Tests for UtilsService
  #=======================================================================
  describe('UtilsService', () ->
    UtilsService = null
    $uibModal = null

    beforeEach(() ->
      inject((_UtilsService_, _$uibModal_) ->
        UtilsService = _UtilsService_
        $uibModal = _$uibModal_
      )

      spyOn($uibModal, 'open').and.callThrough()
    )

    describe('displayAlert', () ->
      it('called external displayAlert', () ->
        $window.displayAlert = jasmine.createSpy('$window.displayAlert')

        UtilsService.displayAlert('error', "Uh Oh!")

        expect($window.displayAlert).toHaveBeenCalledWith('error', "Uh Oh!")
      )
    )

    describe('navigate', () ->
      it('changes location of $window', () ->
        spyOn($window.location, 'replace')

        UtilsService.navigate("http://example.com")

        expect($window.location.replace).toHaveBeenCalledWith("http://example.com")
      )
    )
    
    describe('navigateBack', () ->
      it('calls history.back', () ->
        spyOn($window.history, 'back')

        UtilsService.navigateBack()

        expect($window.history.back).toHaveBeenCalled()
      )
    )

    describe('confirmModal', () ->
      it('opens confirm modal', () ->
        UtilsService.confirmModal("OK?")

        modalOptions = $uibModal.open.calls.mostRecent().args[0]
        expect(modalOptions.templateUrl).toEqual('/partials/modal_confirm.html')
        expect(modalOptions.resolve.prompt()).toEqual("OK?")
      )
    )

    describe('editModal', () ->
      it('opens edit modal', () ->
        UtilsService.editModal("Edit", "this...", 100)

        modalOptions = $uibModal.open.calls.mostRecent().args[0]
        expect(modalOptions.templateUrl).toEqual('/partials/modal_edit.html')
        expect(modalOptions.resolve.title()).toEqual("Edit")
        expect(modalOptions.resolve.initial()).toEqual("this...")
        expect(modalOptions.resolve.maxLength()).toEqual(100)
      )
    )

    describe('composeModal', () ->
      it('opens compose modal', () ->
        UtilsService.composeModal("Compose", "this...", 100)

        modalOptions = $uibModal.open.calls.mostRecent().args[0]
        expect(modalOptions.templateUrl).toEqual('/partials/modal_compose.html')
        expect(modalOptions.resolve.title()).toEqual("Compose")
        expect(modalOptions.resolve.initial()).toEqual("this...")
        expect(modalOptions.resolve.maxLength()).toEqual(100)
      )
    )

    describe('assignModal', () ->
      it('opens assign modal', () ->
        UtilsService.assignModal("Assign", "this...", [test.moh, test.who])

        modalOptions = $uibModal.open.calls.mostRecent().args[0]
        expect(modalOptions.templateUrl).toEqual('/partials/modal_assign.html')
        expect(modalOptions.resolve.title()).toEqual("Assign")
        expect(modalOptions.resolve.prompt()).toEqual("this...")
        expect(modalOptions.resolve.partners()).toEqual([test.moh, test.who])
      )
    )

    describe('noteModal', () ->
      it('opens note modal', () ->
        UtilsService.noteModal("Note", "this...", 'danger', 100)

        modalOptions = $uibModal.open.calls.mostRecent().args[0]
        expect(modalOptions.templateUrl).toEqual('/partials/modal_note.html')
        expect(modalOptions.resolve.title()).toEqual("Note")
        expect(modalOptions.resolve.prompt()).toEqual("this...")
        expect(modalOptions.resolve.style()).toEqual('danger')
        expect(modalOptions.resolve.maxLength()).toEqual(100)
      )
    )

    describe('labelModal', () ->
      it('opens label modal', () ->
        UtilsService.labelModal("Label", "this...", [test.tea, test.coffee], [test.tea])

        modalOptions = $uibModal.open.calls.mostRecent().args[0]
        expect(modalOptions.templateUrl).toEqual('/partials/modal_label.html')
        expect(modalOptions.resolve.title()).toEqual("Label")
        expect(modalOptions.resolve.prompt()).toEqual("this...")
        expect(modalOptions.resolve.labels()).toEqual([test.tea, test.coffee])
        expect(modalOptions.resolve.initial()).toEqual([test.tea])
      )
    )

    describe('newCaseModal', () ->
      it('opens new case modal', () ->
        UtilsService.newCaseModal("this...", 100, [test.moh, test.who])

        modalOptions = $uibModal.open.calls.mostRecent().args[0]
        expect(modalOptions.templateUrl).toEqual('/partials/modal_newcase.html')
        expect(modalOptions.resolve.summaryInitial()).toEqual("this...")
        expect(modalOptions.resolve.summaryMaxLength()).toEqual(100)
        expect(modalOptions.resolve.partners()).toEqual([test.moh, test.who])
      )
    )
  )

  #=======================================================================
<<<<<<< HEAD
  # Tests for PodApi
  #=======================================================================
  describe('PodApi', () ->
    PodApi = null

    beforeEach(inject((_PodApi_) ->
      PodApi = _PodApi_
=======
  # Tests for PodApiService
  #=======================================================================
  describe('PodApiService', () ->
    PodApiService = null

    beforeEach(inject((_PodApiService_) ->
      PodApiService = _PodApiService_
>>>>>>> f9e1ecf5
    ))

    describe('method', () ->
      it('constructs a pod api method', () ->
        $httpBackend.expectGET('/pods/foo/21/?bar=23')
          .respond({foo: 'bar'})

<<<<<<< HEAD
        method = PodApi.method((id, bar) -> {
=======
        method = PodApiService.method((id, bar) -> {
>>>>>>> f9e1ecf5
          method: 'GET',
          url: "/pods/foo/#{id}/",
          params: {bar}
        })

        method(21, 23)
          .then((res) -> expect(res).toEqual({foo: 'bar'}))

        $httpBackend.flush()
      )

<<<<<<< HEAD
      it('rejects response errors as PodApiErrors', () ->
        $httpBackend.expectGET('/pods/foo/')
          .respond(500)

        method = PodApi.method(-> {
=======
      it('rejects response errors as PodApiServiceErrors', () ->
        $httpBackend.expectGET('/pods/foo/')
          .respond(500)

        method = PodApiService.method(-> {
>>>>>>> f9e1ecf5
          method: 'GET',
          url: "/pods/foo/"
        })

        method()
          .catch((e) -> e)
<<<<<<< HEAD
          .then((e) -> expect(e instanceof PodApi.PodApiError).toBe(true))
=======
          .then((e) -> expect(e instanceof PodApiService.PodApiServiceError).toBe(true))
>>>>>>> f9e1ecf5

        $httpBackend.flush()
      )
    )

    describe('get', () ->
      it('gets a pod', () ->
<<<<<<< HEAD
        expect(PodApi.get.fn(21, 23)).toEqual({
=======
        expect(PodApiService.get.fn(21, 23)).toEqual({
>>>>>>> f9e1ecf5
          method: 'GET',
          url: "/pods/read/21/",
          params: {case_id: 23}
        })
      )
    )

    describe('trigger', () ->
      it('triggers an action', () ->
<<<<<<< HEAD
        expect(PodApi.trigger.fn(21, 23, 'foo', {bar: 'baz'})).toEqual({
=======
        expect(PodApiService.trigger.fn(21, 23, 'foo', {bar: 'baz'})).toEqual({
>>>>>>> f9e1ecf5
          method: 'POST',
          url: "/pods/action/21/",
          data: {
            case_id: 23
            action: {
              type: 'foo',
              payload: {bar: 'baz'}
            }
          }
        })
      )
    )
  )
)<|MERGE_RESOLUTION|>--- conflicted
+++ resolved
@@ -621,15 +621,6 @@
   )
 
   #=======================================================================
-<<<<<<< HEAD
-  # Tests for PodApi
-  #=======================================================================
-  describe('PodApi', () ->
-    PodApi = null
-
-    beforeEach(inject((_PodApi_) ->
-      PodApi = _PodApi_
-=======
   # Tests for PodApiService
   #=======================================================================
   describe('PodApiService', () ->
@@ -637,7 +628,6 @@
 
     beforeEach(inject((_PodApiService_) ->
       PodApiService = _PodApiService_
->>>>>>> f9e1ecf5
     ))
 
     describe('method', () ->
@@ -645,11 +635,7 @@
         $httpBackend.expectGET('/pods/foo/21/?bar=23')
           .respond({foo: 'bar'})
 
-<<<<<<< HEAD
-        method = PodApi.method((id, bar) -> {
-=======
         method = PodApiService.method((id, bar) -> {
->>>>>>> f9e1ecf5
           method: 'GET',
           url: "/pods/foo/#{id}/",
           params: {bar}
@@ -661,30 +647,18 @@
         $httpBackend.flush()
       )
 
-<<<<<<< HEAD
-      it('rejects response errors as PodApiErrors', () ->
-        $httpBackend.expectGET('/pods/foo/')
-          .respond(500)
-
-        method = PodApi.method(-> {
-=======
       it('rejects response errors as PodApiServiceErrors', () ->
         $httpBackend.expectGET('/pods/foo/')
           .respond(500)
 
         method = PodApiService.method(-> {
->>>>>>> f9e1ecf5
           method: 'GET',
           url: "/pods/foo/"
         })
 
         method()
           .catch((e) -> e)
-<<<<<<< HEAD
-          .then((e) -> expect(e instanceof PodApi.PodApiError).toBe(true))
-=======
           .then((e) -> expect(e instanceof PodApiService.PodApiServiceError).toBe(true))
->>>>>>> f9e1ecf5
 
         $httpBackend.flush()
       )
@@ -692,11 +666,7 @@
 
     describe('get', () ->
       it('gets a pod', () ->
-<<<<<<< HEAD
-        expect(PodApi.get.fn(21, 23)).toEqual({
-=======
         expect(PodApiService.get.fn(21, 23)).toEqual({
->>>>>>> f9e1ecf5
           method: 'GET',
           url: "/pods/read/21/",
           params: {case_id: 23}
@@ -706,11 +676,7 @@
 
     describe('trigger', () ->
       it('triggers an action', () ->
-<<<<<<< HEAD
-        expect(PodApi.trigger.fn(21, 23, 'foo', {bar: 'baz'})).toEqual({
-=======
         expect(PodApiService.trigger.fn(21, 23, 'foo', {bar: 'baz'})).toEqual({
->>>>>>> f9e1ecf5
           method: 'POST',
           url: "/pods/action/21/",
           data: {
