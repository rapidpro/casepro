# Unit tests for our Angular services (services listed A-Z)

describe('services:', () ->
  $httpBackend = null
  $window = null
  test = null

  beforeEach(() ->
    module('cases')

    inject((_$httpBackend_, _$window_) ->
      $httpBackend = _$httpBackend_
      $window = _$window_
    )

    test = {
      # users
      user1: {id: 101, name: "Tom McTest"},

      # labels
      tea: {id: 201, name: "Tea"},
      coffee: {id: 202, name: "Coffee"},

      # partners
      moh: {id: 301, name: "MOH"},
      who: {id: 302, name: "WHO"},

      # contacts
      ann: {id: 401, name: "Ann"},
      bob: {id: 402, name: "Bob"}
    }
  )

  #=======================================================================
  # Tests for CaseService
  #=======================================================================
  describe('CaseService', () ->
    CaseService = null

    beforeEach(inject((_CaseService_) ->
      CaseService = _CaseService_

      test.case1 = {
        id: 501,
        summary: "Got tea?",
        labels: [test.tea],
        assignee: test.moh,
        opened_on: utcdate(2016, 5, 27, 11, 0, 0, 0),
        is_closed: false
      }
    ))
    
    describe('addNote', () ->
      it('posts to note endpoint', () ->
        $httpBackend.expectPOST('/case/note/501/', {note: "Hello there"}).respond('')
        CaseService.addNote(test.case1, "Hello there").then(() ->
          expect(test.case1.watching).toEqual(true)
        )
        $httpBackend.flush()
      )
    )

    describe('fetchOld', () ->
      it('gets cases from search endpoint', () ->
        $httpBackend.expectGET('/case/search/?folder=open').respond('{"results":[{"id":501,"opened_on":"2016-05-17T08:49:13.698864"}],"has_more":true}')
        CaseService.fetchOld({folder: "open"}).then((data) ->
          expect(data.results).toEqual([{id: 501, opened_on: utcdate(2016, 5, 17, 8, 49, 13, 698)}])
          expect(data.hasMore).toEqual(true)
        )
        $httpBackend.flush()
      )
    )

    describe('fetchTimeline', () ->
      it('gets cases from timeline endpoint', () ->
        $httpBackend.expectGET('/case/timeline/501/?after=2016-05-28T09:00:00.000Z').respond('{"results":[{"time":"2016-05-17T08:49:13.698864","type":"A","item":{}}]}')
        CaseService.fetchTimeline(test.case1, utcdate(2016, 5, 28, 9, 0, 0, 0)).then((data) ->
          expect(data.results).toEqual([{
            time: utcdate(2016, 5, 17, 8, 49, 13, 698),
            type: 'A',
            item: {}
          }])
        )
        $httpBackend.flush()
      )
    )

    describe('fetchSingle', () ->
      it('gets case from fetch endpoint', () ->
        $httpBackend.expectGET('/case/fetch/501/').respond('{"id":501,"opened_on":"2016-05-17T08:49:13.698864"}')
        CaseService.fetchSingle(501).then((caseObj) ->
          expect(caseObj).toEqual({id: 501, opened_on: utcdate(2016, 5, 17, 8, 49, 13, 698)})
        )
        $httpBackend.flush()
      )
    )

    describe('reassign', () ->
      it('posts to reassign endpoint', () ->
        $httpBackend.expectPOST('/case/reassign/501/', {assignee: 302}).respond('')
        CaseService.reassign(test.case1, test.who).then(() ->
          expect(test.case1.assignee).toEqual(test.who)
        )
        $httpBackend.flush()
      )
    )

    describe('close', () ->
      it('posts to close endpoint and closes case', () ->
        $httpBackend.expectPOST('/case/close/501/', {note: "Hello there"}).respond('')
        CaseService.close(test.case1, "Hello there").then(() ->
          expect(test.case1.is_closed).toEqual(true)
        )
        $httpBackend.flush()
      )
    )

    describe('open', () ->
      it('posts to open endpoint', () ->
        $httpBackend.expectPOST('/case/open/', {message: 401, summary: "Hi", assignee: 301}).respond('{"id": 501, "is_new": true, "watching": true}')
        CaseService.open({id: 401, text: "Hi"}, "Hi", test.moh).then((caseObj) ->
          expect(caseObj.id).toEqual(501)
          expect(caseObj.is_new).toEqual(true)
          expect(caseObj.watching).toEqual(true)
        )
        $httpBackend.flush()
      )
    )

    describe('relabel', () ->
      it('posts to label endpoint', () ->
        $httpBackend.expectPOST('/case/label/501/', {labels: [202]}).respond('')
        CaseService.relabel(test.case1, [test.coffee]).then(() ->
          expect(test.case1.labels).toEqual([test.coffee])
        )
        $httpBackend.flush()
      )
    )

    describe('reopen', () ->
      it('posts to reopen endpoint and reopens case', () ->
        test.case1.is_closed = true

        $httpBackend.expectPOST('/case/reopen/501/', {note: "Hello there"}).respond('')
        CaseService.reopen(test.case1, "Hello there").then(() ->
          expect(test.case1.is_closed).toEqual(false)
          expect(test.case1.watching).toEqual(true)
        )
        $httpBackend.flush()
      )
    )
    
    describe('replyTo', () ->
      it('posts to reply endpoint', () ->
        $httpBackend.expectPOST('/case/reply/501/', {text: "Hello there"}).respond('')
        CaseService.replyTo(test.case1, "Hello there").then(() ->
          expect(test.case1.watching).toEqual(true)
        )
        $httpBackend.flush()
      )
    )

    describe('startExport', () ->
      it('posts to export endpoint', () ->
        $httpBackend.expectPOST('/caseexport/create/?folder=open', null).respond('')
        CaseService.startExport({folder: "open"})
        $httpBackend.flush()
      )
    )

    describe('updateSummary', () ->
      it('posts to update summary endpoint', () ->
        $httpBackend.expectPOST('/case/update_summary/501/', {summary: "Got coffee?"}).respond('')
        CaseService.updateSummary(test.case1, "Got coffee?").then(() ->
          expect(test.case1.summary).toEqual("Got coffee?")
        )
        $httpBackend.flush()
      )
    )

    describe('watch', () ->
      it('posts to watch endpoint', () ->
        $httpBackend.expectPOST('/case/watch/501/', null).respond('')
        CaseService.watch(test.case1).then(() ->
          expect(test.case1.watching).toEqual(true)
        )
        $httpBackend.flush()
      )
    )

    describe('unwatch', () ->
      it('posts to unwatch endpoint', () ->
        $httpBackend.expectPOST('/case/unwatch/501/', null).respond('')
        CaseService.unwatch(test.case1).then(() ->
          expect(test.case1.watching).toEqual(false)
        )
        $httpBackend.flush()
      )
    )
  )

  #=======================================================================
  # Tests for ContactService
  #=======================================================================
  describe('ContactService', () ->
    ContactService = null

    beforeEach(inject((_ContactService_) ->
      ContactService = _ContactService_
    ))

    describe('fetch', () ->
      it('gets contact from fetch endpoint', () ->
        $httpBackend.expectGET('/contact/fetch/401/').respond('{"id":401, "name":"Ann", "fields":{}}')
        ContactService.fetch(401).then((contact) ->
          expect(contact).toEqual({id: 401, name: "Ann", fields:{}})
        )
        $httpBackend.flush()
      )
    )

    describe('fetchCases', () ->
      it('gets contacts cases from fetch endpoint', () ->
        $httpBackend.expectGET('/contact/cases/401/').respond('{"results":[{"id": 501, "opened_on": "2016-05-17T08:49:13.698864"}]}')
        ContactService.fetchCases(test.ann).then((cases) ->
          expect(cases).toEqual([{id: 501, opened_on: utcdate(2016, 5, 17, 8, 49, 13, 698)}])
        )
        $httpBackend.flush()
      )
    )
  )

  #=======================================================================
  # Tests for LabelService
  #=======================================================================
  describe('LabelService', () ->
    LabelService = null

    beforeEach(inject((_LabelService_) ->
      LabelService = _LabelService_
    ))

    describe('delete', () ->
      it('posts to delete endpoint', () ->
        $httpBackend.expectPOST('/label/delete/201/', null).respond("")
        LabelService.delete(test.tea)
        $httpBackend.flush()
      )
    )
  )

  #=======================================================================
  # Tests for MessageService
  #=======================================================================
  describe('MessageService', () ->
    MessageService = null

    beforeEach(inject((_MessageService_) ->
      MessageService = _MessageService_

      test.msg1 = {id: 101, text: "Hello 1", labels: [test.tea], flagged: true, archived: false}
      test.msg2 = {id: 102, text: "Hello 2", labels: [test.coffee], flagged: false, archived: false}
    ))

    describe('fetchHistory', () ->
      it('gets actions from history endpoint', () ->
        $httpBackend.expectGET('/message/history/101/').respond('{"actions":[{"action":"archive","created_on":"2016-05-17T08:49:13.698864"}]}')
        MessageService.fetchHistory(test.msg1).then((actions) ->
          expect(actions).toEqual([{action: "archive", "created_on": utcdate(2016, 5, 17, 8, 49, 13, 698)}])
        )
        $httpBackend.flush()
      )
    )

    describe('fetchOld', () ->
      it('gets messages from search endpoint', () ->
        $httpBackend.expectGET('/message/search/?archived=0&folder=inbox').respond('{"results":[{"id":501,"time":"2016-05-17T08:49:13.698864"}],"has_more":true}')
        MessageService.fetchOld({folder: "inbox"}).then((data) ->
          expect(data.results).toEqual([{id: 501, time: utcdate(2016, 5, 17, 8, 49, 13, 698)}])
          expect(data.hasMore).toEqual(true)
        )
        $httpBackend.flush()
      )
    )

    describe('bulkArchive', () ->
      it('posts to bulk action endpoint', () ->
        $httpBackend.expectPOST('/message/action/archive/', {messages: [101, 102]}).respond('')
        MessageService.bulkArchive([test.msg1, test.msg2]).then(() ->
          expect(test.msg1.archived).toEqual(true)
          expect(test.msg2.archived).toEqual(true)
        )
        $httpBackend.flush()
      )
    )

    describe('bulkFlag', () ->
      it('posts to bulk action endpoint', () ->
        $httpBackend.expectPOST('/message/action/flag/', {messages: [101, 102]}).respond('')
        MessageService.bulkFlag([test.msg1, test.msg2], true).then(() ->
          expect(test.msg1.flagged).toEqual(true)
          expect(test.msg2.flagged).toEqual(true)
        )
        $httpBackend.flush()

        $httpBackend.expectPOST('/message/action/unflag/', {messages: [101, 102]}).respond('')
        MessageService.bulkFlag([test.msg1, test.msg2], false).then(() ->
          expect(test.msg1.flagged).toEqual(false)
          expect(test.msg2.flagged).toEqual(false)
        )
        $httpBackend.flush()
      )
    )

    describe('bulkLabel', () ->
      it('posts to bulk action endpoint', () ->
        $httpBackend.expectPOST('/message/action/label/', {messages: [101, 102], label: 201}).respond('')
        MessageService.bulkLabel([test.msg1, test.msg2], test.tea).then(() ->
          expect(test.msg1.labels).toEqual([test.tea])
          expect(test.msg2.labels).toEqual([test.coffee, test.tea])
        )
        $httpBackend.flush()
      )
    )

    describe('bulkReply', () ->
      it('posts to bulk reply endpoint', () ->
        $httpBackend.expectPOST('/message/bulk_reply/', {messages: [101, 102], text: "Welcome"}).respond('')
        MessageService.bulkReply([test.msg1, test.msg2], "Welcome")
        $httpBackend.flush()
      )
    )

    describe('bulkRestore', () ->
      it('posts to bulk action endpoint', () ->
        $httpBackend.expectPOST('/message/action/restore/', {messages: [101, 102]}).respond('')
        MessageService.bulkRestore([test.msg1, test.msg2]).then(() ->
          expect(test.msg1.archived).toEqual(false)
          expect(test.msg2.archived).toEqual(false)
        )
        $httpBackend.flush()
      )
    )

    describe('forward', () ->
      it('posts to forward endpoint', () ->
        $httpBackend.expectPOST('/message/forward/101/', {text: "Welcome", urns: ["tel:+260964153686"]}).respond('')
        MessageService.forward(test.msg1, "Welcome", {urn: "tel:+260964153686"})
        $httpBackend.flush()
      )
    )

    describe('relabel', () ->
      it('posts to label endpoint', () ->
        $httpBackend.expectPOST('/message/label/101/', {labels: [202]}).respond('')
        MessageService.relabel(test.msg1, [test.coffee]).then(() ->
          expect(test.msg1.labels).toEqual([test.coffee])
        )
        $httpBackend.flush()
      )
    )

    describe('startExport', () ->
      it('posts to export endpoint', () ->
        $httpBackend.expectPOST('/messageexport/create/?archived=0&folder=inbox', null).respond('')
        MessageService.startExport({folder: "inbox"})
        $httpBackend.flush()
      )
    )
  )

  #=======================================================================
  # Tests for OutgoingService
  #=======================================================================
  describe('OutgoingService', () ->
    OutgoingService = null

    beforeEach(inject((_OutgoingService_) ->
      OutgoingService = _OutgoingService_
    ))

    describe('fetchOld', () ->
      it('gets messages from search endpoint', () ->
        $httpBackend.expectGET('/outgoing/search/?folder=sent').respond('{"results":[{"id":501,"time":"2016-05-17T08:49:13.698864"}],"has_more":true}')
        OutgoingService.fetchOld({folder: "sent"}).then((data) ->
          expect(data.results).toEqual([{id: 501, time: utcdate(2016, 5, 17, 8, 49, 13, 698)}])
          expect(data.hasMore).toEqual(true)
        )
        $httpBackend.flush()
      )
    )

    describe('fetchReplies', () ->
      it('gets messages from replies endpoint', () ->
        $httpBackend.expectGET('/outgoing/search_replies/?partner=301').respond('{"results":[{"id":501,"time":"2016-05-17T08:49:13.698864"}],"has_more":true}')
        OutgoingService.fetchReplies({partner: test.moh}).then((data) ->
          expect(data.results).toEqual([{id: 501, time: utcdate(2016, 5, 17, 8, 49, 13, 698)}])
          expect(data.hasMore).toEqual(true)
        )
        $httpBackend.flush()
      )
    )

    describe('startReplyExport', () ->
      it('posts to export endpoint', () ->
        $httpBackend.expectPOST('/replyexport/create/?partner=301', null).respond('')
        OutgoingService.startReplyExport({partner: test.moh})
        $httpBackend.flush()
      )
    )
  )

  #=======================================================================
  # Tests for PartnerService
  #=======================================================================
  describe('PartnerService', () ->
    PartnerService = null

    beforeEach(inject((_PartnerService_) ->
      PartnerService = _PartnerService_
    ))

    describe('delete', () ->
      it('posts to delete endpoint', () ->
        $httpBackend.expectPOST('/partner/delete/301/', null).respond('')
        PartnerService.delete(test.moh)
        $httpBackend.flush()
      )
    )
  )

  #=======================================================================
  # Tests for StatisticsService
  #=======================================================================
  describe('StatisticsService', () ->
    StatisticsService = null

    beforeEach(inject((_StatisticsService_) ->
      StatisticsService = _StatisticsService_
    ))

    describe('repliesChart', () ->
      it('fetches from replies chart endpoint', () ->
        $httpBackend.expectGET('/stats/replies_chart/?partner=301').respond('{"categories":["Jan", "Feb"], "series":[2, 3]}')
        StatisticsService.repliesChart(test.moh).then((data) ->
          expect(data).toEqual({categories: ["Jan", "Feb"], series: [2, 3]})
        )
        $httpBackend.flush()
      )
    )
  )

  #=======================================================================
  # Tests for UserService
  #=======================================================================
  describe('UserService', () ->
    UserService = null

    beforeEach(inject((_UserService_) ->
      UserService = _UserService_
    ))

    describe('fetchInPartner', () ->
      it('fetches from users endpoint', () ->
        $httpBackend.expectGET('/user/?partner=301&with_activity=false').respond('{"results":[{"id": 101, "name": "Tom McTest", "replies": {}}]}')
        UserService.fetchInPartner(test.moh).then((users) ->
          expect(users).toEqual([{id: 101, name: "Tom McTest", replies: {}}])
        )
        $httpBackend.flush()
      )
    )

    describe('fetchNonPartner', () ->
      it('fetches from users endpoint', () ->
        $httpBackend.expectGET('/user/?non_partner=true&with_activity=true').respond('{"results":[{"id": 101, "name": "Tom McTest", "replies": {}}]}')
        UserService.fetchNonPartner(true).then((users) ->
          expect(users).toEqual([{id: 101, name: "Tom McTest", replies: {}}])
        )
        $httpBackend.flush()
      )
    )

    describe('delete', () ->
      it('posts to delete endpoint', () ->
        $httpBackend.expectPOST('/user/delete/101/', null).respond('')
        UserService.delete(test.user1)
        $httpBackend.flush()
      )
    )
  )

  #=======================================================================
  # Tests for UtilsService
  #=======================================================================
  describe('UtilsService', () ->
    UtilsService = null
    $uibModal = null

    beforeEach(() ->
      inject((_UtilsService_, _$uibModal_) ->
        UtilsService = _UtilsService_
        $uibModal = _$uibModal_
      )

      spyOn($uibModal, 'open').and.callThrough()
    )

    describe('displayAlert', () ->
      it('called external displayAlert', () ->
        $window.displayAlert = jasmine.createSpy('$window.displayAlert')

        UtilsService.displayAlert('error', "Uh Oh!")

        expect($window.displayAlert).toHaveBeenCalledWith('error', "Uh Oh!")
      )
    )

    describe('navigate', () ->
      it('changes location of $window', () ->
        spyOn($window.location, 'replace')

        UtilsService.navigate("http://example.com")

        expect($window.location.replace).toHaveBeenCalledWith("http://example.com")
      )
    )
    
    describe('navigateBack', () ->
      it('calls history.back', () ->
        spyOn($window.history, 'back')

        UtilsService.navigateBack()

        expect($window.history.back).toHaveBeenCalled()
      )
    )

    describe('confirmModal', () ->
      it('opens confirm modal', () ->
        UtilsService.confirmModal("OK?")

        modalOptions = $uibModal.open.calls.mostRecent().args[0]
        expect(modalOptions.templateUrl).toEqual('/partials/modal_confirm.html')
        expect(modalOptions.resolve.prompt()).toEqual("OK?")
      )
    )

    describe('editModal', () ->
      it('opens edit modal', () ->
        UtilsService.editModal("Edit", "this...", 100)

        modalOptions = $uibModal.open.calls.mostRecent().args[0]
        expect(modalOptions.templateUrl).toEqual('/partials/modal_edit.html')
        expect(modalOptions.resolve.title()).toEqual("Edit")
        expect(modalOptions.resolve.initial()).toEqual("this...")
        expect(modalOptions.resolve.maxLength()).toEqual(100)
      )
    )

    describe('composeModal', () ->
      it('opens compose modal', () ->
        UtilsService.composeModal("Compose", "this...", 100)

        modalOptions = $uibModal.open.calls.mostRecent().args[0]
        expect(modalOptions.templateUrl).toEqual('/partials/modal_compose.html')
        expect(modalOptions.resolve.title()).toEqual("Compose")
        expect(modalOptions.resolve.initial()).toEqual("this...")
        expect(modalOptions.resolve.maxLength()).toEqual(100)
      )
    )

    describe('assignModal', () ->
      it('opens assign modal', () ->
        UtilsService.assignModal("Assign", "this...", [test.moh, test.who])

        modalOptions = $uibModal.open.calls.mostRecent().args[0]
        expect(modalOptions.templateUrl).toEqual('/partials/modal_assign.html')
        expect(modalOptions.resolve.title()).toEqual("Assign")
        expect(modalOptions.resolve.prompt()).toEqual("this...")
        expect(modalOptions.resolve.partners()).toEqual([test.moh, test.who])
      )
    )

    describe('noteModal', () ->
      it('opens note modal', () ->
        UtilsService.noteModal("Note", "this...", 'danger', 100)

        modalOptions = $uibModal.open.calls.mostRecent().args[0]
        expect(modalOptions.templateUrl).toEqual('/partials/modal_note.html')
        expect(modalOptions.resolve.title()).toEqual("Note")
        expect(modalOptions.resolve.prompt()).toEqual("this...")
        expect(modalOptions.resolve.style()).toEqual('danger')
        expect(modalOptions.resolve.maxLength()).toEqual(100)
      )
    )

    describe('labelModal', () ->
      it('opens label modal', () ->
        UtilsService.labelModal("Label", "this...", [test.tea, test.coffee], [test.tea])

        modalOptions = $uibModal.open.calls.mostRecent().args[0]
        expect(modalOptions.templateUrl).toEqual('/partials/modal_label.html')
        expect(modalOptions.resolve.title()).toEqual("Label")
        expect(modalOptions.resolve.prompt()).toEqual("this...")
        expect(modalOptions.resolve.labels()).toEqual([test.tea, test.coffee])
        expect(modalOptions.resolve.initial()).toEqual([test.tea])
      )
    )

    describe('newCaseModal', () ->
      it('opens new case modal', () ->
        UtilsService.newCaseModal("this...", 100, [test.moh, test.who])

        modalOptions = $uibModal.open.calls.mostRecent().args[0]
        expect(modalOptions.templateUrl).toEqual('/partials/modal_newcase.html')
        expect(modalOptions.resolve.summaryInitial()).toEqual("this...")
        expect(modalOptions.resolve.summaryMaxLength()).toEqual(100)
        expect(modalOptions.resolve.partners()).toEqual([test.moh, test.who])
      )
    )
  )

  #=======================================================================
<<<<<<< HEAD
  # Tests for PodApi
  #=======================================================================
  describe('PodApi', () ->
    PodApi = null

    beforeEach(inject((_PodApi_) ->
      PodApi = _PodApi_
=======
  # Tests for PodApiService
  #=======================================================================
  describe('PodApiService', () ->
    PodApiService = null

    beforeEach(inject((_PodApiService_) ->
      PodApiService = _PodApiService_
>>>>>>> a6b97040
    ))

    describe('get', () ->
      it('gets a pod', () ->
        $httpBackend.expectGET('/pods/read/21/?case_id=23')
          .respond({foo: 'bar'})

<<<<<<< HEAD
        PodApi.get(21, 23)
=======
        PodApiService.get(21, 23)
>>>>>>> a6b97040
          .then((res) -> expect(res).toEqual({foo: 'bar'}))

        $httpBackend.flush()
      )
    )
<<<<<<< HEAD

    describe('trigger', () ->
      it('triggers an action', () ->
        $httpBackend.expectPOST('/pods/action/21/', {
            case_id: 23,
            action: {
              type: 'foo',
              payload: {bar: 'baz'}
            }
          })
          .respond({quux: 'corge'})

        PodApi.trigger(21, 23, 'foo', {bar: 'baz'})
          .then((res) -> expect(res).toEqual({quux: 'corge'}))

        $httpBackend.flush()
      )
    )
=======
>>>>>>> a6b97040
  )
)<|MERGE_RESOLUTION|>--- conflicted
+++ resolved
@@ -621,15 +621,6 @@
   )
 
   #=======================================================================
-<<<<<<< HEAD
-  # Tests for PodApi
-  #=======================================================================
-  describe('PodApi', () ->
-    PodApi = null
-
-    beforeEach(inject((_PodApi_) ->
-      PodApi = _PodApi_
-=======
   # Tests for PodApiService
   #=======================================================================
   describe('PodApiService', () ->
@@ -637,7 +628,6 @@
 
     beforeEach(inject((_PodApiService_) ->
       PodApiService = _PodApiService_
->>>>>>> a6b97040
     ))
 
     describe('get', () ->
@@ -645,17 +635,12 @@
         $httpBackend.expectGET('/pods/read/21/?case_id=23')
           .respond({foo: 'bar'})
 
-<<<<<<< HEAD
-        PodApi.get(21, 23)
-=======
         PodApiService.get(21, 23)
->>>>>>> a6b97040
           .then((res) -> expect(res).toEqual({foo: 'bar'}))
 
         $httpBackend.flush()
       )
     )
-<<<<<<< HEAD
 
     describe('trigger', () ->
       it('triggers an action', () ->
@@ -668,13 +653,11 @@
           })
           .respond({quux: 'corge'})
 
-        PodApi.trigger(21, 23, 'foo', {bar: 'baz'})
+        PodApiService.trigger(21, 23, 'foo', {bar: 'baz'})
           .then((res) -> expect(res).toEqual({quux: 'corge'}))
 
         $httpBackend.flush()
       )
     )
-=======
->>>>>>> a6b97040
   )
 )