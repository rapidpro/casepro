# Unit tests for our Angular controllers

describe('controllers:', () ->
  $httpBackend = null
  $window = null
  $controller = null
  $rootScope = null
  $q = null
  UtilsService = null
  test = null

  beforeEach(() ->
    module('cases')

    inject((_$httpBackend_, _$window_, _$controller_, _$rootScope_, _$q_, _UtilsService_) ->
      $httpBackend = _$httpBackend_
      $window = _$window_
      $controller = _$controller_
      $rootScope = _$rootScope_
      $q = _$q_
      UtilsService = _UtilsService_
    )

    jasmine.clock().install()

    test = {
      # users
      user1: {id: 101, name: "Tom McTest", partner: null},

      # labels
      tea: {id: 201, name: "Tea"},
      coffee: {id: 202, name: "Coffee"},

      # partners
      moh: {id: 301, name: "MOH"},
      who: {id: 302, name: "WHO"},

      # contacts
      ann: {id: 401, name: "Ann"},
      bob: {id: 402, name: "Bob"}
    }
  )

  afterEach(() ->
    jasmine.clock().uninstall()
  )

  #=======================================================================
  # Tests for CaseController
  #=======================================================================
  describe('CaseController', () ->
    CaseService = null
    ContactService = null
    $scope = null

    beforeEach(() ->
      inject((_CaseService_, _ContactService_) ->
        CaseService = _CaseService_
        ContactService = _ContactService_
      )

      $window.contextData = {all_labels: [test.tea, test.coffee], all_partners: [test.moh, test.who]}

      $scope = $rootScope.$new()
      $controller('CaseController', {$scope: $scope})

      # extra test data
      test.case1 = {id: 601, contact: test.ann, summary: "Hi", opened_on: utcdate(2016, 5, 28, 10, 0)}
    )

    it('should initialize correctly', () ->
      fetchCase = spyOnPromise($q, $scope, CaseService, 'fetchSingle')
      fetchContact = spyOnPromise($q, $scope, ContactService, 'fetch')

      $scope.init(601, 140)

      expect($scope.caseId).toEqual(601)
      expect($scope.msgCharsRemaining).toEqual(140)

      fetchCase.resolve(test.case1)
      fetchContact.resolve(test.ann)

      expect($scope.caseObj).toEqual(test.case1)
      expect($scope.contact).toEqual(test.ann)
    )

    it('should should add a notification on podActionFailure', () ->
      $scope.notifications = []

      $scope.$emit('podActionFailure', {message: 'o_O'})

      expect($scope.notifications).toEqual([{
        type: 'danger',
        message: 'o_O'
      }])
    )

    it('addNote', () ->
      noteModal = spyOnPromise($q, $scope, UtilsService, 'noteModal')
      addNote = spyOnPromise($q, $scope, CaseService, 'addNote')

      $scope.caseObj = test.case1
      $scope.onAddNote()

      noteModal.resolve("this is a note")
      addNote.resolve()

      expect(UtilsService.noteModal).toHaveBeenCalled()
      expect(CaseService.addNote).toHaveBeenCalledWith(test.case1, "this is a note")
    )

    it('onWatch', () ->
      confirmModal = spyOnPromise($q, $scope, UtilsService, 'confirmModal')
      watchCase = spyOnPromise($q, $scope, CaseService, 'watch')

      $scope.caseObj = test.case1
      $scope.onWatch()

      confirmModal.resolve()
      watchCase.resolve()

      expect(UtilsService.confirmModal).toHaveBeenCalled()
      expect(CaseService.watch).toHaveBeenCalledWith(test.case1)
    )

    it('onUnwatch', () ->
      confirmModal = spyOnPromise($q, $scope, UtilsService, 'confirmModal')
      unwatchCase = spyOnPromise($q, $scope, CaseService, 'unwatch')

      $scope.caseObj = test.case1
      $scope.onUnwatch()

      confirmModal.resolve()
      unwatchCase.resolve()

      expect(UtilsService.confirmModal).toHaveBeenCalled()
      expect(CaseService.unwatch).toHaveBeenCalledWith(test.case1)
    )
  )

  #=======================================================================
  # Tests for DateRangeController
  #=======================================================================
  describe('DateRangeController', () ->
    it('should not allow min to be greater than max', () ->
      jasmine.clock().mockDate(utcdate(2016, 1, 1, 11, 0, 0, 0));  # now is Jan 1st 2016 11:00 UTC

      $rootScope.range = {after: null, before: null}
      $scope = $rootScope.$new()

      $controller('DateRangeController', { $scope: $scope })
      $scope.init('range.after', 'range.before')

      expect($scope.afterOptions).toEqual({minDate: null, maxDate: utcdate(2016, 1, 1, 11, 0, 0, 0)})
      expect($scope.beforeOptions).toEqual({minDate: null, maxDate: utcdate(2016, 1, 1, 11, 0, 0, 0)})

      # after field is given a value
      $rootScope.range.after = utcdate(2015, 6, 1, 0, 0, 0, 0)  # Jun 1st 2015
      $scope.$digest()

      # value should become the min for before field
      expect($scope.beforeOptions).toEqual({minDate: utcdate(2015, 6, 1, 0, 0, 0, 0), maxDate: utcdate(2016, 1, 1, 11, 0, 0, 0)})

      # before field is given a value
      $rootScope.range.before = utcdate(2015, 8, 1, 0, 0, 0, 0)  # Aug 1st 2015
      $scope.$digest()

      # value should become the max for after field
      expect($scope.afterOptions).toEqual({minDate: null, maxDate: utcdate(2015, 8, 1, 0, 0, 0, 0)})
    )
  )

  #=======================================================================
  # Tests for any controllers which must be children of InboxController
  #=======================================================================
  describe('inbox controllers:', () ->
    # injected services
    MessageService = null
    OutgoingService = null
    CaseService = null
    PartnerService = null

    $inboxScope = null
    $scope = null
    serverTime = 1464775597109  # ~ Jun 1st 2016 10:06:37 UTC

    beforeEach(() ->
      inject((_MessageService_, _OutgoingService_, _CaseService_, _PartnerService_) ->
        MessageService = _MessageService_
        OutgoingService = _OutgoingService_
        CaseService = _CaseService_
        PartnerService = _PartnerService_
      )

      $window.contextData = {user: test.user1, partners: [], labels: [test.tea, test.coffee], groups: []}

      $inboxScope = $rootScope.$new()
      $controller('InboxController', {$scope: $inboxScope})

      $scope = $inboxScope.$new()
    )

    #=======================================================================
    # Tests for CasesController
    #=======================================================================
    describe('CasesController', () ->

      beforeEach(() ->
        $controller('CasesController', {$scope: $scope})

        $inboxScope.init('open', serverTime)
        $scope.init()

        # extra test data
        test.case1 = {id: 601, summary: "Hi", opened_on: utcdate(2016, 5, 28, 10, 0)}
      )

      it('loadOldItems', () ->
        fetchOld = spyOnPromise($q, $scope, CaseService, 'fetchOld')

        $scope.loadOldItems()

        expect(CaseService.fetchOld).toHaveBeenCalledWith({folder: 'open', assignee: null, label: null}, $scope.startTime, 1)

        fetchOld.resolve({results: [test.case1], hasMore: true})

        expect($scope.items).toEqual([test.case1])
        expect($scope.oldItemsMore).toEqual(true)
        expect($scope.isInfiniteScrollEnabled()).toEqual(true)
      )

      it('loadOldItems should report to raven on failure', () ->
        spyOn(CaseService, 'fetchOld').and.callThrough()
        spyOn(UtilsService, 'displayAlert')
        spyOn(Raven, 'captureMessage')

        $httpBackend.expectGET(/\/case\/search\/\?.*/).respond(() -> [500, 'Server error', {}, 'Internal error'])

        $scope.loadOldItems()

        $httpBackend.flush()
        expect(UtilsService.displayAlert).toHaveBeenCalled()
        expect(Raven.captureMessage).toHaveBeenCalled()
      )

      it('getItemFilter', () ->
        filter = $scope.getItemFilter()
        expect(filter({is_closed: false})).toEqual(true)
        expect(filter({is_closed: true})).toEqual(false)

        $scope.folder = 'closed'

        filter = $scope.getItemFilter()
        expect(filter({is_closed: false})).toEqual(false)
        expect(filter({is_closed: true})).toEqual(true)
      )

      it('onExportSearch', () ->
        confirmModal = spyOnPromise($q, $scope, UtilsService, 'confirmModal')
        startExport = spyOnPromise($q, $scope, CaseService, 'startExport')
        spyOn(UtilsService, 'displayAlert')

        $scope.onExportSearch()

        confirmModal.resolve()
        startExport.resolve()

        expect(CaseService.startExport).toHaveBeenCalledWith({folder: 'open', assignee: null, label: null})
        expect(UtilsService.displayAlert).toHaveBeenCalled()
      )
    )

    #=======================================================================
    # Tests for MessagesController
    #=======================================================================
    describe('MessagesController', () ->

      beforeEach(() ->
        $controller('MessagesController', {$scope: $scope})

        $inboxScope.init('inbox', serverTime)
        $scope.init()

        # extra test data
        test.msg1 = {id: 101, text: "Hello 1", labels: [test.tea], flagged: true, archived: false}
        test.msg2 = {id: 102, text: "Hello 2", labels: [test.coffee], flagged: false, archived: false}
        test.msg3 = {id: 103, text: "Hello 3", labels: [], flagged: false, archived: false}
      )

      it('should initialize correctly', () ->
        expect($scope.items).toEqual([])
        expect($scope.activeLabel).toEqual(null)
        expect($scope.activeContact).toEqual(null)
        expect($scope.inactiveLabels).toEqual([test.tea, test.coffee])
      )

      it('loadOldItems', () ->
        fetchOld = spyOnPromise($q, $scope, MessageService, 'fetchOld')

        $scope.loadOldItems()

        expect(MessageService.fetchOld).toHaveBeenCalledWith({
          folder: 'inbox', label: null, contact: null, text: null,
          groups: [], archived: false, after: null, before: null
        }, $scope.startTime, 1)

        fetchOld.resolve({results: [test.msg3, test.msg2], hasMore: true})

        expect($scope.items).toEqual([test.msg3, test.msg2])
        expect($scope.oldItemsMore).toEqual(true)
        expect($scope.isInfiniteScrollEnabled()).toEqual(true)
      )

      it('getItemFilter', () ->
        filter = $scope.getItemFilter()
        expect(filter({archived: false})).toEqual(true)
        expect(filter({archived: true})).toEqual(false)

        $scope.folder = 'flagged'
        $scope.searchFields.archived = false

        filter = $scope.getItemFilter()
        expect(filter({flagged: true, archived: false})).toEqual(true)
        expect(filter({flagged: true, archived: true})).toEqual(false)
        expect(filter({flagged: false})).toEqual(false)

        $scope.searchFields.archived = true

        filter = $scope.getItemFilter()
        expect(filter({flagged: true, archived: false})).toEqual(true)
        expect(filter({flagged: true, archived: true})).toEqual(true)
        expect(filter({flagged: false})).toEqual(false)

        $scope.folder = 'archived'

        filter = $scope.getItemFilter()
        expect(filter({archived: false})).toEqual(false)
        expect(filter({archived: true})).toEqual(true)

        $scope.folder = 'unlabelled'

        filter = $scope.getItemFilter()
        expect(filter({labels: []})).toEqual(true)
        expect(filter({labels: [test.tea]})).toEqual(false)
      )

      it('onExportSearch', () ->
        confirmModal = spyOnPromise($q, $scope, UtilsService, 'confirmModal')
        startExport = spyOnPromise($q, $scope, MessageService, 'startExport')
        spyOn(UtilsService, 'displayAlert')

        $scope.onExportSearch()

        confirmModal.resolve()
        startExport.resolve()

        expect(MessageService.startExport).toHaveBeenCalledWith({
          folder: 'inbox', label: null, contact: null, text: null,
          groups: [], archived: false, after: null, before: null
        })
        expect(UtilsService.displayAlert).toHaveBeenCalled()
      )

      it('onFlagSelection', () ->
        confirmModal = spyOnPromise($q, $scope, UtilsService, 'confirmModal')
        bulkFlag = spyOnPromise($q, $scope, MessageService, 'bulkFlag')

        $scope.selection = [test.msg1]
        $scope.onFlagSelection()

        confirmModal.resolve()
        bulkFlag.resolve()

        expect(MessageService.bulkFlag).toHaveBeenCalledWith([test.msg1], true)
      )

      it('onArchiveSelection', () ->
        confirmModal = spyOnPromise($q, $scope, UtilsService, 'confirmModal')
        bulkArchive = spyOnPromise($q, $scope, MessageService, 'bulkArchive')

        $scope.selection = [test.msg1]
        $scope.onArchiveSelection()

        confirmModal.resolve()
        bulkArchive.resolve()

        expect(MessageService.bulkArchive).toHaveBeenCalledWith([test.msg1])
      )

      it('onRestoreSelection', () ->
        confirmModal = spyOnPromise($q, $scope, UtilsService, 'confirmModal')
        bulkRestore = spyOnPromise($q, $scope, MessageService, 'bulkRestore')

        $scope.selection = [test.msg1]
        $scope.onRestoreSelection()

        confirmModal.resolve()
        bulkRestore.resolve()

        expect(MessageService.bulkRestore).toHaveBeenCalledWith([test.msg1])
      )

      describe('onCaseFromMessage', () ->
        it('should open new case if message does not have one', () ->
          fetchPartners = spyOnPromise($q, $scope, PartnerService, 'fetchAll')
          newCaseModal = spyOnPromise($q, $scope, UtilsService, 'newCaseModal')
          openCase = spyOnPromise($q, $scope, CaseService, 'open')
          spyOn(UtilsService, 'navigate')

          $scope.onCaseFromMessage(test.msg1)

          fetchPartners.resolve([test.moh, test.who])
          newCaseModal.resolve({summary: "New case", assignee: test.moh})
          openCase.resolve({id: 601, summary: "New case", isNew: false})

          expect(CaseService.open).toHaveBeenCalledWith(test.msg1, "New case", test.moh)
          expect(UtilsService.navigate).toHaveBeenCalledWith('/case/read/601/?alert=open_found_existing')
        )

        it('should redirect to an existing case', () ->
          spyOn(UtilsService, 'navigate')

          test.msg1.case = {id: 601, summary: "A case"}
          $scope.onCaseFromMessage(test.msg1)

          expect(UtilsService.navigate).toHaveBeenCalledWith('/case/read/601/')
        )
      )

      it('onForwardMessage', () ->
        composeModal = spyOnPromise($q, $scope, UtilsService, 'composeModal')
        forward = spyOnPromise($q, $scope, MessageService, 'forward')
        spyOn(UtilsService, 'displayAlert')

        $scope.onForwardMessage(test.msg1)

        composeModal.resolve({text: "FYI", urn: "tel:+260964153686"})
        forward.resolve()

        expect(MessageService.forward).toHaveBeenCalledWith(test.msg1, "FYI", "tel:+260964153686")
        expect(UtilsService.displayAlert).toHaveBeenCalled()
      )

      it('onLabelMessage', () ->
        labelModal = spyOnPromise($q, $scope, UtilsService, 'labelModal')
        relabel = spyOnPromise($q, $scope, MessageService, 'relabel')

        $scope.onLabelMessage(test.msg1)

        labelModal.resolve([test.coffee])
        relabel.resolve()

        expect(MessageService.relabel).toHaveBeenCalledWith(test.msg1, [test.coffee])
      )

      it('onToggleMessageFlag', () ->
        confirmModal = spyOnPromise($q, $scope, UtilsService, 'confirmModal')
        bulkFlag = spyOnPromise($q, $scope, MessageService, 'bulkFlag')

        # try with message that is currently flagged
        $scope.onToggleMessageFlag(test.msg1)

        confirmModal.resolve()
        bulkFlag.resolve()

        expect(MessageService.bulkFlag).toHaveBeenCalledWith([test.msg1], false)

        confirmModal.reset()

        # try with message that isn't currently flagged
        $scope.onToggleMessageFlag(test.msg2)

        confirmModal.resolve()
        bulkFlag.resolve()

        expect(MessageService.bulkFlag).toHaveBeenCalledWith([test.msg2], true)
      )
    )

    #=======================================================================
    # Tests for OutgoingController
    #=======================================================================
    describe('OutgoingController', () ->

      beforeEach(() ->
        $controller('OutgoingController', {$scope: $scope})

        $inboxScope.init('sent', serverTime)
        $scope.init()

        # outgoing message test data
        test.out1 = {id: 601, text: "Hi", time: utcdate(2016, 5, 28, 10, 0)}
        test.out2 = {id: 602, text: "OK", time: utcdate(2016, 5, 27, 11, 0)}
        test.out3 = {id: 603, text: "Sawa", time: utcdate(2016, 5, 27, 12, 0)}
      )

      it('loadOldItems', () ->
        fetchOld = spyOnPromise($q, $scope, OutgoingService, 'fetchOld')

        $scope.loadOldItems()

        expect(OutgoingService.fetchOld).toHaveBeenCalledWith({folder: 'sent', text: null, contact: null}, $scope.startTime, 1)

        fetchOld.resolve({results: [test.out3, test.out2], hasMore: true})

        expect($scope.items).toEqual([test.out3, test.out2])
        expect($scope.oldItemsMore).toEqual(true)
        expect($scope.isInfiniteScrollEnabled()).toEqual(true)

        fetchOld.reset()
        $scope.loadOldItems()

        fetchOld.resolve({results: [test.out1], hasMore: false})

        expect($scope.items).toEqual([test.out3, test.out2, test.out1])
        expect($scope.oldItemsMore).toEqual(false)
        expect($scope.isInfiniteScrollEnabled()).toEqual(false)
        expect($scope.hasTooManyItemsToDisplay()).toEqual(false)
      )

      it('activateContact', () ->
        fetchOld = spyOnPromise($q, $scope, OutgoingService, 'fetchOld')

        $scope.activateContact(test.ann)

        expect(OutgoingService.fetchOld).toHaveBeenCalledWith({folder: 'sent', text: null, contact: test.ann}, $scope.startTime, 1)
      )

      it('onSearch', () ->
        fetchOld = spyOnPromise($q, $scope, OutgoingService, 'fetchOld')

        $scope.searchFields.text = "test"
        $scope.onSearch()

        expect(OutgoingService.fetchOld).toHaveBeenCalledWith({folder: 'sent', text: "test", contact: null}, $scope.startTime, 1)
      )
    )
  )

  #=======================================================================
  # Tests for HomeController
  #=======================================================================
  describe('HomeController', () ->
    StatisticsService = null
    PartnerService = null
    LabelService = null
    UserService = null
    $scope = null

    beforeEach(inject((_StatisticsService_, _PartnerService_, _LabelService_, _UserService_) ->
      StatisticsService = _StatisticsService_
      PartnerService = _PartnerService_
      LabelService = _LabelService_
      UserService = _UserService_

      $scope = $rootScope.$new()
      $controller('HomeController', {$scope: $scope})
    ))

    it('onTabSelect', () ->
      repliesChart = spyOnPromise($q, $scope, StatisticsService, 'repliesChart')
      incomingChart = spyOnPromise($q, $scope, StatisticsService, 'incomingChart')
      labelsPieChart = spyOnPromise($q, $scope, StatisticsService, 'labelsPieChart')
      fetchPartners = spyOnPromise($q, $scope, PartnerService, 'fetchAll')
      fetchLabels = spyOnPromise($q, $scope, LabelService, 'fetchAll')
      fetchUsers = spyOnPromise($q, $scope, UserService, 'fetchNonPartner')

      $scope.onTabSelect(0)

      expect(StatisticsService.repliesChart).toHaveBeenCalledWith()
      expect(StatisticsService.incomingChart).toHaveBeenCalledWith()
      expect(StatisticsService.labelsPieChart).toHaveBeenCalledWith()

      $scope.onTabSelect(1)

      partners = [test.moh, test.who]
      fetchPartners.resolve(partners)

      expect($scope.partners).toEqual(partners)

      $scope.onTabSelect(2)

      labels = [test.tea, test.coffee]
      fetchLabels.resolve(labels)

      expect($scope.labels).toEqual(labels)

      $scope.onTabSelect(3)

      users = [{id: 101, name: "Tom McTicket", replies: {last_month: 5, this_month: 10, total: 20}}]
      fetchUsers.resolve(users)

      expect($scope.users).toEqual(users)
    )
  )

  #=======================================================================
  # Tests for PartnerController
  #=======================================================================
  describe('PartnerController', () ->
    PartnerService = null
    StatisticsService = null
    UserService = null
    $scope = null

    beforeEach(inject((_PartnerService_, _StatisticsService_, _UserService_) ->
      PartnerService = _PartnerService_
      StatisticsService = _StatisticsService_
      UserService = _UserService_

      $scope = $rootScope.$new()
      $window.contextData = {partner: test.moh}
      $controller('PartnerController', {$scope: $scope})
    ))

    it('onTabSelect', () ->
      expect($scope.users).toEqual([])
      expect($scope.initialisedTabs).toEqual([])

      fetchUsers = spyOnPromise($q, $scope, UserService, 'fetchInPartner')
      repliesChart = spyOnPromise($q, $scope, StatisticsService, 'repliesChart')

      $scope.onTabSelect(0)

      expect(StatisticsService.repliesChart).toHaveBeenCalledWith(test.moh, null)
      expect($scope.initialisedTabs).toEqual([0])

      $scope.onTabSelect(2)

      users = [{id: 101, name: "Tom McTicket", replies: {last_month: 5, this_month: 10, total: 20}}]
      fetchUsers.resolve(users)

      expect($scope.users).toEqual(users)
      expect($scope.initialisedTabs).toEqual([0, 2])

      # select the users tab again
      $scope.onTabSelect(2)

      # users shouldn't be re-fetched
      expect(UserService.fetchInPartner.calls.count()).toEqual(1)
      expect($scope.initialisedTabs).toEqual([0, 2])
    )

    it('onDeletePartner', () ->
      confirmModal = spyOnPromise($q, $scope, UtilsService, 'confirmModal')
      deletePartner = spyOnPromise($q, $scope, PartnerService, 'delete')
      spyOn(UtilsService, 'navigate')

      $scope.onDeletePartner()

      confirmModal.resolve()
      deletePartner.resolve()

      expect(PartnerService.delete).toHaveBeenCalledWith(test.moh)
      expect(UtilsService.navigate).toHaveBeenCalledWith('/partner/')
    )
  )

  #=======================================================================
  # Tests for UserController
  #=======================================================================
  describe('UserController', () ->
    UserService = null
    $scope = null

    beforeEach(inject((_UserService_) ->
      UserService = _UserService_

      $scope = $rootScope.$new()
      $window.contextData = {user: test.user1}
      $controller('UserController', {$scope: $scope})
    ))

    it('onDeleteUser', () ->
      confirmModal = spyOnPromise($q, $scope, UtilsService, 'confirmModal')
      deleteUser = spyOnPromise($q, $scope, UserService, 'delete')
      spyOn(UtilsService, 'navigateBack')

      $scope.onDeleteUser()

      confirmModal.resolve()
      deleteUser.resolve()

      expect(UserService.delete).toHaveBeenCalledWith(test.user1)
      expect(UtilsService.navigateBack).toHaveBeenCalled()
    )
  )


  describe('PodController', () ->
    $scope = null
    PodApi = null
    class PodApiError

    beforeEach(() ->
      $scope = $rootScope.$new()

      PodApi = new class PodApi
        PodApiError: PodApiError,

        get: -> $q.resolve({
          items: [],
          actions: []
        })
        trigger: -> $q.resolve({success: true})
    )

    describe('init', () ->
      it('should fetch and attach pod data to the scope', () ->
        spyOn(PodApi, 'get').and.returnValue($q.resolve({
          items: [{
            name: 'Foo',
            value: 'Bar'
          }]
          actions: [{
            type: 'baz',
            name: 'Baz',
            payload: {}
          }]
        }))

        $controller('PodController', {
          $scope
          PodApi
        })

        $scope.init(21, 23, {title: 'Baz'})
        $scope.$apply()

        expect($scope.podId).toEqual(21)
        expect($scope.caseId).toEqual(23)
        expect($scope.podConfig).toEqual({title: 'Baz'})
        expect(PodApi.get).toHaveBeenCalledWith(21, 23)
        expect($scope.podData).toEqual({
          items: [{
            name: 'Foo',
            value: 'Bar'
          }]
          actions: [{
            type: 'baz',
            name: 'Baz',
            busyText: 'Baz',
            isBusy: false,
            payload: {}
          }]
        })
      )
    )

    describe('update', () ->
      it('should fetch and update pod data', () ->
        $scope.podId = 21
        $scope.caseId = 23

        spyOn(PodApi, 'get').and.returnValue($q.resolve({
          items: [{
            name: 'Foo',
            value: 'Bar'
          }]
          actions: [{
            type: 'baz',
            name: 'Baz',
            payload: {}
          }]
        }))

        $controller('PodController', {
          $scope
          PodApi
        })

        $scope.update()
        $scope.$apply()

        expect(PodApi.get).toHaveBeenCalledWith(21, 23)

        expect($scope.podData).toEqual({
          items: [{
            name: 'Foo',
            value: 'Bar'
          }]
          actions: [{
            type: 'baz',
            name: 'Baz',
            busyText: 'Baz',
            isBusy: false,
            payload: {}
          }]
        })
      )

      it("should default an action's busy text to the action's name", () ->
        $scope.podId = 21
        $scope.caseId = 23

        spyOn(PodApi, 'get').and.returnValue($q.resolve({
          items: [{
            name: 'Foo',
            value: 'Bar'
          }]
          actions: [{
            type: 'baz',
            name: 'Baz',
            busy_text: 'Bazzing',
            payload: {}
          }, {
            type: 'quux',
            name: 'Quux',
            payload: {}
          }]
        }))

        $controller('PodController', {
          $scope
          PodApi
        })

        $scope.update()
        $scope.$apply()

        expect(PodApi.get).toHaveBeenCalledWith(21, 23)

        expect($scope.podData).toEqual({
          items: [{
            name: 'Foo',
            value: 'Bar'
          }]
          actions: [{
            type: 'baz',
            name: 'Baz',
            busyText: 'Bazzing',
            isBusy: false,
            payload: {}
          }, {
            type: 'quux',
            name: 'Quux',
            busyText: 'Quux',
            isBusy: false,
            payload: {}
          }]
        })
      )

      it('should emit a podApiError if the api call fails', (done) ->
        $scope.podId = 21
        $scope.caseId = 23

        spyOn(PodApi, 'get')
          .and.returnValue($q.reject(new PodApiError(null)))

        $controller('PodController', {
          $scope
          PodApi
        })

        $scope.$on('podApiError', -> done())
        $scope.update()
        $scope.$apply()
      )
    )

    describe('trigger', () ->
      it('should trigger the given action', () ->
        $scope.podId = 21
        $scope.caseId = 23
        $scope.podConfig = {title: 'Foo'}

        $scope.podData = {
          items: [],
          actions: []
        }

        $controller('PodController', {
          $scope
          PodApi
        })

        spyOn(PodApi, 'trigger').and.returnValue($q.resolve({success: true}))

        $scope.trigger('grault', {garply: 'waldo'})
        $scope.$apply()

        expect(PodApi.trigger)
          .toHaveBeenCalledWith(21, 23, 'grault', {garply: 'waldo'})
      )

<<<<<<< HEAD
      it('should mark the action as busy', () ->
        $scope.podId = 21
        $scope.caseId = 23
        $scope.podConfig = {title: 'Foo'}

        $scope.podData = {
          items: [],
          actions: [{
            type: 'grault'
            isBusy: false,
            payload: {}
          }, {
            type: 'fred',
            isBusy: false,
            payload: {}
          }]
        }
=======
      it('should emit a podActionFailure event if successful', (done) ->
        $scope.podId = 21
        $scope.caseId = 23
        $scope.podConfig = {title: 'Foo'}
        $scope.podData = {bar: 'baz'}
>>>>>>> 542b5a73

        $controller('PodController', {
          $scope
          PodApi
        })

<<<<<<< HEAD
        # defer getting new data indefinitely to prevent isBusy being set to
        # false when we retrieve new data
        spyOn(PodApi, 'get').and.returnValue($q.defer().promise)

        spyOn(PodApi, 'trigger').and.returnValue($q.resolve({success: true}))

        $scope.trigger('grault', {garply: 'waldo'})
        expect($scope.podData.actions[0].isBusy).toBe(true)

=======
        spyOn(PodApi, 'trigger').and.returnValue($q.resolve({success: false}))
        $scope.trigger('grault', {garply: 'waldo'})

        $scope.$on('podActionFailure', -> done())
>>>>>>> 542b5a73
        $scope.$apply()
      )

      it('should fetch and attach data to the scope if successful', () ->
        $scope.podId = 21
        $scope.caseId = 23
        $scope.podConfig = {title: 'Foo'}

        $scope.podData = {
          items: [],
          actions: []
        }

        $controller('PodController', {
          $scope
          PodApi
        })

        spyOn(PodApi, 'get').and.returnValue($q.resolve({
          items: [{
            name: 'Foo',
            value: 'Bar'
          }]
          actions: [{
            type: 'baz',
            name: 'Baz',
            payload: {}
          }]
        }))

        spyOn(PodApi, 'trigger').and.returnValue($q.resolve({success: true}))

        $scope.trigger('grault', {garply: 'waldo'})
        $scope.$apply()

        expect($scope.podData).toEqual({
          items: [{
            name: 'Foo',
            value: 'Bar'
          }]
          actions: [{
            type: 'baz',
            name: 'Baz',
            busyText: 'Baz',
            isBusy: false,
            payload: {}
          }]
        })
      )

      it('should emit a podApiError if the api call fails', (done) ->
        $scope.podId = 21
        $scope.caseId = 23
        $scope.podConfig = {title: 'Foo'}

        $scope.podData = {
          items: [],
          actions: []
        }

        spyOn(PodApi, 'trigger')
          .and.returnValue($q.reject(new PodApiError(null)))

        $controller('PodController', {
          $scope
          PodApi
        })

        $scope.$on('podApiError', -> done())
        $scope.trigger('grault', {garply: 'waldo'})
        $scope.$apply()
      )
    )
  )
)<|MERGE_RESOLUTION|>--- conflicted
+++ resolved
@@ -884,7 +884,6 @@
           .toHaveBeenCalledWith(21, 23, 'grault', {garply: 'waldo'})
       )
 
-<<<<<<< HEAD
       it('should mark the action as busy', () ->
         $scope.podId = 21
         $scope.caseId = 23
@@ -902,35 +901,43 @@
             payload: {}
           }]
         }
-=======
+
+        $controller('PodController', {
+          $scope
+          PodApi
+        })
+
+        # defer getting new data indefinitely to prevent isBusy being set to
+        # false when we retrieve new data
+        spyOn(PodApi, 'get').and.returnValue($q.defer().promise)
+
+        spyOn(PodApi, 'trigger').and.returnValue($q.resolve({success: true}))
+
+        $scope.trigger('grault', {garply: 'waldo'})
+        expect($scope.podData.actions[0].isBusy).toBe(true)
+
+        $scope.$apply()
+      )
+
       it('should emit a podActionFailure event if successful', (done) ->
         $scope.podId = 21
         $scope.caseId = 23
         $scope.podConfig = {title: 'Foo'}
-        $scope.podData = {bar: 'baz'}
->>>>>>> 542b5a73
+
+        $scope.podData = {
+          items: [],
+          actions: []
+        }
 
         $controller('PodController', {
           $scope
           PodApi
         })
 
-<<<<<<< HEAD
-        # defer getting new data indefinitely to prevent isBusy being set to
-        # false when we retrieve new data
-        spyOn(PodApi, 'get').and.returnValue($q.defer().promise)
-
-        spyOn(PodApi, 'trigger').and.returnValue($q.resolve({success: true}))
-
-        $scope.trigger('grault', {garply: 'waldo'})
-        expect($scope.podData.actions[0].isBusy).toBe(true)
-
-=======
         spyOn(PodApi, 'trigger').and.returnValue($q.resolve({success: false}))
         $scope.trigger('grault', {garply: 'waldo'})
 
         $scope.$on('podActionFailure', -> done())
->>>>>>> 542b5a73
         $scope.$apply()
       )
 
