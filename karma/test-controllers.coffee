# Unit tests for our Angular controllers

describe('controllers:', () ->
  $httpBackend = null
  $window = null
  $controller = null
  $rootScope = null
  $q = null
  UtilsService = null
  test = null

  beforeEach(() ->
    module('cases')

    inject((_$httpBackend_, _$window_, _$controller_, _$rootScope_, _$q_, _UtilsService_) ->
      $httpBackend = _$httpBackend_
      $window = _$window_
      $controller = _$controller_
      $rootScope = _$rootScope_
      $q = _$q_
      UtilsService = _UtilsService_
    )

    jasmine.clock().install()

    test = {
      # users
      user1: {id: 101, name: "Tom McTest", partner: null},

      # labels
      tea: {id: 201, name: "Tea"},
      coffee: {id: 202, name: "Coffee"},

      # partners
      moh: {id: 301, name: "MOH"},
      who: {id: 302, name: "WHO"},

      # fields
      nickname: {key: 'nickname', label: "Nickname", value_type: 'T'},
      age: {key: 'age', label: "Age", value_type: 'N'},

      # groups
      females: {id: 701, name: "Females"},
      males: {id: 702, name: "Males"},
      ureporters: {id: 703, name: "U-Reporters"},

      # contacts
      ann: {id: 401, name: "Ann", fields: {'age': 35}, groups: [{id: 701, name: "Females"}, {id: 703, name: "U-Reporters"}]},
      bob: {id: 402, name: "Bob", fields: {}, groups: []}
    }
  )

  afterEach(() ->
    jasmine.clock().uninstall()
  )

  #=======================================================================
  # Tests for CaseController
  #=======================================================================
  describe('CaseController', () ->
    CaseService = null
    ContactService = null
    $scope = null

    beforeEach(() ->
      inject((_CaseService_, _ContactService_) ->
        CaseService = _CaseService_
        ContactService = _ContactService_
      )

      $window.contextData = {all_labels: [test.tea, test.coffee], all_partners: [test.moh, test.who]}

      $scope = $rootScope.$new()
      $controller('CaseController', {$scope: $scope})

      # extra test data
      test.case1 = {id: 601, contact: test.ann, summary: "Hi", opened_on: utcdate(2016, 5, 28, 10, 0)}
    )

    it('should initialize correctly', () ->
      fetchCase = spyOnPromise($q, $scope, CaseService, 'fetchSingle')
      fetchContact = spyOnPromise($q, $scope, ContactService, 'fetch')

      $scope.init(601, 140)

      expect($scope.caseId).toEqual(601)
      expect($scope.msgCharsRemaining).toEqual(140)

      fetchCase.resolve(test.case1)
      fetchContact.resolve(test.ann)

      expect($scope.caseObj).toEqual(test.case1)
      expect($scope.contact).toEqual(test.ann)
    )

    it('should should proxy timelineChanged events from child scopes', (done) ->
      $scope.$on('timelineChanged', -> done())
      child = $scope.$new(false)
      child.$emit('timelineChanged')
    )

    it('addNote', () ->
      noteModal = spyOnPromise($q, $scope, UtilsService, 'noteModal')
      addNote = spyOnPromise($q, $scope, CaseService, 'addNote')

      $scope.caseObj = test.case1
      $scope.onAddNote()

      noteModal.resolve("this is a note")
      addNote.resolve()

      expect(UtilsService.noteModal).toHaveBeenCalled()
      expect(CaseService.addNote).toHaveBeenCalledWith(test.case1, "this is a note")
    )

    it('onWatch', () ->
      confirmModal = spyOnPromise($q, $scope, UtilsService, 'confirmModal')
      watchCase = spyOnPromise($q, $scope, CaseService, 'watch')

      $scope.caseObj = test.case1
      $scope.onWatch()

      confirmModal.resolve()
      watchCase.resolve()

      expect(UtilsService.confirmModal).toHaveBeenCalled()
      expect(CaseService.watch).toHaveBeenCalledWith(test.case1)
    )

    it('onUnwatch', () ->
      confirmModal = spyOnPromise($q, $scope, UtilsService, 'confirmModal')
      unwatchCase = spyOnPromise($q, $scope, CaseService, 'unwatch')

      $scope.caseObj = test.case1
      $scope.onUnwatch()

      confirmModal.resolve()
      unwatchCase.resolve()

      expect(UtilsService.confirmModal).toHaveBeenCalled()
      expect(CaseService.unwatch).toHaveBeenCalledWith(test.case1)
    )

    it('should should add a notification on notification events', () ->
      $scope.notifications = []
      $scope.$emit('notification', {type: 'foo'})
      expect($scope.notifications).toEqual([{type: 'foo'}])
    )

    it('should should ignore duplicate pod_load_api_failure notifications', () ->
      $scope.notifications = []

      $scope.$emit('notification', {type: 'pod_load_api_failure'})
      expect($scope.notifications).toEqual([{type: 'pod_load_api_failure'}])

      $scope.$emit('notification', {type: 'pod_load_api_failure'})
      $scope.$emit('notification', {type: 'pod_load_api_failure'})
      expect($scope.notifications).toEqual([{type: 'pod_load_api_failure'}])
    )

    describe('addNotification', () ->
      it('should add the given notification', () ->
        $scope.notifications = []
        $scope.addNotification({type: 'foo'})
        expect($scope.notifications).toEqual([{type: 'foo'}])
      )
    )
  )

  #=======================================================================
  # Tests for DateRangeController
  #=======================================================================
  describe('DateRangeController', () ->
    it('should not allow min to be greater than max', () ->
      jasmine.clock().mockDate(utcdate(2016, 1, 1, 11, 0, 0, 0));  # now is Jan 1st 2016 11:00 UTC

      $rootScope.range = {after: null, before: null}
      $scope = $rootScope.$new()

      $controller('DateRangeController', { $scope: $scope })
      $scope.init('range.after', 'range.before')

      expect($scope.afterOptions).toEqual({minDate: null, maxDate: utcdate(2016, 1, 1, 11, 0, 0, 0)})
      expect($scope.beforeOptions).toEqual({minDate: null, maxDate: utcdate(2016, 1, 1, 11, 0, 0, 0)})

      # after field is given a value
      $rootScope.range.after = utcdate(2015, 6, 1, 0, 0, 0, 0)  # Jun 1st 2015
      $scope.$digest()

      # value should become the min for before field
      expect($scope.beforeOptions).toEqual({minDate: utcdate(2015, 6, 1, 0, 0, 0, 0), maxDate: utcdate(2016, 1, 1, 11, 0, 0, 0)})

      # before field is given a value
      $rootScope.range.before = utcdate(2015, 8, 1, 0, 0, 0, 0)  # Aug 1st 2015
      $scope.$digest()

      # value should become the max for after field
      expect($scope.afterOptions).toEqual({minDate: null, maxDate: utcdate(2015, 8, 1, 0, 0, 0, 0)})
    )
  )

  #=======================================================================
  # Tests for any controllers which must be children of InboxController
  #=======================================================================
  describe('inbox controllers:', () ->
    # injected services
    MessageService = null
    OutgoingService = null
    CaseService = null
    PartnerService = null

    $inboxScope = null
    $scope = null
    serverTime = 1464775597109  # ~ Jun 1st 2016 10:06:37 UTC

    beforeEach(() ->
      inject((_MessageService_, _OutgoingService_, _CaseService_, _PartnerService_) ->
        MessageService = _MessageService_
        OutgoingService = _OutgoingService_
        CaseService = _CaseService_
        PartnerService = _PartnerService_
      )

      $window.contextData = {user: test.user1, partners: [], labels: [test.tea, test.coffee], groups: []}

      $inboxScope = $rootScope.$new()
      $controller('InboxController', {$scope: $inboxScope})

      $scope = $inboxScope.$new()
    )

    #=======================================================================
    # Tests for CasesController
    #=======================================================================
    describe('CasesController', () ->

      beforeEach(() ->
        $controller('CasesController', {$scope: $scope})

        $inboxScope.init('open', serverTime)
        $scope.init()

        # extra test data
        test.case1 = {id: 601, summary: "Hi", opened_on: utcdate(2016, 5, 28, 10, 0)}
      )

      it('loadOldItems', () ->
        fetchOld = spyOnPromise($q, $scope, CaseService, 'fetchOld')

        $scope.loadOldItems()

        expect(CaseService.fetchOld).toHaveBeenCalledWith({folder: 'open', assignee: null, label: null}, $scope.startTime, 1)

        fetchOld.resolve({results: [test.case1], hasMore: true})

        expect($scope.items).toEqual([test.case1])
        expect($scope.oldItemsMore).toEqual(true)
        expect($scope.isInfiniteScrollEnabled()).toEqual(true)
      )

      it('loadOldItems should report to raven on failure', () ->
        spyOn(CaseService, 'fetchOld').and.callThrough()
        spyOn(UtilsService, 'displayAlert')
        spyOn(Raven, 'captureMessage')

        $httpBackend.expectGET(/\/case\/search\/\?.*/).respond(() -> [500, 'Server error', {}, 'Internal error'])

        $scope.loadOldItems()

        $httpBackend.flush()
        expect(UtilsService.displayAlert).toHaveBeenCalled()
        expect(Raven.captureMessage).toHaveBeenCalled()
      )

      it('getItemFilter', () ->
        filter = $scope.getItemFilter()
        expect(filter({is_closed: false})).toEqual(true)
        expect(filter({is_closed: true})).toEqual(false)

        $scope.folder = 'closed'

        filter = $scope.getItemFilter()
        expect(filter({is_closed: false})).toEqual(false)
        expect(filter({is_closed: true})).toEqual(true)
      )

      it('onExportSearch', () ->
        confirmModal = spyOnPromise($q, $scope, UtilsService, 'confirmModal')
        startExport = spyOnPromise($q, $scope, CaseService, 'startExport')
        spyOn(UtilsService, 'displayAlert')

        $scope.onExportSearch()

        confirmModal.resolve()
        startExport.resolve()

        expect(CaseService.startExport).toHaveBeenCalledWith({folder: 'open', assignee: null, label: null})
        expect(UtilsService.displayAlert).toHaveBeenCalled()
      )
    )

    #=======================================================================
    # Tests for MessagesController
    #=======================================================================
    describe('MessagesController', () ->

      beforeEach(() ->
        $controller('MessagesController', {$scope: $scope})

        $inboxScope.init('inbox', serverTime)
        $scope.init()

        # extra test data
        test.msg1 = {id: 101, text: "Hello 1", labels: [test.tea], flagged: true, archived: false}
        test.msg2 = {id: 102, text: "Hello 2", labels: [test.coffee], flagged: false, archived: false}
        test.msg3 = {id: 103, text: "Hello 3", labels: [], flagged: false, archived: false}
      )

      it('should initialize correctly', () ->
        expect($scope.items).toEqual([])
        expect($scope.activeLabel).toEqual(null)
        expect($scope.activeContact).toEqual(null)
        expect($scope.inactiveLabels).toEqual([test.tea, test.coffee])
      )

      it('loadOldItems', () ->
        fetchOld = spyOnPromise($q, $scope, MessageService, 'fetchOld')

        $scope.loadOldItems()

        expect(MessageService.fetchOld).toHaveBeenCalledWith({
          folder: 'inbox', label: null, contact: null, text: null,
          groups: [], archived: false, after: null, before: null
        }, $scope.startTime, 1)

        fetchOld.resolve({results: [test.msg3, test.msg2], hasMore: true})

        expect($scope.items).toEqual([test.msg3, test.msg2])
        expect($scope.oldItemsMore).toEqual(true)
        expect($scope.isInfiniteScrollEnabled()).toEqual(true)
      )

      it('getItemFilter', () ->
        filter = $scope.getItemFilter()
        expect(filter({archived: false})).toEqual(true)
        expect(filter({archived: true})).toEqual(false)

        $scope.folder = 'flagged'
        $scope.searchFields.archived = false

        filter = $scope.getItemFilter()
        expect(filter({flagged: true, archived: false})).toEqual(true)
        expect(filter({flagged: true, archived: true})).toEqual(false)
        expect(filter({flagged: false})).toEqual(false)

        $scope.searchFields.archived = true

        filter = $scope.getItemFilter()
        expect(filter({flagged: true, archived: false})).toEqual(true)
        expect(filter({flagged: true, archived: true})).toEqual(true)
        expect(filter({flagged: false})).toEqual(false)

        $scope.folder = 'archived'

        filter = $scope.getItemFilter()
        expect(filter({archived: false})).toEqual(false)
        expect(filter({archived: true})).toEqual(true)

        $scope.folder = 'unlabelled'

        filter = $scope.getItemFilter()
        expect(filter({labels: []})).toEqual(true)
        expect(filter({labels: [test.tea]})).toEqual(false)
      )

      it('onExportSearch', () ->
        confirmModal = spyOnPromise($q, $scope, UtilsService, 'confirmModal')
        startExport = spyOnPromise($q, $scope, MessageService, 'startExport')
        spyOn(UtilsService, 'displayAlert')

        $scope.onExportSearch()

        confirmModal.resolve()
        startExport.resolve()

        expect(MessageService.startExport).toHaveBeenCalledWith({
          folder: 'inbox', label: null, contact: null, text: null,
          groups: [], archived: false, after: null, before: null
        })
        expect(UtilsService.displayAlert).toHaveBeenCalled()
      )

      it('onFlagSelection', () ->
        confirmModal = spyOnPromise($q, $scope, UtilsService, 'confirmModal')
        bulkFlag = spyOnPromise($q, $scope, MessageService, 'bulkFlag')

        $scope.selection = [test.msg1]
        $scope.onFlagSelection()

        confirmModal.resolve()
        bulkFlag.resolve()

        expect(MessageService.bulkFlag).toHaveBeenCalledWith([test.msg1], true)
      )

      it('onArchiveSelection', () ->
        confirmModal = spyOnPromise($q, $scope, UtilsService, 'confirmModal')
        bulkArchive = spyOnPromise($q, $scope, MessageService, 'bulkArchive')

        $scope.selection = [test.msg1]
        $scope.onArchiveSelection()

        confirmModal.resolve()
        bulkArchive.resolve()

        expect(MessageService.bulkArchive).toHaveBeenCalledWith([test.msg1])
      )

      it('onRestoreSelection', () ->
        confirmModal = spyOnPromise($q, $scope, UtilsService, 'confirmModal')
        bulkRestore = spyOnPromise($q, $scope, MessageService, 'bulkRestore')

        $scope.selection = [test.msg1]
        $scope.onRestoreSelection()

        confirmModal.resolve()
        bulkRestore.resolve()

        expect(MessageService.bulkRestore).toHaveBeenCalledWith([test.msg1])
      )

      describe('onCaseFromMessage', () ->
        it('should open new case if message does not have one', () ->
          fetchPartners = spyOnPromise($q, $scope, PartnerService, 'fetchAll')
          newCaseModal = spyOnPromise($q, $scope, UtilsService, 'newCaseModal')
          openCase = spyOnPromise($q, $scope, CaseService, 'open')
          spyOn(UtilsService, 'navigate')

          $scope.onCaseFromMessage(test.msg1)

          fetchPartners.resolve([test.moh, test.who])
          newCaseModal.resolve({summary: "New case", assignee: test.moh})
          openCase.resolve({id: 601, summary: "New case", isNew: false})

          expect(CaseService.open).toHaveBeenCalledWith(test.msg1, "New case", test.moh)
          expect(UtilsService.navigate).toHaveBeenCalledWith('/case/read/601/?alert=open_found_existing')
        )

        it('should redirect to an existing case', () ->
          spyOn(UtilsService, 'navigate')

          test.msg1.case = {id: 601, summary: "A case"}
          $scope.onCaseFromMessage(test.msg1)

          expect(UtilsService.navigate).toHaveBeenCalledWith('/case/read/601/')
        )
      )

      it('onForwardMessage', () ->
        composeModal = spyOnPromise($q, $scope, UtilsService, 'composeModal')
        forward = spyOnPromise($q, $scope, MessageService, 'forward')
        spyOn(UtilsService, 'displayAlert')

        $scope.onForwardMessage(test.msg1)

        composeModal.resolve({text: "FYI", urn: "tel:+260964153686"})
        forward.resolve()

        expect(MessageService.forward).toHaveBeenCalledWith(test.msg1, "FYI", "tel:+260964153686")
        expect(UtilsService.displayAlert).toHaveBeenCalled()
      )

      it('onLabelMessage', () ->
        labelModal = spyOnPromise($q, $scope, UtilsService, 'labelModal')
        relabel = spyOnPromise($q, $scope, MessageService, 'relabel')

        $scope.onLabelMessage(test.msg1)

        labelModal.resolve([test.coffee])
        relabel.resolve()

        expect(MessageService.relabel).toHaveBeenCalledWith(test.msg1, [test.coffee])
      )

      it('onToggleMessageFlag', () ->
        confirmModal = spyOnPromise($q, $scope, UtilsService, 'confirmModal')
        bulkFlag = spyOnPromise($q, $scope, MessageService, 'bulkFlag')

        # try with message that is currently flagged
        $scope.onToggleMessageFlag(test.msg1)

        confirmModal.resolve()
        bulkFlag.resolve()

        expect(MessageService.bulkFlag).toHaveBeenCalledWith([test.msg1], false)

        confirmModal.reset()

        # try with message that isn't currently flagged
        $scope.onToggleMessageFlag(test.msg2)

        confirmModal.resolve()
        bulkFlag.resolve()

        expect(MessageService.bulkFlag).toHaveBeenCalledWith([test.msg2], true)
      )
    )

    #=======================================================================
    # Tests for OutgoingController
    #=======================================================================
    describe('OutgoingController', () ->

      beforeEach(() ->
        $controller('OutgoingController', {$scope: $scope})

        $inboxScope.init('sent', serverTime)
        $scope.init()

        # outgoing message test data
        test.out1 = {id: 601, text: "Hi", time: utcdate(2016, 5, 28, 10, 0)}
        test.out2 = {id: 602, text: "OK", time: utcdate(2016, 5, 27, 11, 0)}
        test.out3 = {id: 603, text: "Sawa", time: utcdate(2016, 5, 27, 12, 0)}
      )

      it('loadOldItems', () ->
        fetchOld = spyOnPromise($q, $scope, OutgoingService, 'fetchOld')

        $scope.loadOldItems()

        expect(OutgoingService.fetchOld).toHaveBeenCalledWith({folder: 'sent', text: null, contact: null}, $scope.startTime, 1)

        fetchOld.resolve({results: [test.out3, test.out2], hasMore: true})

        expect($scope.items).toEqual([test.out3, test.out2])
        expect($scope.oldItemsMore).toEqual(true)
        expect($scope.isInfiniteScrollEnabled()).toEqual(true)

        fetchOld.reset()
        $scope.loadOldItems()

        fetchOld.resolve({results: [test.out1], hasMore: false})

        expect($scope.items).toEqual([test.out3, test.out2, test.out1])
        expect($scope.oldItemsMore).toEqual(false)
        expect($scope.isInfiniteScrollEnabled()).toEqual(false)
        expect($scope.hasTooManyItemsToDisplay()).toEqual(false)
      )

      it('activateContact', () ->
        fetchOld = spyOnPromise($q, $scope, OutgoingService, 'fetchOld')

        $scope.activateContact(test.ann)

        expect(OutgoingService.fetchOld).toHaveBeenCalledWith({folder: 'sent', text: null, contact: test.ann}, $scope.startTime, 1)
      )

      it('onSearch', () ->
        fetchOld = spyOnPromise($q, $scope, OutgoingService, 'fetchOld')

        $scope.searchFields.text = "test"
        $scope.onSearch()

        expect(OutgoingService.fetchOld).toHaveBeenCalledWith({folder: 'sent', text: "test", contact: null}, $scope.startTime, 1)
      )
    )
  )

  #=======================================================================
  # Tests for ContactController
  #=======================================================================
  describe('ContactController', () ->
    ContactService = null
    $scope = null

    beforeEach(inject((_ContactService_) ->
      ContactService = _ContactService_

      $scope = $rootScope.$new()
      $window.contextData = {contact: test.ann, fields: [test.age, test.nickname]}
      $controller('ContactController', {$scope: $scope})
    ))

    it('init should fetch contact cases', () ->
      expect($scope.contact).toEqual(test.ann)
      expect($scope.fields).toEqual([test.age, test.nickname])

      fetchCases = spyOnPromise($q, $scope, ContactService, 'fetchCases')

      $scope.init()

      cases = [{id: 501, opened_on: utcdate(2016, 5, 17, 8, 49, 13, 698)}]
      fetchCases.resolve(cases)

      expect(ContactService.fetchCases).toHaveBeenCalledWith(test.ann)
      expect($scope.cases).toEqual(cases)
    )

    it('getGroups', () ->
      console.log($scope.contact)

      expect($scope.getGroups()).toEqual("Females, U-Reporters")
    )
  )

  #=======================================================================
  # Tests for HomeController
  #=======================================================================
  describe('HomeController', () ->
    StatisticsService = null
    PartnerService = null
    LabelService = null
    UserService = null
    $scope = null

    beforeEach(inject((_StatisticsService_, _PartnerService_, _LabelService_, _UserService_) ->
      StatisticsService = _StatisticsService_
      PartnerService = _PartnerService_
      LabelService = _LabelService_
      UserService = _UserService_

      $scope = $rootScope.$new()
      $controller('HomeController', {$scope: $scope})
    ))

    it('onTabSelect', () ->
      repliesChart = spyOnPromise($q, $scope, StatisticsService, 'repliesChart')
      incomingChart = spyOnPromise($q, $scope, StatisticsService, 'incomingChart')
      labelsPieChart = spyOnPromise($q, $scope, StatisticsService, 'labelsPieChart')
      fetchPartners = spyOnPromise($q, $scope, PartnerService, 'fetchAll')
      fetchLabels = spyOnPromise($q, $scope, LabelService, 'fetchAll')
      fetchUsers = spyOnPromise($q, $scope, UserService, 'fetchNonPartner')

      $scope.onTabSelect(0)

      expect(StatisticsService.repliesChart).toHaveBeenCalledWith()
      expect(StatisticsService.incomingChart).toHaveBeenCalledWith()
      expect(StatisticsService.labelsPieChart).toHaveBeenCalledWith()

      $scope.onTabSelect(1)

      partners = [test.moh, test.who]
      fetchPartners.resolve(partners)

      expect($scope.partners).toEqual(partners)

      $scope.onTabSelect(2)

      labels = [test.tea, test.coffee]
      fetchLabels.resolve(labels)

      expect($scope.labels).toEqual(labels)

      $scope.onTabSelect(3)

      users = [{id: 101, name: "Tom McTicket", replies: {last_month: 5, this_month: 10, total: 20}}]
      fetchUsers.resolve(users)

      expect($scope.users).toEqual(users)
    )
  )

  #=======================================================================
  # Tests for PartnerController
  #=======================================================================
  describe('PartnerController', () ->
    PartnerService = null
    StatisticsService = null
    UserService = null
    $location = null
    $scope = null

    beforeEach(inject((_PartnerService_, _StatisticsService_, _UserService_, _$location_) ->
      PartnerService = _PartnerService_
      StatisticsService = _StatisticsService_
      UserService = _UserService_
      $location = _$location_

      $scope = $rootScope.$new()
      $window.contextData = {partner: test.moh}
      $controller('PartnerController', {$scope: $scope})
    ))

    it('onTabSelect', () ->
      expect($scope.users).toEqual([])
      expect($scope.initialisedTabs).toEqual([])

      fetchUsers = spyOnPromise($q, $scope, UserService, 'fetchInPartner')
      repliesChart = spyOnPromise($q, $scope, StatisticsService, 'repliesChart')

      $scope.onTabSelect(0)

      expect(StatisticsService.repliesChart).toHaveBeenCalledWith(test.moh, null)
      expect($scope.initialisedTabs).toEqual([0])
      expect($location.path()).toEqual('/summary')

      $scope.onTabSelect(2)

      users = [{id: 101, name: "Tom McTicket", replies: {last_month: 5, this_month: 10, total: 20}}]
      fetchUsers.resolve(users)

      expect($scope.users).toEqual(users)
      expect($scope.initialisedTabs).toEqual([0, 2])
      expect($location.path()).toEqual('/users')

      # select the users tab again
      $scope.onTabSelect(2)

      # users shouldn't be re-fetched
      expect(UserService.fetchInPartner.calls.count()).toEqual(1)
      expect($scope.initialisedTabs).toEqual([0, 2])
      expect($location.path()).toEqual('/users')
    )

    it('onDeletePartner', () ->
      confirmModal = spyOnPromise($q, $scope, UtilsService, 'confirmModal')
      deletePartner = spyOnPromise($q, $scope, PartnerService, 'delete')
      spyOn(UtilsService, 'navigate')

      $scope.onDeletePartner()

      confirmModal.resolve()
      deletePartner.resolve()

      expect(PartnerService.delete).toHaveBeenCalledWith(test.moh)
      expect(UtilsService.navigate).toHaveBeenCalledWith('/partner/')
    )
  )

  #=======================================================================
  # Tests for UserController
  #=======================================================================
  describe('UserController', () ->
    UserService = null
    $scope = null

    beforeEach(inject((_UserService_) ->
      UserService = _UserService_

      $scope = $rootScope.$new()
      $window.contextData = {user: test.user1}
      $controller('UserController', {$scope: $scope})
    ))

    it('onDeleteUser', () ->
      confirmModal = spyOnPromise($q, $scope, UtilsService, 'confirmModal')
      deleteUser = spyOnPromise($q, $scope, UserService, 'delete')
      spyOn(UtilsService, 'navigateBack')

      $scope.onDeleteUser()

      confirmModal.resolve()
      deleteUser.resolve()

      expect(UserService.delete).toHaveBeenCalledWith(test.user1)
      expect(UtilsService.navigateBack).toHaveBeenCalled()
    )
  )


  describe('PodController', () ->
    $scope = null
<<<<<<< HEAD
    PodApi = null
    CaseModals = null
    class PodApiError
=======
    PodApiService = null
    class PodApiServiceError
>>>>>>> ed26df5b

    bindController = (deps) ->
      $controller('PodController', angular.extend({}, deps, {
        $scope,
        PodApi,
        CaseModals
      }))

    beforeEach(() ->
      $scope = $rootScope.$new()

<<<<<<< HEAD
      $scope.podId = 21
      $scope.caseId = 23
      $scope.podConfig = {title: 'Foo'}

      $scope.podData = {
        items: [],
        actions: []
      }

      CaseModals = new class CaseModals
        confirm: -> $q.resolve()

      PodApi = new class PodApi
        PodApiError: PodApiError,
=======
      PodApiService = new class PodApiService
        PodApiServiceError: PodApiServiceError,
>>>>>>> ed26df5b

        get: -> $q.resolve({
          items: [],
          actions: []
        })

        trigger: -> $q.resolve({success: true})
    )

    describe('init', () ->
      it('should fetch and attach pod data to the scope', () ->
        spyOn(PodApiService, 'get').and.returnValue($q.resolve({
          items: [{
            name: 'Foo',
            value: 'Bar'
          }]
          actions: [{
            type: 'baz',
            name: 'Baz',
            payload: {}
          }]
        }))

<<<<<<< HEAD
        bindController()
=======
        $controller('PodController', {
          $scope
          PodApiService
        })
>>>>>>> ed26df5b

        $scope.init(21, 23, {title: 'Baz'})
        $scope.$apply()

        expect($scope.podId).toEqual(21)
        expect($scope.caseId).toEqual(23)
        expect($scope.podConfig).toEqual({title: 'Baz'})
        expect(PodApiService.get).toHaveBeenCalledWith(21, 23)

        expect($scope.podData).toEqual({
          items: [{
            name: 'Foo',
            value: 'Bar'
          }],
          actions: [
            jasmine.objectContaining({
              type: 'baz'
              name: 'Baz',
              payload: {}
            })
          ]
        })
      )

      it("should set the pod status to loading while it is loading", () ->
        d = $q.defer()

        spyOn(PodApiService, 'get').and.returnValue(d.promise.then(-> $q.resolve({
          items: []
          actions: []
        })))

<<<<<<< HEAD
        bindController()
=======
        $controller('PodController', {
          $scope
          PodApiService
        })
>>>>>>> ed26df5b

        $scope.init(21, 23, {title: 'Baz'})
        expect($scope.status).toEqual('loading')

        d.resolve()
        $scope.$apply()

        expect($scope.status).toEqual('idle')
      )

      it("should set the pod status to loading_failed if loading fails", () ->
        spyOn(PodApiService, 'get').and.returnValue($q.reject(new PodApiServiceError(null)))

<<<<<<< HEAD
        bindController()
=======
        $controller('PodController', {
          $scope
          PodApiService
        })
>>>>>>> ed26df5b

        $scope.init(21, 23, {title: 'Baz'})
        $scope.$apply()
        expect($scope.status).toEqual('loading_failed')
      )
    )

    describe('update', () ->
      it('should fetch and update pod data', () ->
        $scope.podId = 21
        $scope.caseId = 23

        spyOn(PodApiService, 'get').and.returnValue($q.resolve({
          items: [{
            name: 'Foo',
            value: 'Bar'
          }]
          actions: [{
            type: 'baz',
            name: 'Baz',
            payload: {}
          }]
        }))

<<<<<<< HEAD
        bindController()
=======
        $controller('PodController', {
          $scope
          PodApiService
        })
>>>>>>> ed26df5b

        $scope.update()
        $scope.$apply()

        expect(PodApiService.get).toHaveBeenCalledWith(21, 23)

        expect($scope.podData).toEqual({
          items: [{
            name: 'Foo',
            value: 'Bar'
          }],
          actions: [
            jasmine.objectContaining({
              type: 'baz'
              name: 'Baz',
              payload: {}
            })
          ]
        })
      )

      it("should default an action's busy text to the action's name", () ->
        $scope.podId = 21
        $scope.caseId = 23

        spyOn(PodApiService, 'get').and.returnValue($q.resolve({
          items: [{
            name: 'Foo',
            value: 'Bar'
          }]
          actions: [{
            type: 'baz',
            name: 'Baz',
            busy_text: 'Bazzing',
            payload: {}
          }, {
            type: 'quux',
            name: 'Quux',
            payload: {}
          }]
        }))

<<<<<<< HEAD
        bindController()
=======
        $controller('PodController', {
          $scope
          PodApiService
        })
>>>>>>> ed26df5b

        $scope.update()
        $scope.$apply()

        expect(PodApiService.get).toHaveBeenCalledWith(21, 23)

        expect($scope.podData.actions).toEqual([
          jasmine.objectContaining({
            type: 'baz'
            busyText: 'Bazzing'
          }),
          jasmine.objectContaining({
            type: 'quux',
            busyText: 'Quux'
          })
        ])
      )
    )

    describe('trigger', () ->
      it('should trigger the given action', () ->
        $scope.podId = 21
        $scope.caseId = 23

<<<<<<< HEAD
        bindController()
=======
        $controller('PodController', {
          $scope
          PodApiService
        })
>>>>>>> ed26df5b

        spyOn(PodApiService, 'trigger').and.returnValue($q.resolve({
          success: true
        }))

        $scope.trigger({
          type: 'grault',
          payload: {garply: 'waldo'}
        })

        $scope.$apply()

        expect(PodApiService.trigger)
          .toHaveBeenCalledWith(21, 23, 'grault', {garply: 'waldo'})
      )

      it('should mark the action as busy', () ->
<<<<<<< HEAD
        $scope.podData.actions = [{
          type: 'grault'
          isBusy: false,
          payload: {}
        }, {
          type: 'fred',
          isBusy: false,
          payload: {}
        }]

        bindController()
=======
        $scope.podId = 21
        $scope.caseId = 23
        $scope.podConfig = {title: 'Foo'}

        $scope.podData = {
          items: [],
          actions: [{
            type: 'grault'
            isBusy: false,
            payload: {}
          }, {
            type: 'fred',
            isBusy: false,
            payload: {}
          }]
        }

        $controller('PodController', {
          $scope
          PodApiService
        })
>>>>>>> ed26df5b

        # defer getting new data indefinitely to prevent isBusy being set to
        # false when we retrieve new data
        spyOn(PodApiService, 'get').and.returnValue($q.defer().promise)

        spyOn(PodApiService, 'trigger').and.returnValue($q.resolve({success: true}))

        $scope.trigger({
          type: 'grault',
          payload: {garply: 'waldo'}
        })

        $scope.$apply()

        expect($scope.podData.actions[0].isBusy).toBe(true)
      )

      it('should emit a notification event if unsuccessful', (done) ->
<<<<<<< HEAD
        bindController()
=======
        $scope.podId = 21
        $scope.caseId = 23
        $scope.podConfig = {title: 'Foo'}

        $scope.podData = {
          items: [],
          actions: []
        }

        $controller('PodController', {
          $scope
          PodApiService
        })
>>>>>>> ed26df5b

        spyOn(PodApiService, 'trigger').and.returnValue($q.resolve({
          success: false,
          payload: {fred: 'xxyyxx'}
        }))

        $scope.trigger({
          type: 'grault',
          payload: {garply: 'waldo'}
        })

        $scope.$on('notification', (e, {type, payload}) ->
          expect(type).toEqual('pod_action_failure')
          expect(payload).toEqual({fred: 'xxyyxx'})
          done())

<<<<<<< HEAD
=======
        $scope.$apply()
      )

      it('should emit a timelineChanged event if successful', (done) ->
        $scope.podId = 21
        $scope.caseId = 23
        $scope.podConfig = {title: 'Foo'}

        $scope.podData = {
          items: [],
          actions: []
        }

        $controller('PodController', {
          $scope
          PodApiService
        })

        spyOn(PodApiService, 'trigger').and.returnValue($q.resolve({success: true}))

        $scope.trigger('grault', {garply: 'waldo'})

        $scope.$on('timelineChanged', -> done())

>>>>>>> ed26df5b
        $scope.$apply()
      )

      it('should emit a notification if trigger api method fails', (done) ->
<<<<<<< HEAD
        bindController()
=======
        $scope.podId = 21
        $scope.caseId = 23
        $scope.podConfig = {title: 'Foo'}

        $scope.podData = {
          items: [],
          actions: []
        }

        $controller('PodController', {
          $scope
          PodApiService
        })
>>>>>>> ed26df5b

        spyOn(PodApiService, 'trigger')
          .and.returnValue($q.reject(new PodApiServiceError(null)))

        $scope.trigger({
          type: 'grault',
          payload: {garply: 'waldo'}
        })

        $scope.$on('notification', (e, {type, payload}) ->
          expect(type).toEqual('pod_action_api_failure')
          done())

        $scope.$apply()
      )

      it('should emit a notification if get api method fails', (done) ->
<<<<<<< HEAD
        bindController()
=======
        $scope.podId = 21
        $scope.caseId = 23
        $scope.podConfig = {title: 'Foo'}

        $scope.podData = {
          items: [],
          actions: []
        }

        $controller('PodController', {
          $scope
          PodApiService
        })
>>>>>>> ed26df5b

        spyOn(PodApiService, 'get')
          .and.returnValue($q.reject(new PodApiServiceError(null)))

        $scope.trigger({
          type: 'grault',
          payload: {garply: 'waldo'}
        })

        $scope.$on('notification', (e, {type, payload}) ->
          expect(type).toEqual('pod_action_api_failure')
          done())

        $scope.$apply()
      )

      it('should fetch and attach data to the scope if successful', () ->
<<<<<<< HEAD
        bindController()
=======
        $scope.podId = 21
        $scope.caseId = 23
        $scope.podConfig = {title: 'Foo'}

        $scope.podData = {
          items: [],
          actions: []
        }

        $controller('PodController', {
          $scope
          PodApiService
        })
>>>>>>> ed26df5b

        spyOn(PodApiService, 'get').and.returnValue($q.resolve({
          items: [{
            name: 'Foo',
            value: 'Bar'
          }]
          actions: [{
            type: 'baz',
            name: 'Baz',
            payload: {}
          }]
        }))

        spyOn(PodApiService, 'trigger').and.returnValue($q.resolve({success: true}))

        $scope.trigger({
          type: 'grault',
          payload: {garply: 'waldo'}
        })

        $scope.$apply()

        expect($scope.podData).toEqual({
          items: [{
            name: 'Foo',
            value: 'Bar'
          }],
          actions: [
            jasmine.objectContaining({
              type: 'baz'
              name: 'Baz',
              payload: {}
            })
          ]
        })
      )

      it('should show a confirmation model if the action requires it', () ->
        bindController()

        spyOn(CaseModals, 'confirm')

        $scope.trigger({
          type: 'grault',
          name: 'Grault',
          confirm: true,
          payload: {garply: 'waldo'}
        })

        $scope.$apply()

        expect(CaseModals.confirm.calls.allArgs()).toEqual([[{
          type: 'pod_action_confirm',
          payload: {name: 'Grault'}
        }]])
      )
    )
  )
)<|MERGE_RESOLUTION|>--- conflicted
+++ resolved
@@ -760,26 +760,20 @@
 
   describe('PodController', () ->
     $scope = null
-<<<<<<< HEAD
-    PodApi = null
     CaseModals = null
-    class PodApiError
-=======
     PodApiService = null
     class PodApiServiceError
->>>>>>> ed26df5b
 
     bindController = (deps) ->
       $controller('PodController', angular.extend({}, deps, {
         $scope,
-        PodApi,
+        PodApiService,
         CaseModals
       }))
 
     beforeEach(() ->
       $scope = $rootScope.$new()
 
-<<<<<<< HEAD
       $scope.podId = 21
       $scope.caseId = 23
       $scope.podConfig = {title: 'Foo'}
@@ -792,12 +786,8 @@
       CaseModals = new class CaseModals
         confirm: -> $q.resolve()
 
-      PodApi = new class PodApi
-        PodApiError: PodApiError,
-=======
       PodApiService = new class PodApiService
         PodApiServiceError: PodApiServiceError,
->>>>>>> ed26df5b
 
         get: -> $q.resolve({
           items: [],
@@ -821,14 +811,7 @@
           }]
         }))
 
-<<<<<<< HEAD
-        bindController()
-=======
-        $controller('PodController', {
-          $scope
-          PodApiService
-        })
->>>>>>> ed26df5b
+        bindController()
 
         $scope.init(21, 23, {title: 'Baz'})
         $scope.$apply()
@@ -861,14 +844,7 @@
           actions: []
         })))
 
-<<<<<<< HEAD
-        bindController()
-=======
-        $controller('PodController', {
-          $scope
-          PodApiService
-        })
->>>>>>> ed26df5b
+        bindController()
 
         $scope.init(21, 23, {title: 'Baz'})
         expect($scope.status).toEqual('loading')
@@ -882,14 +858,7 @@
       it("should set the pod status to loading_failed if loading fails", () ->
         spyOn(PodApiService, 'get').and.returnValue($q.reject(new PodApiServiceError(null)))
 
-<<<<<<< HEAD
-        bindController()
-=======
-        $controller('PodController', {
-          $scope
-          PodApiService
-        })
->>>>>>> ed26df5b
+        bindController()
 
         $scope.init(21, 23, {title: 'Baz'})
         $scope.$apply()
@@ -914,14 +883,7 @@
           }]
         }))
 
-<<<<<<< HEAD
-        bindController()
-=======
-        $controller('PodController', {
-          $scope
-          PodApiService
-        })
->>>>>>> ed26df5b
+        bindController()
 
         $scope.update()
         $scope.$apply()
@@ -964,14 +926,7 @@
           }]
         }))
 
-<<<<<<< HEAD
-        bindController()
-=======
-        $controller('PodController', {
-          $scope
-          PodApiService
-        })
->>>>>>> ed26df5b
+        bindController()
 
         $scope.update()
         $scope.$apply()
@@ -996,14 +951,7 @@
         $scope.podId = 21
         $scope.caseId = 23
 
-<<<<<<< HEAD
-        bindController()
-=======
-        $controller('PodController', {
-          $scope
-          PodApiService
-        })
->>>>>>> ed26df5b
+        bindController()
 
         spyOn(PodApiService, 'trigger').and.returnValue($q.resolve({
           success: true
@@ -1021,7 +969,6 @@
       )
 
       it('should mark the action as busy', () ->
-<<<<<<< HEAD
         $scope.podData.actions = [{
           type: 'grault'
           isBusy: false,
@@ -1033,29 +980,6 @@
         }]
 
         bindController()
-=======
-        $scope.podId = 21
-        $scope.caseId = 23
-        $scope.podConfig = {title: 'Foo'}
-
-        $scope.podData = {
-          items: [],
-          actions: [{
-            type: 'grault'
-            isBusy: false,
-            payload: {}
-          }, {
-            type: 'fred',
-            isBusy: false,
-            payload: {}
-          }]
-        }
-
-        $controller('PodController', {
-          $scope
-          PodApiService
-        })
->>>>>>> ed26df5b
 
         # defer getting new data indefinitely to prevent isBusy being set to
         # false when we retrieve new data
@@ -1074,23 +998,7 @@
       )
 
       it('should emit a notification event if unsuccessful', (done) ->
-<<<<<<< HEAD
-        bindController()
-=======
-        $scope.podId = 21
-        $scope.caseId = 23
-        $scope.podConfig = {title: 'Foo'}
-
-        $scope.podData = {
-          items: [],
-          actions: []
-        }
-
-        $controller('PodController', {
-          $scope
-          PodApiService
-        })
->>>>>>> ed26df5b
+        bindController()
 
         spyOn(PodApiService, 'trigger').and.returnValue($q.resolve({
           success: false,
@@ -1107,54 +1015,22 @@
           expect(payload).toEqual({fred: 'xxyyxx'})
           done())
 
-<<<<<<< HEAD
-=======
         $scope.$apply()
       )
 
       it('should emit a timelineChanged event if successful', (done) ->
-        $scope.podId = 21
-        $scope.caseId = 23
-        $scope.podConfig = {title: 'Foo'}
-
-        $scope.podData = {
-          items: [],
-          actions: []
-        }
-
-        $controller('PodController', {
-          $scope
-          PodApiService
-        })
-
+        bindController()
         spyOn(PodApiService, 'trigger').and.returnValue($q.resolve({success: true}))
 
         $scope.trigger('grault', {garply: 'waldo'})
 
         $scope.$on('timelineChanged', -> done())
 
->>>>>>> ed26df5b
         $scope.$apply()
       )
 
       it('should emit a notification if trigger api method fails', (done) ->
-<<<<<<< HEAD
-        bindController()
-=======
-        $scope.podId = 21
-        $scope.caseId = 23
-        $scope.podConfig = {title: 'Foo'}
-
-        $scope.podData = {
-          items: [],
-          actions: []
-        }
-
-        $controller('PodController', {
-          $scope
-          PodApiService
-        })
->>>>>>> ed26df5b
+        bindController()
 
         spyOn(PodApiService, 'trigger')
           .and.returnValue($q.reject(new PodApiServiceError(null)))
@@ -1172,23 +1048,7 @@
       )
 
       it('should emit a notification if get api method fails', (done) ->
-<<<<<<< HEAD
-        bindController()
-=======
-        $scope.podId = 21
-        $scope.caseId = 23
-        $scope.podConfig = {title: 'Foo'}
-
-        $scope.podData = {
-          items: [],
-          actions: []
-        }
-
-        $controller('PodController', {
-          $scope
-          PodApiService
-        })
->>>>>>> ed26df5b
+        bindController()
 
         spyOn(PodApiService, 'get')
           .and.returnValue($q.reject(new PodApiServiceError(null)))
@@ -1206,23 +1066,7 @@
       )
 
       it('should fetch and attach data to the scope if successful', () ->
-<<<<<<< HEAD
-        bindController()
-=======
-        $scope.podId = 21
-        $scope.caseId = 23
-        $scope.podConfig = {title: 'Foo'}
-
-        $scope.podData = {
-          items: [],
-          actions: []
-        }
-
-        $controller('PodController', {
-          $scope
-          PodApiService
-        })
->>>>>>> ed26df5b
+        bindController()
 
         spyOn(PodApiService, 'get').and.returnValue($q.resolve({
           items: [{
