# Unit tests for our Angular controllers

describe('controllers:', () ->
  $httpBackend = null
  $window = null
  $controller = null
  $rootScope = null
  $q = null
  UtilsService = null
  test = null

  beforeEach(() ->
    module('cases')

    inject((_$httpBackend_, _$window_, _$controller_, _$rootScope_, _$q_, _UtilsService_) ->
      $httpBackend = _$httpBackend_
      $window = _$window_
      $controller = _$controller_
      $rootScope = _$rootScope_
      $q = _$q_
      UtilsService = _UtilsService_
    )

    jasmine.clock().install()

    test = {
      # users
      user1: {id: 101, name: "Tom McTest", partner: null},

      # labels
      tea: {id: 201, name: "Tea"},
      coffee: {id: 202, name: "Coffee"},

      # partners
      moh: {id: 301, name: "MOH"},
      who: {id: 302, name: "WHO"},

      # fields
      nickname: {key: 'nickname', label: "Nickname", value_type: 'T'},
      age: {key: 'age', label: "Age", value_type: 'N'},

      # groups
      females: {id: 701, name: "Females"},
      males: {id: 702, name: "Males"},
      ureporters: {id: 703, name: "U-Reporters"},

      # contacts
      ann: {id: 401, name: "Ann", fields: {'age': 35}, groups: [{id: 701, name: "Females"}, {id: 703, name: "U-Reporters"}]},
      bob: {id: 402, name: "Bob", fields: {}, groups: []}
    }
  )

  afterEach(() ->
    jasmine.clock().uninstall()
  )

  #=======================================================================
  # Tests for CaseController
  #=======================================================================
  describe('CaseController', () ->
    CaseService = null
    ContactService = null
    $scope = null

    beforeEach(() ->
      inject((_CaseService_, _ContactService_) ->
        CaseService = _CaseService_
        ContactService = _ContactService_
      )

      $window.contextData = {all_labels: [test.tea, test.coffee], all_partners: [test.moh, test.who]}

      $scope = $rootScope.$new()
      $controller('CaseController', {$scope: $scope})

      # extra test data
      test.case1 = {id: 601, contact: test.ann, summary: "Hi", opened_on: utcdate(2016, 5, 28, 10, 0)}
    )

    it('should initialize correctly', () ->
      fetchCase = spyOnPromise($q, $scope, CaseService, 'fetchSingle')
      fetchContact = spyOnPromise($q, $scope, ContactService, 'fetch')

      $scope.init(601, 140)

      expect($scope.caseId).toEqual(601)
      expect($scope.msgCharsRemaining).toEqual(140)

      fetchCase.resolve(test.case1)
      fetchContact.resolve(test.ann)

      expect($scope.caseObj).toEqual(test.case1)
      expect($scope.contact).toEqual(test.ann)
    )

    it('should should proxy timelineChanged events from child scopes', (done) ->
      $scope.$on('timelineChanged', -> done())
      child = $scope.$new(false)
      child.$emit('timelineChanged')
    )

    it('addNote', () ->
      noteModal = spyOnPromise($q, $scope, UtilsService, 'noteModal')
      addNote = spyOnPromise($q, $scope, CaseService, 'addNote')

      $scope.caseObj = test.case1
      $scope.onAddNote()

      noteModal.resolve("this is a note")
      addNote.resolve()

      expect(UtilsService.noteModal).toHaveBeenCalled()
      expect(CaseService.addNote).toHaveBeenCalledWith(test.case1, "this is a note")
    )

    it('onWatch', () ->
      confirmModal = spyOnPromise($q, $scope, UtilsService, 'confirmModal')
      watchCase = spyOnPromise($q, $scope, CaseService, 'watch')

      $scope.caseObj = test.case1
      $scope.onWatch()

      confirmModal.resolve()
      watchCase.resolve()

      expect(UtilsService.confirmModal).toHaveBeenCalled()
      expect(CaseService.watch).toHaveBeenCalledWith(test.case1)
    )

    it('onUnwatch', () ->
      confirmModal = spyOnPromise($q, $scope, UtilsService, 'confirmModal')
      unwatchCase = spyOnPromise($q, $scope, CaseService, 'unwatch')

      $scope.caseObj = test.case1
      $scope.onUnwatch()

      confirmModal.resolve()
      unwatchCase.resolve()

      expect(UtilsService.confirmModal).toHaveBeenCalled()
      expect(CaseService.unwatch).toHaveBeenCalledWith(test.case1)
    )

    it('should should add a notification on notification events', () ->
      $scope.notifications = []
      $scope.$emit('notification', {type: 'foo'})
      expect($scope.notifications).toEqual([{type: 'foo'}])
    )

    describe('addNotification', () ->
      it('should add the given notification', () ->
        $scope.notifications = []
        $scope.addNotification({type: 'foo'})
        expect($scope.notifications).toEqual([{type: 'foo'}])
      )
    )
  )

  #=======================================================================
  # Tests for DateRangeController
  #=======================================================================
  describe('DateRangeController', () ->
    it('should not allow min to be greater than max', () ->
      jasmine.clock().mockDate(utcdate(2016, 1, 1, 11, 0, 0, 0));  # now is Jan 1st 2016 11:00 UTC

      $rootScope.range = {after: null, before: null}
      $scope = $rootScope.$new()

      $controller('DateRangeController', { $scope: $scope })
      $scope.init('range.after', 'range.before')

      expect($scope.afterOptions).toEqual({minDate: null, maxDate: utcdate(2016, 1, 1, 11, 0, 0, 0)})
      expect($scope.beforeOptions).toEqual({minDate: null, maxDate: utcdate(2016, 1, 1, 11, 0, 0, 0)})

      # after field is given a value
      $rootScope.range.after = utcdate(2015, 6, 1, 0, 0, 0, 0)  # Jun 1st 2015
      $scope.$digest()

      # value should become the min for before field
      expect($scope.beforeOptions).toEqual({minDate: utcdate(2015, 6, 1, 0, 0, 0, 0), maxDate: utcdate(2016, 1, 1, 11, 0, 0, 0)})

      # before field is given a value
      $rootScope.range.before = utcdate(2015, 8, 1, 0, 0, 0, 0)  # Aug 1st 2015
      $scope.$digest()

      # value should become the max for after field
      expect($scope.afterOptions).toEqual({minDate: null, maxDate: utcdate(2015, 8, 1, 0, 0, 0, 0)})
    )
  )

  #=======================================================================
  # Tests for any controllers which must be children of InboxController
  #=======================================================================
  describe('inbox controllers:', () ->
    # injected services
    MessageService = null
    OutgoingService = null
    CaseService = null
    PartnerService = null

    $inboxScope = null
    $scope = null
    serverTime = 1464775597109  # ~ Jun 1st 2016 10:06:37 UTC

    beforeEach(() ->
      inject((_MessageService_, _OutgoingService_, _CaseService_, _PartnerService_) ->
        MessageService = _MessageService_
        OutgoingService = _OutgoingService_
        CaseService = _CaseService_
        PartnerService = _PartnerService_
      )

      $window.contextData = {user: test.user1, partners: [], labels: [test.tea, test.coffee], groups: []}

      $inboxScope = $rootScope.$new()
      $controller('InboxController', {$scope: $inboxScope})

      $scope = $inboxScope.$new()
    )

    #=======================================================================
    # Tests for CasesController
    #=======================================================================
    describe('CasesController', () ->

      beforeEach(() ->
        $controller('CasesController', {$scope: $scope})

        $inboxScope.init('open', serverTime)
        $scope.init()

        # extra test data
        test.case1 = {id: 601, summary: "Hi", opened_on: utcdate(2016, 5, 28, 10, 0)}
      )

      it('loadOldItems', () ->
        fetchOld = spyOnPromise($q, $scope, CaseService, 'fetchOld')

        $scope.loadOldItems()

        expect(CaseService.fetchOld).toHaveBeenCalledWith({folder: 'open', assignee: null, label: null}, $scope.startTime, 1)

        fetchOld.resolve({results: [test.case1], hasMore: true})

        expect($scope.items).toEqual([test.case1])
        expect($scope.oldItemsMore).toEqual(true)
        expect($scope.isInfiniteScrollEnabled()).toEqual(true)
      )

      it('loadOldItems should report to raven on failure', () ->
        spyOn(CaseService, 'fetchOld').and.callThrough()
        spyOn(UtilsService, 'displayAlert')
        spyOn(Raven, 'captureMessage')

        $httpBackend.expectGET(/\/case\/search\/\?.*/).respond(() -> [500, 'Server error', {}, 'Internal error'])

        $scope.loadOldItems()

        $httpBackend.flush()
        expect(UtilsService.displayAlert).toHaveBeenCalled()
        expect(Raven.captureMessage).toHaveBeenCalled()
      )

      it('getItemFilter', () ->
        filter = $scope.getItemFilter()
        expect(filter({is_closed: false})).toEqual(true)
        expect(filter({is_closed: true})).toEqual(false)

        $scope.folder = 'closed'

        filter = $scope.getItemFilter()
        expect(filter({is_closed: false})).toEqual(false)
        expect(filter({is_closed: true})).toEqual(true)
      )

      it('onExportSearch', () ->
        confirmModal = spyOnPromise($q, $scope, UtilsService, 'confirmModal')
        startExport = spyOnPromise($q, $scope, CaseService, 'startExport')
        spyOn(UtilsService, 'displayAlert')

        $scope.onExportSearch()

        confirmModal.resolve()
        startExport.resolve()

        expect(CaseService.startExport).toHaveBeenCalledWith({folder: 'open', assignee: null, label: null})
        expect(UtilsService.displayAlert).toHaveBeenCalled()
      )
    )

    #=======================================================================
    # Tests for MessagesController
    #=======================================================================
    describe('MessagesController', () ->

      beforeEach(() ->
        $controller('MessagesController', {$scope: $scope})

        $inboxScope.init('inbox', serverTime)
        $scope.init()

        # extra test data
        test.msg1 = {id: 101, text: "Hello 1", labels: [test.tea], flagged: true, archived: false}
        test.msg2 = {id: 102, text: "Hello 2", labels: [test.coffee], flagged: false, archived: false}
        test.msg3 = {id: 103, text: "Hello 3", labels: [], flagged: false, archived: false}
      )

      it('should initialize correctly', () ->
        expect($scope.items).toEqual([])
        expect($scope.activeLabel).toEqual(null)
        expect($scope.activeContact).toEqual(null)
        expect($scope.inactiveLabels).toEqual([test.tea, test.coffee])
      )

      it('loadOldItems', () ->
        fetchOld = spyOnPromise($q, $scope, MessageService, 'fetchOld')

        $scope.loadOldItems()

        expect(MessageService.fetchOld).toHaveBeenCalledWith({
          folder: 'inbox', label: null, contact: null, text: null,
          groups: [], archived: false, after: null, before: null
        }, $scope.startTime, 1)

        fetchOld.resolve({results: [test.msg3, test.msg2], hasMore: true})

        expect($scope.items).toEqual([test.msg3, test.msg2])
        expect($scope.oldItemsMore).toEqual(true)
        expect($scope.isInfiniteScrollEnabled()).toEqual(true)
      )

      it('getItemFilter', () ->
        filter = $scope.getItemFilter()
        expect(filter({archived: false})).toEqual(true)
        expect(filter({archived: true})).toEqual(false)

        $scope.folder = 'flagged'
        $scope.searchFields.archived = false

        filter = $scope.getItemFilter()
        expect(filter({flagged: true, archived: false})).toEqual(true)
        expect(filter({flagged: true, archived: true})).toEqual(false)
        expect(filter({flagged: false})).toEqual(false)

        $scope.searchFields.archived = true

        filter = $scope.getItemFilter()
        expect(filter({flagged: true, archived: false})).toEqual(true)
        expect(filter({flagged: true, archived: true})).toEqual(true)
        expect(filter({flagged: false})).toEqual(false)

        $scope.folder = 'archived'

        filter = $scope.getItemFilter()
        expect(filter({archived: false})).toEqual(false)
        expect(filter({archived: true})).toEqual(true)

        $scope.folder = 'unlabelled'

        filter = $scope.getItemFilter()
        expect(filter({labels: []})).toEqual(true)
        expect(filter({labels: [test.tea]})).toEqual(false)
      )

      it('onExportSearch', () ->
        confirmModal = spyOnPromise($q, $scope, UtilsService, 'confirmModal')
        startExport = spyOnPromise($q, $scope, MessageService, 'startExport')
        spyOn(UtilsService, 'displayAlert')

        $scope.onExportSearch()

        confirmModal.resolve()
        startExport.resolve()

        expect(MessageService.startExport).toHaveBeenCalledWith({
          folder: 'inbox', label: null, contact: null, text: null,
          groups: [], archived: false, after: null, before: null
        })
        expect(UtilsService.displayAlert).toHaveBeenCalled()
      )

      it('onFlagSelection', () ->
        confirmModal = spyOnPromise($q, $scope, UtilsService, 'confirmModal')
        bulkFlag = spyOnPromise($q, $scope, MessageService, 'bulkFlag')

        $scope.selection = [test.msg1]
        $scope.onFlagSelection()

        confirmModal.resolve()
        bulkFlag.resolve()

        expect(MessageService.bulkFlag).toHaveBeenCalledWith([test.msg1], true)
      )

      it('onArchiveSelection', () ->
        confirmModal = spyOnPromise($q, $scope, UtilsService, 'confirmModal')
        bulkArchive = spyOnPromise($q, $scope, MessageService, 'bulkArchive')

        $scope.selection = [test.msg1]
        $scope.onArchiveSelection()

        confirmModal.resolve()
        bulkArchive.resolve()

        expect(MessageService.bulkArchive).toHaveBeenCalledWith([test.msg1])
      )

      it('onRestoreSelection', () ->
        confirmModal = spyOnPromise($q, $scope, UtilsService, 'confirmModal')
        bulkRestore = spyOnPromise($q, $scope, MessageService, 'bulkRestore')

        $scope.selection = [test.msg1]
        $scope.onRestoreSelection()

        confirmModal.resolve()
        bulkRestore.resolve()

        expect(MessageService.bulkRestore).toHaveBeenCalledWith([test.msg1])
      )

      describe('onCaseFromMessage', () ->
        it('should open new case if message does not have one', () ->
          fetchPartners = spyOnPromise($q, $scope, PartnerService, 'fetchAll')
          newCaseModal = spyOnPromise($q, $scope, UtilsService, 'newCaseModal')
          openCase = spyOnPromise($q, $scope, CaseService, 'open')
          spyOn(UtilsService, 'navigate')

          $scope.onCaseFromMessage(test.msg1)

          fetchPartners.resolve([test.moh, test.who])
          newCaseModal.resolve({summary: "New case", assignee: test.moh})
          openCase.resolve({id: 601, summary: "New case", isNew: false})

          expect(CaseService.open).toHaveBeenCalledWith(test.msg1, "New case", test.moh)
          expect(UtilsService.navigate).toHaveBeenCalledWith('/case/read/601/?alert=open_found_existing')
        )

        it('should redirect to an existing case', () ->
          spyOn(UtilsService, 'navigate')

          test.msg1.case = {id: 601, summary: "A case"}
          $scope.onCaseFromMessage(test.msg1)

          expect(UtilsService.navigate).toHaveBeenCalledWith('/case/read/601/')
        )
      )

      it('onForwardMessage', () ->
        composeModal = spyOnPromise($q, $scope, UtilsService, 'composeModal')
        forward = spyOnPromise($q, $scope, MessageService, 'forward')
        spyOn(UtilsService, 'displayAlert')

        $scope.onForwardMessage(test.msg1)

        composeModal.resolve({text: "FYI", urn: "tel:+260964153686"})
        forward.resolve()

        expect(MessageService.forward).toHaveBeenCalledWith(test.msg1, "FYI", "tel:+260964153686")
        expect(UtilsService.displayAlert).toHaveBeenCalled()
      )

      it('onLabelMessage', () ->
        labelModal = spyOnPromise($q, $scope, UtilsService, 'labelModal')
        relabel = spyOnPromise($q, $scope, MessageService, 'relabel')

        $scope.onLabelMessage(test.msg1)

        labelModal.resolve([test.coffee])
        relabel.resolve()

        expect(MessageService.relabel).toHaveBeenCalledWith(test.msg1, [test.coffee])
      )

      it('onToggleMessageFlag', () ->
        confirmModal = spyOnPromise($q, $scope, UtilsService, 'confirmModal')
        bulkFlag = spyOnPromise($q, $scope, MessageService, 'bulkFlag')

        # try with message that is currently flagged
        $scope.onToggleMessageFlag(test.msg1)

        confirmModal.resolve()
        bulkFlag.resolve()

        expect(MessageService.bulkFlag).toHaveBeenCalledWith([test.msg1], false)

        confirmModal.reset()

        # try with message that isn't currently flagged
        $scope.onToggleMessageFlag(test.msg2)

        confirmModal.resolve()
        bulkFlag.resolve()

        expect(MessageService.bulkFlag).toHaveBeenCalledWith([test.msg2], true)
      )
    )

    #=======================================================================
    # Tests for OutgoingController
    #=======================================================================
    describe('OutgoingController', () ->

      beforeEach(() ->
        $controller('OutgoingController', {$scope: $scope})

        $inboxScope.init('sent', serverTime)
        $scope.init()

        # outgoing message test data
        test.out1 = {id: 601, text: "Hi", time: utcdate(2016, 5, 28, 10, 0)}
        test.out2 = {id: 602, text: "OK", time: utcdate(2016, 5, 27, 11, 0)}
        test.out3 = {id: 603, text: "Sawa", time: utcdate(2016, 5, 27, 12, 0)}
      )

      it('loadOldItems', () ->
        fetchOld = spyOnPromise($q, $scope, OutgoingService, 'fetchOld')

        $scope.loadOldItems()

        expect(OutgoingService.fetchOld).toHaveBeenCalledWith({folder: 'sent', text: null, contact: null}, $scope.startTime, 1)

        fetchOld.resolve({results: [test.out3, test.out2], hasMore: true})

        expect($scope.items).toEqual([test.out3, test.out2])
        expect($scope.oldItemsMore).toEqual(true)
        expect($scope.isInfiniteScrollEnabled()).toEqual(true)

        fetchOld.reset()
        $scope.loadOldItems()

        fetchOld.resolve({results: [test.out1], hasMore: false})

        expect($scope.items).toEqual([test.out3, test.out2, test.out1])
        expect($scope.oldItemsMore).toEqual(false)
        expect($scope.isInfiniteScrollEnabled()).toEqual(false)
        expect($scope.hasTooManyItemsToDisplay()).toEqual(false)
      )

      it('activateContact', () ->
        fetchOld = spyOnPromise($q, $scope, OutgoingService, 'fetchOld')

        $scope.activateContact(test.ann)

        expect(OutgoingService.fetchOld).toHaveBeenCalledWith({folder: 'sent', text: null, contact: test.ann}, $scope.startTime, 1)
      )

      it('onSearch', () ->
        fetchOld = spyOnPromise($q, $scope, OutgoingService, 'fetchOld')

        $scope.searchFields.text = "test"
        $scope.onSearch()

        expect(OutgoingService.fetchOld).toHaveBeenCalledWith({folder: 'sent', text: "test", contact: null}, $scope.startTime, 1)
      )
    )
  )

  #=======================================================================
  # Tests for ContactController
  #=======================================================================
  describe('ContactController', () ->
    ContactService = null
    $scope = null

    beforeEach(inject((_ContactService_) ->
      ContactService = _ContactService_

      $scope = $rootScope.$new()
      $window.contextData = {contact: test.ann, fields: [test.age, test.nickname]}
      $controller('ContactController', {$scope: $scope})
    ))

    it('init should fetch contact cases', () ->
      expect($scope.contact).toEqual(test.ann)
      expect($scope.fields).toEqual([test.age, test.nickname])

      fetchCases = spyOnPromise($q, $scope, ContactService, 'fetchCases')

      $scope.init()

      cases = [{id: 501, opened_on: utcdate(2016, 5, 17, 8, 49, 13, 698)}]
      fetchCases.resolve(cases)

      expect(ContactService.fetchCases).toHaveBeenCalledWith(test.ann)
      expect($scope.cases).toEqual(cases)
    )

    it('getGroups', () ->
      console.log($scope.contact)

      expect($scope.getGroups()).toEqual("Females, U-Reporters")
    )
  )

  #=======================================================================
  # Tests for HomeController
  #=======================================================================
  describe('HomeController', () ->
    StatisticsService = null
    PartnerService = null
    LabelService = null
    UserService = null
    $scope = null

    beforeEach(inject((_StatisticsService_, _PartnerService_, _LabelService_, _UserService_) ->
      StatisticsService = _StatisticsService_
      PartnerService = _PartnerService_
      LabelService = _LabelService_
      UserService = _UserService_

      $scope = $rootScope.$new()
      $controller('HomeController', {$scope: $scope})
    ))

    it('onTabSelect', () ->
      repliesChart = spyOnPromise($q, $scope, StatisticsService, 'repliesChart')
      incomingChart = spyOnPromise($q, $scope, StatisticsService, 'incomingChart')
      labelsPieChart = spyOnPromise($q, $scope, StatisticsService, 'labelsPieChart')
      fetchPartners = spyOnPromise($q, $scope, PartnerService, 'fetchAll')
      fetchLabels = spyOnPromise($q, $scope, LabelService, 'fetchAll')
      fetchUsers = spyOnPromise($q, $scope, UserService, 'fetchNonPartner')

      $scope.onTabSelect(0)

      expect(StatisticsService.repliesChart).toHaveBeenCalledWith()
      expect(StatisticsService.incomingChart).toHaveBeenCalledWith()
      expect(StatisticsService.labelsPieChart).toHaveBeenCalledWith()

      $scope.onTabSelect(1)

      partners = [test.moh, test.who]
      fetchPartners.resolve(partners)

      expect($scope.partners).toEqual(partners)

      $scope.onTabSelect(2)

      labels = [test.tea, test.coffee]
      fetchLabels.resolve(labels)

      expect($scope.labels).toEqual(labels)

      $scope.onTabSelect(3)

      users = [{id: 101, name: "Tom McTicket", replies: {last_month: 5, this_month: 10, total: 20}}]
      fetchUsers.resolve(users)

      expect($scope.users).toEqual(users)
    )
  )

  #=======================================================================
  # Tests for PartnerController
  #=======================================================================
  describe('PartnerController', () ->
    PartnerService = null
    StatisticsService = null
    UserService = null
    $location = null
    $scope = null

    beforeEach(inject((_PartnerService_, _StatisticsService_, _UserService_, _$location_) ->
      PartnerService = _PartnerService_
      StatisticsService = _StatisticsService_
      UserService = _UserService_
      $location = _$location_

      $scope = $rootScope.$new()
      $window.contextData = {partner: test.moh}
      $controller('PartnerController', {$scope: $scope})
    ))

    it('onTabSelect', () ->
      expect($scope.users).toEqual([])
      expect($scope.initialisedTabs).toEqual([])

      fetchUsers = spyOnPromise($q, $scope, UserService, 'fetchInPartner')
      repliesChart = spyOnPromise($q, $scope, StatisticsService, 'repliesChart')

      $scope.onTabSelect(0)

      expect(StatisticsService.repliesChart).toHaveBeenCalledWith(test.moh, null)
      expect($scope.initialisedTabs).toEqual([0])
      expect($location.path()).toEqual('/summary')

      $scope.onTabSelect(2)

      users = [{id: 101, name: "Tom McTicket", replies: {last_month: 5, this_month: 10, total: 20}}]
      fetchUsers.resolve(users)

      expect($scope.users).toEqual(users)
      expect($scope.initialisedTabs).toEqual([0, 2])
      expect($location.path()).toEqual('/users')

      # select the users tab again
      $scope.onTabSelect(2)

      # users shouldn't be re-fetched
      expect(UserService.fetchInPartner.calls.count()).toEqual(1)
      expect($scope.initialisedTabs).toEqual([0, 2])
      expect($location.path()).toEqual('/users')
    )

    it('onDeletePartner', () ->
      confirmModal = spyOnPromise($q, $scope, UtilsService, 'confirmModal')
      deletePartner = spyOnPromise($q, $scope, PartnerService, 'delete')
      spyOn(UtilsService, 'navigate')

      $scope.onDeletePartner()

      confirmModal.resolve()
      deletePartner.resolve()

      expect(PartnerService.delete).toHaveBeenCalledWith(test.moh)
      expect(UtilsService.navigate).toHaveBeenCalledWith('/partner/')
    )
  )

  #=======================================================================
  # Tests for UserController
  #=======================================================================
  describe('UserController', () ->
    UserService = null
    $scope = null

    beforeEach(inject((_UserService_) ->
      UserService = _UserService_

      $scope = $rootScope.$new()
      $window.contextData = {user: test.user1}
      $controller('UserController', {$scope: $scope})
    ))

    it('onDeleteUser', () ->
      confirmModal = spyOnPromise($q, $scope, UtilsService, 'confirmModal')
      deleteUser = spyOnPromise($q, $scope, UserService, 'delete')
      spyOn(UtilsService, 'navigateBack')

      $scope.onDeleteUser()

      confirmModal.resolve()
      deleteUser.resolve()

      expect(UserService.delete).toHaveBeenCalledWith(test.user1)
      expect(UtilsService.navigateBack).toHaveBeenCalled()
    )
  )


  describe('PodController', () ->
    $scope = null
<<<<<<< HEAD
    PodApi = null
=======
    PodApiService = null
>>>>>>> d50c77fd

    beforeEach(() ->
      $scope = $rootScope.$new()

<<<<<<< HEAD
      PodApi = new class PodApi
=======
      PodApiService = new class PodApiService
>>>>>>> d50c77fd
        get: -> $q.resolve({foo: 'bar'})
        trigger: -> $q.resolve({success: true})
    )

    describe('init', () ->
      it('should fetch and attach pod data to the scope', () ->
<<<<<<< HEAD
        spyOn(PodApi, 'get').and.returnValue($q.resolve({foo: 'bar'}))

        $controller('PodController', {
          $scope
          PodApi
=======
        spyOn(PodApiService, 'get').and.returnValue($q.resolve({foo: 'bar'}))

        $controller('PodController', {
          $scope
          PodApiService
>>>>>>> d50c77fd
        })

        $scope.init(21, 23, {title: 'Baz'})
        $scope.$apply()

        expect($scope.podId).toEqual(21)
        expect($scope.caseId).toEqual(23)
        expect($scope.podConfig).toEqual({title: 'Baz'})
<<<<<<< HEAD
        expect(PodApi.get).toHaveBeenCalledWith(21, 23)
=======
        expect(PodApiService.get).toHaveBeenCalledWith(21, 23)
>>>>>>> d50c77fd
        expect($scope.podData).toEqual({foo: 'bar'})
      )
    )

    describe('trigger', () ->
      it('should trigger the given action', () ->
        $scope.podId = 21
        $scope.caseId = 23
        $scope.podConfig = {title: 'Foo'}
        $scope.podData = {bar: 'baz'}

        $controller('PodController', {
          $scope
<<<<<<< HEAD
          PodApi
        })

        spyOn(PodApi, 'trigger').and.returnValue($q.resolve({success: true}))
=======
          PodApiService
        })

        spyOn(PodApiService, 'trigger').and.returnValue($q.resolve({success: true}))
>>>>>>> d50c77fd

        $scope.trigger('grault', {garply: 'waldo'})
        $scope.$apply()

<<<<<<< HEAD
        expect(PodApi.trigger)
          .toHaveBeenCalledWith(21, 23, 'grault', {garply: 'waldo'})
      )

      it('should emit a notification event if unsuccessful', (done) ->
=======
        expect(PodApiService.trigger)
          .toHaveBeenCalledWith(21, 23, 'grault', {garply: 'waldo'})
      )

      it('should emit a timelineChanged event if successful', (done) ->
>>>>>>> d50c77fd
        $scope.podId = 21
        $scope.caseId = 23
        $scope.podConfig = {title: 'Foo'}
        $scope.podData = {bar: 'baz'}

        $controller('PodController', {
          $scope
<<<<<<< HEAD
          PodApi
        })

        spyOn(PodApi, 'trigger').and.returnValue($q.resolve({
          success: false,
          payload: {fred: 'xxyyxx'}
        }))

        $scope.trigger('grault', {garply: 'waldo'})

        $scope.$on('notification', (e, {type, payload}) ->
          expect(type).toEqual('pod_action_failure')
          expect(payload).toEqual({fred: 'xxyyxx'})
          done())
=======
          PodApiService
        })

        spyOn(PodApiService, 'trigger').and.returnValue($q.resolve({success: true}))
        $scope.trigger('grault', {garply: 'waldo'})

        $scope.$on('timelineChanged', -> done())

>>>>>>> d50c77fd
        $scope.$apply()
      )

      it('should fetch and attach data to the scope if successful', () ->
        $scope.podId = 21
        $scope.caseId = 23
        $scope.podConfig = {title: 'Foo'}
        $scope.podData = {bar: 'baz'}

        $controller('PodController', {
          $scope
<<<<<<< HEAD
          PodApi
        })

        spyOn(PodApi, 'get').and.returnValue($q.resolve({quux: 'corge'}))
        spyOn(PodApi, 'trigger').and.returnValue($q.resolve({success: true}))
=======
          PodApiService
        })

        spyOn(PodApiService, 'get').and.returnValue($q.resolve({quux: 'corge'}))
        spyOn(PodApiService, 'trigger').and.returnValue($q.resolve({success: true}))
>>>>>>> d50c77fd

        $scope.trigger('grault', {garply: 'waldo'})
        $scope.$apply()

        expect($scope.podData).toEqual({quux: 'corge'})
      )
    )
  )
)<|MERGE_RESOLUTION|>--- conflicted
+++ resolved
@@ -749,39 +749,23 @@
 
   describe('PodController', () ->
     $scope = null
-<<<<<<< HEAD
-    PodApi = null
-=======
     PodApiService = null
->>>>>>> d50c77fd
 
     beforeEach(() ->
       $scope = $rootScope.$new()
 
-<<<<<<< HEAD
-      PodApi = new class PodApi
-=======
       PodApiService = new class PodApiService
->>>>>>> d50c77fd
         get: -> $q.resolve({foo: 'bar'})
         trigger: -> $q.resolve({success: true})
     )
 
     describe('init', () ->
       it('should fetch and attach pod data to the scope', () ->
-<<<<<<< HEAD
-        spyOn(PodApi, 'get').and.returnValue($q.resolve({foo: 'bar'}))
-
-        $controller('PodController', {
-          $scope
-          PodApi
-=======
         spyOn(PodApiService, 'get').and.returnValue($q.resolve({foo: 'bar'}))
 
         $controller('PodController', {
           $scope
           PodApiService
->>>>>>> d50c77fd
         })
 
         $scope.init(21, 23, {title: 'Baz'})
@@ -790,11 +774,7 @@
         expect($scope.podId).toEqual(21)
         expect($scope.caseId).toEqual(23)
         expect($scope.podConfig).toEqual({title: 'Baz'})
-<<<<<<< HEAD
-        expect(PodApi.get).toHaveBeenCalledWith(21, 23)
-=======
         expect(PodApiService.get).toHaveBeenCalledWith(21, 23)
->>>>>>> d50c77fd
         expect($scope.podData).toEqual({foo: 'bar'})
       )
     )
@@ -808,34 +788,21 @@
 
         $controller('PodController', {
           $scope
-<<<<<<< HEAD
-          PodApi
-        })
-
-        spyOn(PodApi, 'trigger').and.returnValue($q.resolve({success: true}))
-=======
           PodApiService
         })
 
-        spyOn(PodApiService, 'trigger').and.returnValue($q.resolve({success: true}))
->>>>>>> d50c77fd
+        spyOn(PodApiService, 'trigger').and.returnValue($q.resolve({
+          success: true
+        }))
 
         $scope.trigger('grault', {garply: 'waldo'})
         $scope.$apply()
 
-<<<<<<< HEAD
-        expect(PodApi.trigger)
-          .toHaveBeenCalledWith(21, 23, 'grault', {garply: 'waldo'})
-      )
-
-      it('should emit a notification event if unsuccessful', (done) ->
-=======
         expect(PodApiService.trigger)
           .toHaveBeenCalledWith(21, 23, 'grault', {garply: 'waldo'})
       )
 
-      it('should emit a timelineChanged event if successful', (done) ->
->>>>>>> d50c77fd
+      it('should emit a notification event if unsuccessful', (done) ->
         $scope.podId = 21
         $scope.caseId = 23
         $scope.podConfig = {title: 'Foo'}
@@ -843,11 +810,10 @@
 
         $controller('PodController', {
           $scope
-<<<<<<< HEAD
-          PodApi
+          PodApiService
         })
 
-        spyOn(PodApi, 'trigger').and.returnValue($q.resolve({
+        spyOn(PodApiService, 'trigger').and.returnValue($q.resolve({
           success: false,
           payload: {fred: 'xxyyxx'}
         }))
@@ -858,16 +824,29 @@
           expect(type).toEqual('pod_action_failure')
           expect(payload).toEqual({fred: 'xxyyxx'})
           done())
-=======
+
+        $scope.$apply()
+      )
+
+      it('should emit a timelineChanged event if successful', (done) ->
+        $scope.podId = 21
+        $scope.caseId = 23
+        $scope.podConfig = {title: 'Foo'}
+        $scope.podData = {bar: 'baz'}
+
+        $controller('PodController', {
+          $scope
           PodApiService
         })
 
-        spyOn(PodApiService, 'trigger').and.returnValue($q.resolve({success: true}))
+        spyOn(PodApiService, 'trigger').and.returnValue($q.resolve({
+          success: true
+        }))
+
         $scope.trigger('grault', {garply: 'waldo'})
 
         $scope.$on('timelineChanged', -> done())
 
->>>>>>> d50c77fd
         $scope.$apply()
       )
 
@@ -879,19 +858,14 @@
 
         $controller('PodController', {
           $scope
-<<<<<<< HEAD
-          PodApi
-        })
-
-        spyOn(PodApi, 'get').and.returnValue($q.resolve({quux: 'corge'}))
-        spyOn(PodApi, 'trigger').and.returnValue($q.resolve({success: true}))
-=======
           PodApiService
         })
 
         spyOn(PodApiService, 'get').and.returnValue($q.resolve({quux: 'corge'}))
-        spyOn(PodApiService, 'trigger').and.returnValue($q.resolve({success: true}))
->>>>>>> d50c77fd
+
+        spyOn(PodApiService, 'trigger').and.returnValue($q.resolve({
+          success: true
+        }))
 
         $scope.trigger('grault', {garply: 'waldo'})
         $scope.$apply()
