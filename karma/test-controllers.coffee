# Unit tests for our Angular controllers

describe('controllers:', () ->
  $httpBackend = null
  $window = null
  $controller = null
  $rootScope = null
  $q = null
  UtilsService = null
  test = null

  beforeEach(() ->
    module('cases')

    inject((_$httpBackend_, _$window_, _$controller_, _$rootScope_, _$q_, _UtilsService_) ->
      $httpBackend = _$httpBackend_
      $window = _$window_
      $controller = _$controller_
      $rootScope = _$rootScope_
      $q = _$q_
      UtilsService = _UtilsService_
    )

    jasmine.clock().install()

    test = {
      # users
      user1: {id: 101, name: "Tom McTest", partner: null},

      # labels
      tea: {id: 201, name: "Tea"},
      coffee: {id: 202, name: "Coffee"},

      # partners
      moh: {id: 301, name: "MOH"},
      who: {id: 302, name: "WHO"},

      # fields
      nickname: {key: 'nickname', label: "Nickname", value_type: 'T'},
      age: {key: 'age', label: "Age", value_type: 'N'},

      # groups
      females: {id: 701, name: "Females"},
      males: {id: 702, name: "Males"},
      ureporters: {id: 703, name: "U-Reporters"},

      # contacts
      ann: {id: 401, name: "Ann", fields: {'age': 35}, groups: [{id: 701, name: "Females"}, {id: 703, name: "U-Reporters"}]},
      bob: {id: 402, name: "Bob", fields: {}, groups: []}
    }
  )

  afterEach(() ->
    jasmine.clock().uninstall()
  )

  #=======================================================================
  # Tests for CaseController
  #=======================================================================
  describe('CaseController', () ->
    CaseService = null
    ContactService = null
    $scope = null

    beforeEach(() ->
      inject((_CaseService_, _ContactService_) ->
        CaseService = _CaseService_
        ContactService = _ContactService_
      )

      $window.contextData = {all_labels: [test.tea, test.coffee], all_partners: [test.moh, test.who]}

      $scope = $rootScope.$new()
      $controller('CaseController', {$scope: $scope})

      # extra test data
      test.case1 = {id: 601, contact: test.ann, summary: "Hi", opened_on: utcdate(2016, 5, 28, 10, 0)}
    )

    it('should initialize correctly', () ->
      fetchCase = spyOnPromise($q, $scope, CaseService, 'fetchSingle')
      fetchContact = spyOnPromise($q, $scope, ContactService, 'fetch')

      $scope.init(601, 140)

      expect($scope.caseId).toEqual(601)
      expect($scope.msgCharsRemaining).toEqual(140)

      fetchCase.resolve(test.case1)
      fetchContact.resolve(test.ann)

      expect($scope.caseObj).toEqual(test.case1)
      expect($scope.contact).toEqual(test.ann)
    )

    it('should should proxy timelineChanged events from child scopes', (done) ->
      $scope.$on('timelineChanged', -> done())
      child = $scope.$new(false)
      child.$emit('timelineChanged')
    )

    it('addNote', () ->
      noteModal = spyOnPromise($q, $scope, UtilsService, 'noteModal')
      addNote = spyOnPromise($q, $scope, CaseService, 'addNote')

      $scope.caseObj = test.case1
      $scope.onAddNote()

      noteModal.resolve("this is a note")
      addNote.resolve()

      expect(UtilsService.noteModal).toHaveBeenCalled()
      expect(CaseService.addNote).toHaveBeenCalledWith(test.case1, "this is a note")
    )

    it('onWatch', () ->
      confirmModal = spyOnPromise($q, $scope, UtilsService, 'confirmModal')
      watchCase = spyOnPromise($q, $scope, CaseService, 'watch')

      $scope.caseObj = test.case1
      $scope.onWatch()

      confirmModal.resolve()
      watchCase.resolve()

      expect(UtilsService.confirmModal).toHaveBeenCalled()
      expect(CaseService.watch).toHaveBeenCalledWith(test.case1)
    )

    it('onUnwatch', () ->
      confirmModal = spyOnPromise($q, $scope, UtilsService, 'confirmModal')
      unwatchCase = spyOnPromise($q, $scope, CaseService, 'unwatch')

      $scope.caseObj = test.case1
      $scope.onUnwatch()

      confirmModal.resolve()
      unwatchCase.resolve()

      expect(UtilsService.confirmModal).toHaveBeenCalled()
      expect(CaseService.unwatch).toHaveBeenCalledWith(test.case1)
    )
  )

  #=======================================================================
  # Tests for DateRangeController
  #=======================================================================
  describe('DateRangeController', () ->
    it('should not allow min to be greater than max', () ->
      jasmine.clock().mockDate(utcdate(2016, 1, 1, 11, 0, 0, 0));  # now is Jan 1st 2016 11:00 UTC

      $rootScope.range = {after: null, before: null}
      $scope = $rootScope.$new()

      $controller('DateRangeController', { $scope: $scope })
      $scope.init('range.after', 'range.before')

      expect($scope.afterOptions).toEqual({minDate: null, maxDate: utcdate(2016, 1, 1, 11, 0, 0, 0)})
      expect($scope.beforeOptions).toEqual({minDate: null, maxDate: utcdate(2016, 1, 1, 11, 0, 0, 0)})

      # after field is given a value
      $rootScope.range.after = utcdate(2015, 6, 1, 0, 0, 0, 0)  # Jun 1st 2015
      $scope.$digest()

      # value should become the min for before field
      expect($scope.beforeOptions).toEqual({minDate: utcdate(2015, 6, 1, 0, 0, 0, 0), maxDate: utcdate(2016, 1, 1, 11, 0, 0, 0)})

      # before field is given a value
      $rootScope.range.before = utcdate(2015, 8, 1, 0, 0, 0, 0)  # Aug 1st 2015
      $scope.$digest()

      # value should become the max for after field
      expect($scope.afterOptions).toEqual({minDate: null, maxDate: utcdate(2015, 8, 1, 0, 0, 0, 0)})
    )
  )

  #=======================================================================
  # Tests for any controllers which must be children of InboxController
  #=======================================================================
  describe('inbox controllers:', () ->
    # injected services
    MessageService = null
    OutgoingService = null
    CaseService = null
    PartnerService = null

    $inboxScope = null
    $scope = null
    serverTime = 1464775597109  # ~ Jun 1st 2016 10:06:37 UTC

    beforeEach(() ->
      inject((_MessageService_, _OutgoingService_, _CaseService_, _PartnerService_) ->
        MessageService = _MessageService_
        OutgoingService = _OutgoingService_
        CaseService = _CaseService_
        PartnerService = _PartnerService_
      )

      $window.contextData = {user: test.user1, partners: [], labels: [test.tea, test.coffee], groups: []}

      $inboxScope = $rootScope.$new()
      $controller('InboxController', {$scope: $inboxScope})

      $scope = $inboxScope.$new()
    )

    #=======================================================================
    # Tests for CasesController
    #=======================================================================
    describe('CasesController', () ->

      beforeEach(() ->
        $controller('CasesController', {$scope: $scope})

        $inboxScope.init('open', serverTime)
        $scope.init()

        # extra test data
        test.case1 = {id: 601, summary: "Hi", opened_on: utcdate(2016, 5, 28, 10, 0)}
      )

      it('loadOldItems', () ->
        fetchOld = spyOnPromise($q, $scope, CaseService, 'fetchOld')

        $scope.loadOldItems()

        expect(CaseService.fetchOld).toHaveBeenCalledWith({folder: 'open', assignee: null, label: null}, $scope.startTime, 1)

        fetchOld.resolve({results: [test.case1], hasMore: true})

        expect($scope.items).toEqual([test.case1])
        expect($scope.oldItemsMore).toEqual(true)
        expect($scope.isInfiniteScrollEnabled()).toEqual(true)
      )

      it('loadOldItems should report to raven on failure', () ->
        spyOn(CaseService, 'fetchOld').and.callThrough()
        spyOn(UtilsService, 'displayAlert')
        spyOn(Raven, 'captureMessage')

        $httpBackend.expectGET(/\/case\/search\/\?.*/).respond(() -> [500, 'Server error', {}, 'Internal error'])

        $scope.loadOldItems()

        $httpBackend.flush()
        expect(UtilsService.displayAlert).toHaveBeenCalled()
        expect(Raven.captureMessage).toHaveBeenCalled()
      )

      it('getItemFilter', () ->
        filter = $scope.getItemFilter()
        expect(filter({is_closed: false})).toEqual(true)
        expect(filter({is_closed: true})).toEqual(false)

        $scope.folder = 'closed'

        filter = $scope.getItemFilter()
        expect(filter({is_closed: false})).toEqual(false)
        expect(filter({is_closed: true})).toEqual(true)
      )

      it('onExportSearch', () ->
        confirmModal = spyOnPromise($q, $scope, UtilsService, 'confirmModal')
        startExport = spyOnPromise($q, $scope, CaseService, 'startExport')
        spyOn(UtilsService, 'displayAlert')

        $scope.onExportSearch()

        confirmModal.resolve()
        startExport.resolve()

        expect(CaseService.startExport).toHaveBeenCalledWith({folder: 'open', assignee: null, label: null})
        expect(UtilsService.displayAlert).toHaveBeenCalled()
      )
    )

    #=======================================================================
    # Tests for MessagesController
    #=======================================================================
    describe('MessagesController', () ->

      beforeEach(() ->
        $controller('MessagesController', {$scope: $scope})

        $inboxScope.init('inbox', serverTime)
        $scope.init()

        # extra test data
        test.msg1 = {id: 101, text: "Hello 1", labels: [test.tea], flagged: true, archived: false}
        test.msg2 = {id: 102, text: "Hello 2", labels: [test.coffee], flagged: false, archived: false}
        test.msg3 = {id: 103, text: "Hello 3", labels: [], flagged: false, archived: false}
      )

      it('should initialize correctly', () ->
        expect($scope.items).toEqual([])
        expect($scope.activeLabel).toEqual(null)
        expect($scope.activeContact).toEqual(null)
        expect($scope.inactiveLabels).toEqual([test.tea, test.coffee])
      )

      it('loadOldItems', () ->
        fetchOld = spyOnPromise($q, $scope, MessageService, 'fetchOld')

        $scope.loadOldItems()

        expect(MessageService.fetchOld).toHaveBeenCalledWith({
          folder: 'inbox', label: null, contact: null, text: null,
          groups: [], archived: false, after: null, before: null
        }, $scope.startTime, 1)

        fetchOld.resolve({results: [test.msg3, test.msg2], hasMore: true})

        expect($scope.items).toEqual([test.msg3, test.msg2])
        expect($scope.oldItemsMore).toEqual(true)
        expect($scope.isInfiniteScrollEnabled()).toEqual(true)
      )

      it('getItemFilter', () ->
        filter = $scope.getItemFilter()
        expect(filter({archived: false})).toEqual(true)
        expect(filter({archived: true})).toEqual(false)

        $scope.folder = 'flagged'
        $scope.searchFields.archived = false

        filter = $scope.getItemFilter()
        expect(filter({flagged: true, archived: false})).toEqual(true)
        expect(filter({flagged: true, archived: true})).toEqual(false)
        expect(filter({flagged: false})).toEqual(false)

        $scope.searchFields.archived = true

        filter = $scope.getItemFilter()
        expect(filter({flagged: true, archived: false})).toEqual(true)
        expect(filter({flagged: true, archived: true})).toEqual(true)
        expect(filter({flagged: false})).toEqual(false)

        $scope.folder = 'archived'

        filter = $scope.getItemFilter()
        expect(filter({archived: false})).toEqual(false)
        expect(filter({archived: true})).toEqual(true)

        $scope.folder = 'unlabelled'

        filter = $scope.getItemFilter()
        expect(filter({labels: []})).toEqual(true)
        expect(filter({labels: [test.tea]})).toEqual(false)
      )

      it('onExportSearch', () ->
        confirmModal = spyOnPromise($q, $scope, UtilsService, 'confirmModal')
        startExport = spyOnPromise($q, $scope, MessageService, 'startExport')
        spyOn(UtilsService, 'displayAlert')

        $scope.onExportSearch()

        confirmModal.resolve()
        startExport.resolve()

        expect(MessageService.startExport).toHaveBeenCalledWith({
          folder: 'inbox', label: null, contact: null, text: null,
          groups: [], archived: false, after: null, before: null
        })
        expect(UtilsService.displayAlert).toHaveBeenCalled()
      )

      it('onFlagSelection', () ->
        confirmModal = spyOnPromise($q, $scope, UtilsService, 'confirmModal')
        bulkFlag = spyOnPromise($q, $scope, MessageService, 'bulkFlag')

        $scope.selection = [test.msg1]
        $scope.onFlagSelection()

        confirmModal.resolve()
        bulkFlag.resolve()

        expect(MessageService.bulkFlag).toHaveBeenCalledWith([test.msg1], true)
      )

      it('onArchiveSelection', () ->
        confirmModal = spyOnPromise($q, $scope, UtilsService, 'confirmModal')
        bulkArchive = spyOnPromise($q, $scope, MessageService, 'bulkArchive')

        $scope.selection = [test.msg1]
        $scope.onArchiveSelection()

        confirmModal.resolve()
        bulkArchive.resolve()

        expect(MessageService.bulkArchive).toHaveBeenCalledWith([test.msg1])
      )

      it('onRestoreSelection', () ->
        confirmModal = spyOnPromise($q, $scope, UtilsService, 'confirmModal')
        bulkRestore = spyOnPromise($q, $scope, MessageService, 'bulkRestore')

        $scope.selection = [test.msg1]
        $scope.onRestoreSelection()

        confirmModal.resolve()
        bulkRestore.resolve()

        expect(MessageService.bulkRestore).toHaveBeenCalledWith([test.msg1])
      )

      describe('onCaseFromMessage', () ->
        it('should open new case if message does not have one', () ->
          fetchPartners = spyOnPromise($q, $scope, PartnerService, 'fetchAll')
          newCaseModal = spyOnPromise($q, $scope, UtilsService, 'newCaseModal')
          openCase = spyOnPromise($q, $scope, CaseService, 'open')
          spyOn(UtilsService, 'navigate')

          $scope.onCaseFromMessage(test.msg1)

          fetchPartners.resolve([test.moh, test.who])
          newCaseModal.resolve({summary: "New case", assignee: test.moh})
          openCase.resolve({id: 601, summary: "New case", isNew: false})

          expect(CaseService.open).toHaveBeenCalledWith(test.msg1, "New case", test.moh)
          expect(UtilsService.navigate).toHaveBeenCalledWith('/case/read/601/?alert=open_found_existing')
        )

        it('should redirect to an existing case', () ->
          spyOn(UtilsService, 'navigate')

          test.msg1.case = {id: 601, summary: "A case"}
          $scope.onCaseFromMessage(test.msg1)

          expect(UtilsService.navigate).toHaveBeenCalledWith('/case/read/601/')
        )
      )

      it('onForwardMessage', () ->
        composeModal = spyOnPromise($q, $scope, UtilsService, 'composeModal')
        forward = spyOnPromise($q, $scope, MessageService, 'forward')
        spyOn(UtilsService, 'displayAlert')

        $scope.onForwardMessage(test.msg1)

        composeModal.resolve({text: "FYI", urn: "tel:+260964153686"})
        forward.resolve()

        expect(MessageService.forward).toHaveBeenCalledWith(test.msg1, "FYI", "tel:+260964153686")
        expect(UtilsService.displayAlert).toHaveBeenCalled()
      )

      it('onLabelMessage', () ->
        labelModal = spyOnPromise($q, $scope, UtilsService, 'labelModal')
        relabel = spyOnPromise($q, $scope, MessageService, 'relabel')

        $scope.onLabelMessage(test.msg1)

        labelModal.resolve([test.coffee])
        relabel.resolve()

        expect(MessageService.relabel).toHaveBeenCalledWith(test.msg1, [test.coffee])
      )

      it('onToggleMessageFlag', () ->
        confirmModal = spyOnPromise($q, $scope, UtilsService, 'confirmModal')
        bulkFlag = spyOnPromise($q, $scope, MessageService, 'bulkFlag')

        # try with message that is currently flagged
        $scope.onToggleMessageFlag(test.msg1)

        confirmModal.resolve()
        bulkFlag.resolve()

        expect(MessageService.bulkFlag).toHaveBeenCalledWith([test.msg1], false)

        confirmModal.reset()

        # try with message that isn't currently flagged
        $scope.onToggleMessageFlag(test.msg2)

        confirmModal.resolve()
        bulkFlag.resolve()

        expect(MessageService.bulkFlag).toHaveBeenCalledWith([test.msg2], true)
      )
    )

    #=======================================================================
    # Tests for OutgoingController
    #=======================================================================
    describe('OutgoingController', () ->

      beforeEach(() ->
        $controller('OutgoingController', {$scope: $scope})

        $inboxScope.init('sent', serverTime)
        $scope.init()

        # outgoing message test data
        test.out1 = {id: 601, text: "Hi", time: utcdate(2016, 5, 28, 10, 0)}
        test.out2 = {id: 602, text: "OK", time: utcdate(2016, 5, 27, 11, 0)}
        test.out3 = {id: 603, text: "Sawa", time: utcdate(2016, 5, 27, 12, 0)}
      )

      it('loadOldItems', () ->
        fetchOld = spyOnPromise($q, $scope, OutgoingService, 'fetchOld')

        $scope.loadOldItems()

        expect(OutgoingService.fetchOld).toHaveBeenCalledWith({folder: 'sent', text: null, contact: null}, $scope.startTime, 1)

        fetchOld.resolve({results: [test.out3, test.out2], hasMore: true})

        expect($scope.items).toEqual([test.out3, test.out2])
        expect($scope.oldItemsMore).toEqual(true)
        expect($scope.isInfiniteScrollEnabled()).toEqual(true)

        fetchOld.reset()
        $scope.loadOldItems()

        fetchOld.resolve({results: [test.out1], hasMore: false})

        expect($scope.items).toEqual([test.out3, test.out2, test.out1])
        expect($scope.oldItemsMore).toEqual(false)
        expect($scope.isInfiniteScrollEnabled()).toEqual(false)
        expect($scope.hasTooManyItemsToDisplay()).toEqual(false)
      )

      it('activateContact', () ->
        fetchOld = spyOnPromise($q, $scope, OutgoingService, 'fetchOld')

        $scope.activateContact(test.ann)

        expect(OutgoingService.fetchOld).toHaveBeenCalledWith({folder: 'sent', text: null, contact: test.ann}, $scope.startTime, 1)
      )

      it('onSearch', () ->
        fetchOld = spyOnPromise($q, $scope, OutgoingService, 'fetchOld')

        $scope.searchFields.text = "test"
        $scope.onSearch()

        expect(OutgoingService.fetchOld).toHaveBeenCalledWith({folder: 'sent', text: "test", contact: null}, $scope.startTime, 1)
      )
    )
  )

  #=======================================================================
  # Tests for ContactController
  #=======================================================================
  describe('ContactController', () ->
    ContactService = null
    $scope = null

    beforeEach(inject((_ContactService_) ->
      ContactService = _ContactService_

      $scope = $rootScope.$new()
      $window.contextData = {contact: test.ann, fields: [test.age, test.nickname]}
      $controller('ContactController', {$scope: $scope})
    ))

    it('init should fetch contact cases', () ->
      expect($scope.contact).toEqual(test.ann)
      expect($scope.fields).toEqual([test.age, test.nickname])

      fetchCases = spyOnPromise($q, $scope, ContactService, 'fetchCases')

      $scope.init()

      cases = [{id: 501, opened_on: utcdate(2016, 5, 17, 8, 49, 13, 698)}]
      fetchCases.resolve(cases)

      expect(ContactService.fetchCases).toHaveBeenCalledWith(test.ann)
      expect($scope.cases).toEqual(cases)
    )

    it('getGroups', () ->
      console.log($scope.contact)

      expect($scope.getGroups()).toEqual("Females, U-Reporters")
    )
  )

  #=======================================================================
  # Tests for HomeController
  #=======================================================================
  describe('HomeController', () ->
    StatisticsService = null
    PartnerService = null
    LabelService = null
    UserService = null
    $scope = null

    beforeEach(inject((_StatisticsService_, _PartnerService_, _LabelService_, _UserService_) ->
      StatisticsService = _StatisticsService_
      PartnerService = _PartnerService_
      LabelService = _LabelService_
      UserService = _UserService_

      $scope = $rootScope.$new()
      $controller('HomeController', {$scope: $scope})
    ))

    it('onTabSelect', () ->
      repliesChart = spyOnPromise($q, $scope, StatisticsService, 'repliesChart')
      incomingChart = spyOnPromise($q, $scope, StatisticsService, 'incomingChart')
      labelsPieChart = spyOnPromise($q, $scope, StatisticsService, 'labelsPieChart')
      fetchPartners = spyOnPromise($q, $scope, PartnerService, 'fetchAll')
      fetchLabels = spyOnPromise($q, $scope, LabelService, 'fetchAll')
      fetchUsers = spyOnPromise($q, $scope, UserService, 'fetchNonPartner')

      $scope.onTabSelect(0)

      expect(StatisticsService.repliesChart).toHaveBeenCalledWith()
      expect(StatisticsService.incomingChart).toHaveBeenCalledWith()
      expect(StatisticsService.labelsPieChart).toHaveBeenCalledWith()

      $scope.onTabSelect(1)

      partners = [test.moh, test.who]
      fetchPartners.resolve(partners)

      expect($scope.partners).toEqual(partners)

      $scope.onTabSelect(2)

      labels = [test.tea, test.coffee]
      fetchLabels.resolve(labels)

      expect($scope.labels).toEqual(labels)

      $scope.onTabSelect(3)

      users = [{id: 101, name: "Tom McTicket", replies: {last_month: 5, this_month: 10, total: 20}}]
      fetchUsers.resolve(users)

      expect($scope.users).toEqual(users)
    )
  )

  #=======================================================================
  # Tests for PartnerController
  #=======================================================================
  describe('PartnerController', () ->
    PartnerService = null
    StatisticsService = null
    UserService = null
    $location = null
    $scope = null

    beforeEach(inject((_PartnerService_, _StatisticsService_, _UserService_, _$location_) ->
      PartnerService = _PartnerService_
      StatisticsService = _StatisticsService_
      UserService = _UserService_
      $location = _$location_

      $scope = $rootScope.$new()
      $window.contextData = {partner: test.moh}
      $controller('PartnerController', {$scope: $scope})
    ))

    it('onTabSelect', () ->
      expect($scope.users).toEqual([])
      expect($scope.initialisedTabs).toEqual([])

      fetchUsers = spyOnPromise($q, $scope, UserService, 'fetchInPartner')
      repliesChart = spyOnPromise($q, $scope, StatisticsService, 'repliesChart')

      $scope.onTabSelect(0)

      expect(StatisticsService.repliesChart).toHaveBeenCalledWith(test.moh, null)
      expect($scope.initialisedTabs).toEqual([0])
      expect($location.path()).toEqual('/summary')

      $scope.onTabSelect(2)

      users = [{id: 101, name: "Tom McTicket", replies: {last_month: 5, this_month: 10, total: 20}}]
      fetchUsers.resolve(users)

      expect($scope.users).toEqual(users)
      expect($scope.initialisedTabs).toEqual([0, 2])
      expect($location.path()).toEqual('/users')

      # select the users tab again
      $scope.onTabSelect(2)

      # users shouldn't be re-fetched
      expect(UserService.fetchInPartner.calls.count()).toEqual(1)
      expect($scope.initialisedTabs).toEqual([0, 2])
      expect($location.path()).toEqual('/users')
    )

    it('onDeletePartner', () ->
      confirmModal = spyOnPromise($q, $scope, UtilsService, 'confirmModal')
      deletePartner = spyOnPromise($q, $scope, PartnerService, 'delete')
      spyOn(UtilsService, 'navigate')

      $scope.onDeletePartner()

      confirmModal.resolve()
      deletePartner.resolve()

      expect(PartnerService.delete).toHaveBeenCalledWith(test.moh)
      expect(UtilsService.navigate).toHaveBeenCalledWith('/partner/')
    )
  )

  #=======================================================================
  # Tests for UserController
  #=======================================================================
  describe('UserController', () ->
    UserService = null
    $scope = null

    beforeEach(inject((_UserService_) ->
      UserService = _UserService_

      $scope = $rootScope.$new()
      $window.contextData = {user: test.user1}
      $controller('UserController', {$scope: $scope})
    ))

    it('onDeleteUser', () ->
      confirmModal = spyOnPromise($q, $scope, UtilsService, 'confirmModal')
      deleteUser = spyOnPromise($q, $scope, UserService, 'delete')
      spyOn(UtilsService, 'navigateBack')

      $scope.onDeleteUser()

      confirmModal.resolve()
      deleteUser.resolve()

      expect(UserService.delete).toHaveBeenCalledWith(test.user1)
      expect(UtilsService.navigateBack).toHaveBeenCalled()
    )
  )


  describe('PodController', () ->
    $scope = null
    PodApiService = null

    beforeEach(() ->
      $scope = $rootScope.$new()

<<<<<<< HEAD
      PodApi = new class PodApi
        get: -> $q.resolve({
          items: [],
          actions: []
        })
=======
      PodApiService = new class PodApiService
        get: -> $q.resolve({foo: 'bar'})
>>>>>>> d50c77fd
        trigger: -> $q.resolve({success: true})
    )

    describe('init', () ->
      it('should fetch and attach pod data to the scope', () ->
<<<<<<< HEAD
        spyOn(PodApi, 'get').and.returnValue($q.resolve({
          items: [{
            name: 'Foo',
            value: 'Bar'
          }]
          actions: [{
            type: 'baz',
            name: 'Baz',
            payload: {}
          }]
        }))
=======
        spyOn(PodApiService, 'get').and.returnValue($q.resolve({foo: 'bar'}))
>>>>>>> d50c77fd

        $controller('PodController', {
          $scope
          PodApiService
        })

        $scope.init(21, 23, {title: 'Baz'})
        $scope.$apply()

        expect($scope.podId).toEqual(21)
        expect($scope.caseId).toEqual(23)
        expect($scope.podConfig).toEqual({title: 'Baz'})
<<<<<<< HEAD
        expect(PodApi.get).toHaveBeenCalledWith(21, 23)
        expect($scope.podData).toEqual({
          items: [{
            name: 'Foo',
            value: 'Bar'
          }]
          actions: [{
            type: 'baz',
            name: 'Baz',
            busyText: 'Baz',
            isBusy: false,
            payload: {}
          }]
        })
      )
    )

    describe('update', () ->
      it('should fetch and update pod data', () ->
        $scope.podId = 21
        $scope.caseId = 23

        spyOn(PodApi, 'get').and.returnValue($q.resolve({
          items: [{
            name: 'Foo',
            value: 'Bar'
          }]
          actions: [{
            type: 'baz',
            name: 'Baz',
            payload: {}
          }]
        }))

        $controller('PodController', {
          $scope
          PodApi
        })

        $scope.update()
        $scope.$apply()

        expect(PodApi.get).toHaveBeenCalledWith(21, 23)

        expect($scope.podData).toEqual({
          items: [{
            name: 'Foo',
            value: 'Bar'
          }]
          actions: [{
            type: 'baz',
            name: 'Baz',
            busyText: 'Baz',
            isBusy: false,
            payload: {}
          }]
        })
      )

      it("should default an action's busy text to the action's name", () ->
        $scope.podId = 21
        $scope.caseId = 23

        spyOn(PodApi, 'get').and.returnValue($q.resolve({
          items: [{
            name: 'Foo',
            value: 'Bar'
          }]
          actions: [{
            type: 'baz',
            name: 'Baz',
            busy_text: 'Bazzing',
            payload: {}
          }, {
            type: 'quux',
            name: 'Quux',
            payload: {}
          }]
        }))

        $controller('PodController', {
          $scope
          PodApi
        })

        $scope.update()
        $scope.$apply()

        expect(PodApi.get).toHaveBeenCalledWith(21, 23)

        expect($scope.podData).toEqual({
          items: [{
            name: 'Foo',
            value: 'Bar'
          }]
          actions: [{
            type: 'baz',
            name: 'Baz',
            busyText: 'Bazzing',
            isBusy: false,
            payload: {}
          }, {
            type: 'quux',
            name: 'Quux',
            busyText: 'Quux',
            isBusy: false,
            payload: {}
          }]
        })
=======
        expect(PodApiService.get).toHaveBeenCalledWith(21, 23)
        expect($scope.podData).toEqual({foo: 'bar'})
>>>>>>> d50c77fd
      )
    )

    describe('trigger', () ->
      it('should trigger the given action', () ->
        $scope.podId = 21
        $scope.caseId = 23
        $scope.podConfig = {title: 'Foo'}

        $scope.podData = {
          items: [],
          actions: []
        }

        $controller('PodController', {
          $scope
          PodApiService
        })

        spyOn(PodApiService, 'trigger').and.returnValue($q.resolve({success: true}))

        $scope.trigger('grault', {garply: 'waldo'})
        $scope.$apply()

        expect(PodApiService.trigger)
          .toHaveBeenCalledWith(21, 23, 'grault', {garply: 'waldo'})
      )

<<<<<<< HEAD
      it('should mark the action as busy', () ->
        $scope.podId = 21
        $scope.caseId = 23
        $scope.podConfig = {title: 'Foo'}

        $scope.podData = {
          items: [],
          actions: [{
            type: 'grault'
            isBusy: false,
            payload: {}
          }, {
            type: 'fred',
            isBusy: false,
            payload: {}
          }]
        }

        $controller('PodController', {
          $scope
          PodApi
        })

        # defer getting new data indefinitely to prevent isBusy being set to
        # false when we retrieve new data
        spyOn(PodApi, 'get').and.returnValue($q.defer().promise)

        spyOn(PodApi, 'trigger').and.returnValue($q.resolve({success: true}))

        $scope.trigger('grault', {garply: 'waldo'})
        expect($scope.podData.actions[0].isBusy).toBe(true)
=======
      it('should emit a timelineChanged event if successful', (done) ->
        $scope.podId = 21
        $scope.caseId = 23
        $scope.podConfig = {title: 'Foo'}
        $scope.podData = {bar: 'baz'}

        $controller('PodController', {
          $scope
          PodApiService
        })

        spyOn(PodApiService, 'trigger').and.returnValue($q.resolve({success: true}))
        $scope.trigger('grault', {garply: 'waldo'})

        $scope.$on('timelineChanged', -> done())
>>>>>>> d50c77fd

        $scope.$apply()
      )

      it('should fetch and attach data to the scope if successful', () ->
        $scope.podId = 21
        $scope.caseId = 23
        $scope.podConfig = {title: 'Foo'}

        $scope.podData = {
          items: [],
          actions: []
        }

        $controller('PodController', {
          $scope
          PodApiService
        })

<<<<<<< HEAD
        spyOn(PodApi, 'get').and.returnValue($q.resolve({
          items: [{
            name: 'Foo',
            value: 'Bar'
          }]
          actions: [{
            type: 'baz',
            name: 'Baz',
            payload: {}
          }]
        }))

        spyOn(PodApi, 'trigger').and.returnValue($q.resolve({success: true}))
=======
        spyOn(PodApiService, 'get').and.returnValue($q.resolve({quux: 'corge'}))
        spyOn(PodApiService, 'trigger').and.returnValue($q.resolve({success: true}))
>>>>>>> d50c77fd

        $scope.trigger('grault', {garply: 'waldo'})
        $scope.$apply()

        expect($scope.podData).toEqual({
          items: [{
            name: 'Foo',
            value: 'Bar'
          }]
          actions: [{
            type: 'baz',
            name: 'Baz',
            busyText: 'Baz',
            isBusy: false,
            payload: {}
          }]
        })
      )
    )
  )
)<|MERGE_RESOLUTION|>--- conflicted
+++ resolved
@@ -740,23 +740,17 @@
     beforeEach(() ->
       $scope = $rootScope.$new()
 
-<<<<<<< HEAD
-      PodApi = new class PodApi
+      PodApiService = new class PodApiService
         get: -> $q.resolve({
           items: [],
           actions: []
         })
-=======
-      PodApiService = new class PodApiService
-        get: -> $q.resolve({foo: 'bar'})
->>>>>>> d50c77fd
         trigger: -> $q.resolve({success: true})
     )
 
     describe('init', () ->
       it('should fetch and attach pod data to the scope', () ->
-<<<<<<< HEAD
-        spyOn(PodApi, 'get').and.returnValue($q.resolve({
+        spyOn(PodApiService, 'get').and.returnValue($q.resolve({
           items: [{
             name: 'Foo',
             value: 'Bar'
@@ -767,9 +761,6 @@
             payload: {}
           }]
         }))
-=======
-        spyOn(PodApiService, 'get').and.returnValue($q.resolve({foo: 'bar'}))
->>>>>>> d50c77fd
 
         $controller('PodController', {
           $scope
@@ -782,8 +773,8 @@
         expect($scope.podId).toEqual(21)
         expect($scope.caseId).toEqual(23)
         expect($scope.podConfig).toEqual({title: 'Baz'})
-<<<<<<< HEAD
-        expect(PodApi.get).toHaveBeenCalledWith(21, 23)
+        expect(PodApiService.get).toHaveBeenCalledWith(21, 23)
+
         expect($scope.podData).toEqual({
           items: [{
             name: 'Foo',
@@ -805,7 +796,7 @@
         $scope.podId = 21
         $scope.caseId = 23
 
-        spyOn(PodApi, 'get').and.returnValue($q.resolve({
+        spyOn(PodApiService, 'get').and.returnValue($q.resolve({
           items: [{
             name: 'Foo',
             value: 'Bar'
@@ -819,13 +810,13 @@
 
         $controller('PodController', {
           $scope
-          PodApi
+          PodApiService
         })
 
         $scope.update()
         $scope.$apply()
 
-        expect(PodApi.get).toHaveBeenCalledWith(21, 23)
+        expect(PodApiService.get).toHaveBeenCalledWith(21, 23)
 
         expect($scope.podData).toEqual({
           items: [{
@@ -846,7 +837,7 @@
         $scope.podId = 21
         $scope.caseId = 23
 
-        spyOn(PodApi, 'get').and.returnValue($q.resolve({
+        spyOn(PodApiService, 'get').and.returnValue($q.resolve({
           items: [{
             name: 'Foo',
             value: 'Bar'
@@ -865,13 +856,13 @@
 
         $controller('PodController', {
           $scope
-          PodApi
+          PodApiService
         })
 
         $scope.update()
         $scope.$apply()
 
-        expect(PodApi.get).toHaveBeenCalledWith(21, 23)
+        expect(PodApiService.get).toHaveBeenCalledWith(21, 23)
 
         expect($scope.podData).toEqual({
           items: [{
@@ -892,10 +883,6 @@
             payload: {}
           }]
         })
-=======
-        expect(PodApiService.get).toHaveBeenCalledWith(21, 23)
-        expect($scope.podData).toEqual({foo: 'bar'})
->>>>>>> d50c77fd
       )
     )
 
@@ -924,7 +911,6 @@
           .toHaveBeenCalledWith(21, 23, 'grault', {garply: 'waldo'})
       )
 
-<<<<<<< HEAD
       it('should mark the action as busy', () ->
         $scope.podId = 21
         $scope.caseId = 23
@@ -945,23 +931,29 @@
 
         $controller('PodController', {
           $scope
-          PodApi
+          PodApiService
         })
 
         # defer getting new data indefinitely to prevent isBusy being set to
         # false when we retrieve new data
-        spyOn(PodApi, 'get').and.returnValue($q.defer().promise)
-
-        spyOn(PodApi, 'trigger').and.returnValue($q.resolve({success: true}))
+        spyOn(PodApiService, 'get').and.returnValue($q.defer().promise)
+
+        spyOn(PodApiService, 'trigger').and.returnValue($q.resolve({success: true}))
 
         $scope.trigger('grault', {garply: 'waldo'})
         expect($scope.podData.actions[0].isBusy).toBe(true)
-=======
+        $scope.$apply()
+      )
+
       it('should emit a timelineChanged event if successful', (done) ->
         $scope.podId = 21
         $scope.caseId = 23
         $scope.podConfig = {title: 'Foo'}
-        $scope.podData = {bar: 'baz'}
+
+        $scope.podData = {
+          items: [],
+          actions: []
+        }
 
         $controller('PodController', {
           $scope
@@ -969,10 +961,10 @@
         })
 
         spyOn(PodApiService, 'trigger').and.returnValue($q.resolve({success: true}))
+
         $scope.trigger('grault', {garply: 'waldo'})
 
         $scope.$on('timelineChanged', -> done())
->>>>>>> d50c77fd
 
         $scope.$apply()
       )
@@ -992,8 +984,7 @@
           PodApiService
         })
 
-<<<<<<< HEAD
-        spyOn(PodApi, 'get').and.returnValue($q.resolve({
+        spyOn(PodApiService, 'get').and.returnValue($q.resolve({
           items: [{
             name: 'Foo',
             value: 'Bar'
@@ -1005,11 +996,7 @@
           }]
         }))
 
-        spyOn(PodApi, 'trigger').and.returnValue($q.resolve({success: true}))
-=======
-        spyOn(PodApiService, 'get').and.returnValue($q.resolve({quux: 'corge'}))
         spyOn(PodApiService, 'trigger').and.returnValue($q.resolve({success: true}))
->>>>>>> d50c77fd
 
         $scope.trigger('grault', {garply: 'waldo'})
         $scope.$apply()
