--- conflicted
+++ resolved
@@ -749,35 +749,26 @@
 
   describe('PodController', () ->
     $scope = null
-<<<<<<< HEAD
-    PodApi = null
-    class PodApiError
-=======
     PodApiService = null
->>>>>>> b684ae9c
+    class PodApiServiceError
 
     beforeEach(() ->
       $scope = $rootScope.$new()
 
-<<<<<<< HEAD
-      PodApi = new class PodApi
-        PodApiError: PodApiError,
+      PodApiService = new class PodApiService
+        PodApiServiceError: PodApiServiceError,
 
         get: -> $q.resolve({
           items: [],
           actions: []
         })
-=======
-      PodApiService = new class PodApiService
-        get: -> $q.resolve({foo: 'bar'})
->>>>>>> b684ae9c
+
         trigger: -> $q.resolve({success: true})
     )
 
     describe('init', () ->
       it('should fetch and attach pod data to the scope', () ->
-<<<<<<< HEAD
-        spyOn(PodApi, 'get').and.returnValue($q.resolve({
+        spyOn(PodApiService, 'get').and.returnValue($q.resolve({
           items: [{
             name: 'Foo',
             value: 'Bar'
@@ -791,14 +782,7 @@
 
         $controller('PodController', {
           $scope
-          PodApi
-=======
-        spyOn(PodApiService, 'get').and.returnValue($q.resolve({foo: 'bar'}))
-
-        $controller('PodController', {
-          $scope
           PodApiService
->>>>>>> b684ae9c
         })
 
         $scope.init(21, 23, {title: 'Baz'})
@@ -807,8 +791,8 @@
         expect($scope.podId).toEqual(21)
         expect($scope.caseId).toEqual(23)
         expect($scope.podConfig).toEqual({title: 'Baz'})
-<<<<<<< HEAD
-        expect(PodApi.get).toHaveBeenCalledWith(21, 23)
+        expect(PodApiService.get).toHaveBeenCalledWith(21, 23)
+
         expect($scope.podData).toEqual({
           items: [{
             name: 'Foo',
@@ -830,7 +814,7 @@
         $scope.podId = 21
         $scope.caseId = 23
 
-        spyOn(PodApi, 'get').and.returnValue($q.resolve({
+        spyOn(PodApiService, 'get').and.returnValue($q.resolve({
           items: [{
             name: 'Foo',
             value: 'Bar'
@@ -844,13 +828,13 @@
 
         $controller('PodController', {
           $scope
-          PodApi
+          PodApiService
         })
 
         $scope.update()
         $scope.$apply()
 
-        expect(PodApi.get).toHaveBeenCalledWith(21, 23)
+        expect(PodApiService.get).toHaveBeenCalledWith(21, 23)
 
         expect($scope.podData).toEqual({
           items: [{
@@ -871,7 +855,7 @@
         $scope.podId = 21
         $scope.caseId = 23
 
-        spyOn(PodApi, 'get').and.returnValue($q.resolve({
+        spyOn(PodApiService, 'get').and.returnValue($q.resolve({
           items: [{
             name: 'Foo',
             value: 'Bar'
@@ -890,13 +874,13 @@
 
         $controller('PodController', {
           $scope
-          PodApi
+          PodApiService
         })
 
         $scope.update()
         $scope.$apply()
 
-        expect(PodApi.get).toHaveBeenCalledWith(21, 23)
+        expect(PodApiService.get).toHaveBeenCalledWith(21, 23)
 
         expect($scope.podData).toEqual({
           items: [{
@@ -917,10 +901,6 @@
             payload: {}
           }]
         })
-=======
-        expect(PodApiService.get).toHaveBeenCalledWith(21, 23)
-        expect($scope.podData).toEqual({foo: 'bar'})
->>>>>>> b684ae9c
       )
     )
 
@@ -929,7 +909,6 @@
         $scope.podId = 21
         $scope.caseId = 23
         $scope.podConfig = {title: 'Foo'}
-<<<<<<< HEAD
 
         $scope.podData = {
           items: [],
@@ -938,28 +917,17 @@
 
         $controller('PodController', {
           $scope
-          PodApi
-        })
-
-        spyOn(PodApi, 'trigger').and.returnValue($q.resolve({success: true}))
-=======
-        $scope.podData = {bar: 'baz'}
-
-        $controller('PodController', {
-          $scope
           PodApiService
         })
 
         spyOn(PodApiService, 'trigger').and.returnValue($q.resolve({
           success: true
         }))
->>>>>>> b684ae9c
 
         $scope.trigger('grault', {garply: 'waldo'})
         $scope.$apply()
 
-<<<<<<< HEAD
-        expect(PodApi.trigger)
+        expect(PodApiService.trigger)
           .toHaveBeenCalledWith(21, 23, 'grault', {garply: 'waldo'})
       )
 
@@ -983,14 +951,14 @@
 
         $controller('PodController', {
           $scope
-          PodApi
+          PodApiService
         })
 
         # defer getting new data indefinitely to prevent isBusy being set to
         # false when we retrieve new data
-        spyOn(PodApi, 'get').and.returnValue($q.defer().promise)
-
-        spyOn(PodApi, 'trigger').and.returnValue($q.resolve({success: true}))
+        spyOn(PodApiService, 'get').and.returnValue($q.defer().promise)
+
+        spyOn(PodApiService, 'trigger').and.returnValue($q.resolve({success: true}))
 
         $scope.trigger('grault', {garply: 'waldo'})
         expect($scope.podData.actions[0].isBusy).toBe(true)
@@ -998,17 +966,10 @@
         $scope.$apply()
       )
 
-=======
-        expect(PodApiService.trigger)
-          .toHaveBeenCalledWith(21, 23, 'grault', {garply: 'waldo'})
-      )
-
->>>>>>> b684ae9c
       it('should emit a notification event if unsuccessful', (done) ->
         $scope.podId = 21
         $scope.caseId = 23
         $scope.podConfig = {title: 'Foo'}
-<<<<<<< HEAD
 
         $scope.podData = {
           items: [],
@@ -1017,20 +978,10 @@
 
         $controller('PodController', {
           $scope
-          PodApi
-        })
-
-        spyOn(PodApi, 'trigger').and.returnValue($q.resolve({
-=======
-        $scope.podData = {bar: 'baz'}
-
-        $controller('PodController', {
-          $scope
           PodApiService
         })
 
         spyOn(PodApiService, 'trigger').and.returnValue($q.resolve({
->>>>>>> b684ae9c
           success: false,
           payload: {fred: 'xxyyxx'}
         }))
@@ -1041,7 +992,33 @@
           expect(type).toEqual('pod_action_failure')
           expect(payload).toEqual({fred: 'xxyyxx'})
           done())
-<<<<<<< HEAD
+
+        $scope.$apply()
+      )
+
+      it('should emit a timelineChanged event if successful', (done) ->
+        $scope.podId = 21
+        $scope.caseId = 23
+        $scope.podConfig = {title: 'Foo'}
+
+        $scope.podData = {
+          items: [],
+          actions: []
+        }
+
+        $controller('PodController', {
+          $scope
+          PodApiService
+        })
+
+        spyOn(PodApiService, 'trigger').and.returnValue($q.resolve({
+          success: true
+        }))
+
+        $scope.trigger('grault', {garply: 'waldo'})
+
+        $scope.$on('timelineChanged', -> done())
+
         $scope.$apply()
       )
 
@@ -1057,24 +1034,21 @@
 
         $controller('PodController', {
           $scope
-          PodApi
-        })
-
-        spyOn(PodApi, 'trigger')
-          .and.returnValue($q.reject(new PodApiError(null)))
+          PodApiService
+        })
+
+        spyOn(PodApiService, 'trigger')
+          .and.returnValue($q.reject(new PodApiServiceError(null)))
 
         $scope.trigger('grault', {garply: 'waldo'})
 
         $scope.$on('notification', (e, {type, payload}) ->
           expect(type).toEqual('pod_action_api_failure')
           done())
-=======
->>>>>>> b684ae9c
 
         $scope.$apply()
       )
 
-<<<<<<< HEAD
       it('should emit a notification if get api method fails', (done) ->
         $scope.podId = 21
         $scope.caseId = 23
@@ -1087,37 +1061,17 @@
 
         $controller('PodController', {
           $scope
-          PodApi
-        })
-
-        spyOn(PodApi, 'get')
-          .and.returnValue($q.reject(new PodApiError(null)))
+          PodApiService
+        })
+
+        spyOn(PodApiService, 'get')
+          .and.returnValue($q.reject(new PodApiServiceError(null)))
 
         $scope.trigger('grault', {garply: 'waldo'})
 
         $scope.$on('notification', (e, {type, payload}) ->
           expect(type).toEqual('pod_action_api_failure')
           done())
-=======
-      it('should emit a timelineChanged event if successful', (done) ->
-        $scope.podId = 21
-        $scope.caseId = 23
-        $scope.podConfig = {title: 'Foo'}
-        $scope.podData = {bar: 'baz'}
-
-        $controller('PodController', {
-          $scope
-          PodApiService
-        })
-
-        spyOn(PodApiService, 'trigger').and.returnValue($q.resolve({
-          success: true
-        }))
-
-        $scope.trigger('grault', {garply: 'waldo'})
-
-        $scope.$on('timelineChanged', -> done())
->>>>>>> b684ae9c
 
         $scope.$apply()
       )
@@ -1126,7 +1080,6 @@
         $scope.podId = 21
         $scope.caseId = 23
         $scope.podConfig = {title: 'Foo'}
-<<<<<<< HEAD
 
         $scope.podData = {
           items: [],
@@ -1135,10 +1088,10 @@
 
         $controller('PodController', {
           $scope
-          PodApi
-        })
-
-        spyOn(PodApi, 'get').and.returnValue($q.resolve({
+          PodApiService
+        })
+
+        spyOn(PodApiService, 'get').and.returnValue($q.resolve({
           items: [{
             name: 'Foo',
             value: 'Bar'
@@ -1150,26 +1103,11 @@
           }]
         }))
 
-        spyOn(PodApi, 'trigger').and.returnValue($q.resolve({success: true}))
-=======
-        $scope.podData = {bar: 'baz'}
-
-        $controller('PodController', {
-          $scope
-          PodApiService
-        })
-
-        spyOn(PodApiService, 'get').and.returnValue($q.resolve({quux: 'corge'}))
-
-        spyOn(PodApiService, 'trigger').and.returnValue($q.resolve({
-          success: true
-        }))
->>>>>>> b684ae9c
+        spyOn(PodApiService, 'trigger').and.returnValue($q.resolve({success: true}))
 
         $scope.trigger('grault', {garply: 'waldo'})
         $scope.$apply()
 
-<<<<<<< HEAD
         expect($scope.podData).toEqual({
           items: [{
             name: 'Foo',
@@ -1183,9 +1121,6 @@
             payload: {}
           }]
         })
-=======
-        expect($scope.podData).toEqual({quux: 'corge'})
->>>>>>> b684ae9c
       )
     )
   )
