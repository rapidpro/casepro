# Unit tests for our Angular controllers

describe('controllers:', () ->
  $httpBackend = null
  $window = null
  $controller = null
  $rootScope = null
  $q = null
  UtilsService = null
  test = null

  beforeEach(() ->
    module('cases')

    inject((_$httpBackend_, _$window_, _$controller_, _$rootScope_, _$q_, _UtilsService_) ->
      $httpBackend = _$httpBackend_
      $window = _$window_
      $controller = _$controller_
      $rootScope = _$rootScope_
      $q = _$q_
      UtilsService = _UtilsService_
    )

    jasmine.clock().install()

    test = {
      # users
      user1: {id: 101, name: "Tom McTest", partner: null},

      # labels
      tea: {id: 201, name: "Tea"},
      coffee: {id: 202, name: "Coffee"},

      # partners
      moh: {id: 301, name: "MOH"},
      who: {id: 302, name: "WHO"},

      # fields
      nickname: {key: 'nickname', label: "Nickname", value_type: 'T'},
      age: {key: 'age', label: "Age", value_type: 'N'},

      # groups
      females: {id: 701, name: "Females"},
      males: {id: 702, name: "Males"},
      ureporters: {id: 703, name: "U-Reporters"},

      # contacts
      ann: {id: 401, name: "Ann", fields: {'age': 35}, groups: [{id: 701, name: "Females"}, {id: 703, name: "U-Reporters"}]},
      bob: {id: 402, name: "Bob", fields: {}, groups: []}
    }
  )

  afterEach(() ->
    jasmine.clock().uninstall()
  )

  #=======================================================================
  # Tests for CaseController
  #=======================================================================
  describe('CaseController', () ->
    CaseService = null
    ContactService = null
    $scope = null

    beforeEach(() ->
      inject((_CaseService_, _ContactService_) ->
        CaseService = _CaseService_
        ContactService = _ContactService_
      )

      $window.contextData = {all_labels: [test.tea, test.coffee], all_partners: [test.moh, test.who]}

      $scope = $rootScope.$new()
      $controller('CaseController', {$scope: $scope})

      # extra test data
      test.case1 = {id: 601, contact: test.ann, summary: "Hi", opened_on: utcdate(2016, 5, 28, 10, 0)}
    )

    it('should initialize correctly', () ->
      fetchCase = spyOnPromise($q, $scope, CaseService, 'fetchSingle')
      fetchContact = spyOnPromise($q, $scope, ContactService, 'fetch')

      $scope.init(601, 140)

      expect($scope.caseId).toEqual(601)
      expect($scope.msgCharsRemaining).toEqual(140)

      fetchCase.resolve(test.case1)
      fetchContact.resolve(test.ann)

      expect($scope.caseObj).toEqual(test.case1)
      expect($scope.contact).toEqual(test.ann)
    )

    it('should should proxy timelineChanged events from child scopes', (done) ->
      $scope.$on('timelineChanged', -> done())
      child = $scope.$new(false)
      child.$emit('timelineChanged')
    )

    it('addNote', () ->
      noteModal = spyOnPromise($q, $scope, UtilsService, 'noteModal')
      addNote = spyOnPromise($q, $scope, CaseService, 'addNote')

      $scope.caseObj = test.case1
      $scope.onAddNote()

      noteModal.resolve("this is a note")
      addNote.resolve()

      expect(UtilsService.noteModal).toHaveBeenCalled()
      expect(CaseService.addNote).toHaveBeenCalledWith(test.case1, "this is a note")
    )

    it('onWatch', () ->
      confirmModal = spyOnPromise($q, $scope, UtilsService, 'confirmModal')
      watchCase = spyOnPromise($q, $scope, CaseService, 'watch')

      $scope.caseObj = test.case1
      $scope.onWatch()

      confirmModal.resolve()
      watchCase.resolve()

      expect(UtilsService.confirmModal).toHaveBeenCalled()
      expect(CaseService.watch).toHaveBeenCalledWith(test.case1)
    )

    it('onUnwatch', () ->
      confirmModal = spyOnPromise($q, $scope, UtilsService, 'confirmModal')
      unwatchCase = spyOnPromise($q, $scope, CaseService, 'unwatch')

      $scope.caseObj = test.case1
      $scope.onUnwatch()

      confirmModal.resolve()
      unwatchCase.resolve()

      expect(UtilsService.confirmModal).toHaveBeenCalled()
      expect(CaseService.unwatch).toHaveBeenCalledWith(test.case1)
    )

    it('should should add a notification on notification events', () ->
      $scope.notifications = []
      $scope.$emit('notification', {type: 'foo'})
      expect($scope.notifications).toEqual([{type: 'foo'}])
    )

    describe('addNotification', () ->
      it('should add the given notification', () ->
        $scope.notifications = []
        $scope.addNotification({type: 'foo'})
        expect($scope.notifications).toEqual([{type: 'foo'}])
      )
    )
  )

  #=======================================================================
  # Tests for DateRangeController
  #=======================================================================
  describe('DateRangeController', () ->
    it('should not allow min to be greater than max', () ->
      jasmine.clock().mockDate(utcdate(2016, 1, 1, 11, 0, 0, 0));  # now is Jan 1st 2016 11:00 UTC

      $rootScope.range = {after: null, before: null}
      $scope = $rootScope.$new()

      $controller('DateRangeController', { $scope: $scope })
      $scope.init('range.after', 'range.before')

      expect($scope.afterOptions).toEqual({minDate: null, maxDate: utcdate(2016, 1, 1, 11, 0, 0, 0)})
      expect($scope.beforeOptions).toEqual({minDate: null, maxDate: utcdate(2016, 1, 1, 11, 0, 0, 0)})

      # after field is given a value
      $rootScope.range.after = utcdate(2015, 6, 1, 0, 0, 0, 0)  # Jun 1st 2015
      $scope.$digest()

      # value should become the min for before field
      expect($scope.beforeOptions).toEqual({minDate: utcdate(2015, 6, 1, 0, 0, 0, 0), maxDate: utcdate(2016, 1, 1, 11, 0, 0, 0)})

      # before field is given a value
      $rootScope.range.before = utcdate(2015, 8, 1, 0, 0, 0, 0)  # Aug 1st 2015
      $scope.$digest()

      # value should become the max for after field
      expect($scope.afterOptions).toEqual({minDate: null, maxDate: utcdate(2015, 8, 1, 0, 0, 0, 0)})
    )
  )

  #=======================================================================
  # Tests for any controllers which must be children of InboxController
  #=======================================================================
  describe('inbox controllers:', () ->
    # injected services
    MessageService = null
    OutgoingService = null
    CaseService = null
    PartnerService = null

    $inboxScope = null
    $scope = null
    serverTime = 1464775597109  # ~ Jun 1st 2016 10:06:37 UTC

    beforeEach(() ->
      inject((_MessageService_, _OutgoingService_, _CaseService_, _PartnerService_) ->
        MessageService = _MessageService_
        OutgoingService = _OutgoingService_
        CaseService = _CaseService_
        PartnerService = _PartnerService_
      )

      $window.contextData = {user: test.user1, partners: [], labels: [test.tea, test.coffee], groups: []}

      $inboxScope = $rootScope.$new()
      $controller('InboxController', {$scope: $inboxScope})

      $scope = $inboxScope.$new()
    )

    #=======================================================================
    # Tests for CasesController
    #=======================================================================
    describe('CasesController', () ->

      beforeEach(() ->
        $controller('CasesController', {$scope: $scope})

        $inboxScope.init('open', serverTime)
        $scope.init()

        # extra test data
        test.case1 = {id: 601, summary: "Hi", opened_on: utcdate(2016, 5, 28, 10, 0)}
      )

      it('loadOldItems', () ->
        fetchOld = spyOnPromise($q, $scope, CaseService, 'fetchOld')

        $scope.loadOldItems()

        expect(CaseService.fetchOld).toHaveBeenCalledWith({folder: 'open', assignee: null, label: null}, $scope.startTime, 1)

        fetchOld.resolve({results: [test.case1], hasMore: true})

        expect($scope.items).toEqual([test.case1])
        expect($scope.oldItemsMore).toEqual(true)
        expect($scope.isInfiniteScrollEnabled()).toEqual(true)
      )

      it('loadOldItems should report to raven on failure', () ->
        spyOn(CaseService, 'fetchOld').and.callThrough()
        spyOn(UtilsService, 'displayAlert')
        spyOn(Raven, 'captureMessage')

        $httpBackend.expectGET(/\/case\/search\/\?.*/).respond(() -> [500, 'Server error', {}, 'Internal error'])

        $scope.loadOldItems()

        $httpBackend.flush()
        expect(UtilsService.displayAlert).toHaveBeenCalled()
        expect(Raven.captureMessage).toHaveBeenCalled()
      )

      it('getItemFilter', () ->
        filter = $scope.getItemFilter()
        expect(filter({is_closed: false})).toEqual(true)
        expect(filter({is_closed: true})).toEqual(false)

        $scope.folder = 'closed'

        filter = $scope.getItemFilter()
        expect(filter({is_closed: false})).toEqual(false)
        expect(filter({is_closed: true})).toEqual(true)
      )

      it('onExportSearch', () ->
        confirmModal = spyOnPromise($q, $scope, UtilsService, 'confirmModal')
        startExport = spyOnPromise($q, $scope, CaseService, 'startExport')
        spyOn(UtilsService, 'displayAlert')

        $scope.onExportSearch()

        confirmModal.resolve()
        startExport.resolve()

        expect(CaseService.startExport).toHaveBeenCalledWith({folder: 'open', assignee: null, label: null})
        expect(UtilsService.displayAlert).toHaveBeenCalled()
      )
    )

    #=======================================================================
    # Tests for MessagesController
    #=======================================================================
    describe('MessagesController', () ->

      beforeEach(() ->
        $controller('MessagesController', {$scope: $scope})

        $inboxScope.init('inbox', serverTime)
        $scope.init()

        # extra test data
        test.msg1 = {id: 101, text: "Hello 1", labels: [test.tea], flagged: true, archived: false}
        test.msg2 = {id: 102, text: "Hello 2", labels: [test.coffee], flagged: false, archived: false}
        test.msg3 = {id: 103, text: "Hello 3", labels: [], flagged: false, archived: false}
      )

      it('should initialize correctly', () ->
        expect($scope.items).toEqual([])
        expect($scope.activeLabel).toEqual(null)
        expect($scope.activeContact).toEqual(null)
        expect($scope.inactiveLabels).toEqual([test.tea, test.coffee])
      )

      it('loadOldItems', () ->
        fetchOld = spyOnPromise($q, $scope, MessageService, 'fetchOld')

        $scope.loadOldItems()

        expect(MessageService.fetchOld).toHaveBeenCalledWith({
          folder: 'inbox', label: null, contact: null, text: null,
          groups: [], archived: false, after: null, before: null
        }, $scope.startTime, 1)

        fetchOld.resolve({results: [test.msg3, test.msg2], hasMore: true})

        expect($scope.items).toEqual([test.msg3, test.msg2])
        expect($scope.oldItemsMore).toEqual(true)
        expect($scope.isInfiniteScrollEnabled()).toEqual(true)
      )

      it('getItemFilter', () ->
        filter = $scope.getItemFilter()
        expect(filter({archived: false})).toEqual(true)
        expect(filter({archived: true})).toEqual(false)

        $scope.folder = 'flagged'
        $scope.searchFields.archived = false

        filter = $scope.getItemFilter()
        expect(filter({flagged: true, archived: false})).toEqual(true)
        expect(filter({flagged: true, archived: true})).toEqual(false)
        expect(filter({flagged: false})).toEqual(false)

        $scope.searchFields.archived = true

        filter = $scope.getItemFilter()
        expect(filter({flagged: true, archived: false})).toEqual(true)
        expect(filter({flagged: true, archived: true})).toEqual(true)
        expect(filter({flagged: false})).toEqual(false)

        $scope.folder = 'archived'

        filter = $scope.getItemFilter()
        expect(filter({archived: false})).toEqual(false)
        expect(filter({archived: true})).toEqual(true)

        $scope.folder = 'unlabelled'

        filter = $scope.getItemFilter()
        expect(filter({labels: []})).toEqual(true)
        expect(filter({labels: [test.tea]})).toEqual(false)
      )

      it('onExportSearch', () ->
        confirmModal = spyOnPromise($q, $scope, UtilsService, 'confirmModal')
        startExport = spyOnPromise($q, $scope, MessageService, 'startExport')
        spyOn(UtilsService, 'displayAlert')

        $scope.onExportSearch()

        confirmModal.resolve()
        startExport.resolve()

        expect(MessageService.startExport).toHaveBeenCalledWith({
          folder: 'inbox', label: null, contact: null, text: null,
          groups: [], archived: false, after: null, before: null
        })
        expect(UtilsService.displayAlert).toHaveBeenCalled()
      )

      it('onFlagSelection', () ->
        confirmModal = spyOnPromise($q, $scope, UtilsService, 'confirmModal')
        bulkFlag = spyOnPromise($q, $scope, MessageService, 'bulkFlag')

        $scope.selection = [test.msg1]
        $scope.onFlagSelection()

        confirmModal.resolve()
        bulkFlag.resolve()

        expect(MessageService.bulkFlag).toHaveBeenCalledWith([test.msg1], true)
      )

      it('onArchiveSelection', () ->
        confirmModal = spyOnPromise($q, $scope, UtilsService, 'confirmModal')
        bulkArchive = spyOnPromise($q, $scope, MessageService, 'bulkArchive')

        $scope.selection = [test.msg1]
        $scope.onArchiveSelection()

        confirmModal.resolve()
        bulkArchive.resolve()

        expect(MessageService.bulkArchive).toHaveBeenCalledWith([test.msg1])
      )

      it('onRestoreSelection', () ->
        confirmModal = spyOnPromise($q, $scope, UtilsService, 'confirmModal')
        bulkRestore = spyOnPromise($q, $scope, MessageService, 'bulkRestore')

        $scope.selection = [test.msg1]
        $scope.onRestoreSelection()

        confirmModal.resolve()
        bulkRestore.resolve()

        expect(MessageService.bulkRestore).toHaveBeenCalledWith([test.msg1])
      )

      describe('onCaseFromMessage', () ->
        it('should open new case if message does not have one', () ->
          fetchPartners = spyOnPromise($q, $scope, PartnerService, 'fetchAll')
          newCaseModal = spyOnPromise($q, $scope, UtilsService, 'newCaseModal')
          openCase = spyOnPromise($q, $scope, CaseService, 'open')
          spyOn(UtilsService, 'navigate')

          $scope.onCaseFromMessage(test.msg1)

          fetchPartners.resolve([test.moh, test.who])
          newCaseModal.resolve({summary: "New case", assignee: test.moh})
          openCase.resolve({id: 601, summary: "New case", isNew: false})

          expect(CaseService.open).toHaveBeenCalledWith(test.msg1, "New case", test.moh)
          expect(UtilsService.navigate).toHaveBeenCalledWith('/case/read/601/?alert=open_found_existing')
        )

        it('should redirect to an existing case', () ->
          spyOn(UtilsService, 'navigate')

          test.msg1.case = {id: 601, summary: "A case"}
          $scope.onCaseFromMessage(test.msg1)

          expect(UtilsService.navigate).toHaveBeenCalledWith('/case/read/601/')
        )
      )

      it('onForwardMessage', () ->
        composeModal = spyOnPromise($q, $scope, UtilsService, 'composeModal')
        forward = spyOnPromise($q, $scope, MessageService, 'forward')
        spyOn(UtilsService, 'displayAlert')

        $scope.onForwardMessage(test.msg1)

        composeModal.resolve({text: "FYI", urn: "tel:+260964153686"})
        forward.resolve()

        expect(MessageService.forward).toHaveBeenCalledWith(test.msg1, "FYI", "tel:+260964153686")
        expect(UtilsService.displayAlert).toHaveBeenCalled()
      )

      it('onLabelMessage', () ->
        labelModal = spyOnPromise($q, $scope, UtilsService, 'labelModal')
        relabel = spyOnPromise($q, $scope, MessageService, 'relabel')

        $scope.onLabelMessage(test.msg1)

        labelModal.resolve([test.coffee])
        relabel.resolve()

        expect(MessageService.relabel).toHaveBeenCalledWith(test.msg1, [test.coffee])
      )

      it('onToggleMessageFlag', () ->
        confirmModal = spyOnPromise($q, $scope, UtilsService, 'confirmModal')
        bulkFlag = spyOnPromise($q, $scope, MessageService, 'bulkFlag')

        # try with message that is currently flagged
        $scope.onToggleMessageFlag(test.msg1)

        confirmModal.resolve()
        bulkFlag.resolve()

        expect(MessageService.bulkFlag).toHaveBeenCalledWith([test.msg1], false)

        confirmModal.reset()

        # try with message that isn't currently flagged
        $scope.onToggleMessageFlag(test.msg2)

        confirmModal.resolve()
        bulkFlag.resolve()

        expect(MessageService.bulkFlag).toHaveBeenCalledWith([test.msg2], true)
      )
    )

    #=======================================================================
    # Tests for OutgoingController
    #=======================================================================
    describe('OutgoingController', () ->

      beforeEach(() ->
        $controller('OutgoingController', {$scope: $scope})

        $inboxScope.init('sent', serverTime)
        $scope.init()

        # outgoing message test data
        test.out1 = {id: 601, text: "Hi", time: utcdate(2016, 5, 28, 10, 0)}
        test.out2 = {id: 602, text: "OK", time: utcdate(2016, 5, 27, 11, 0)}
        test.out3 = {id: 603, text: "Sawa", time: utcdate(2016, 5, 27, 12, 0)}
      )

      it('loadOldItems', () ->
        fetchOld = spyOnPromise($q, $scope, OutgoingService, 'fetchOld')

        $scope.loadOldItems()

        expect(OutgoingService.fetchOld).toHaveBeenCalledWith({folder: 'sent', text: null, contact: null}, $scope.startTime, 1)

        fetchOld.resolve({results: [test.out3, test.out2], hasMore: true})

        expect($scope.items).toEqual([test.out3, test.out2])
        expect($scope.oldItemsMore).toEqual(true)
        expect($scope.isInfiniteScrollEnabled()).toEqual(true)

        fetchOld.reset()
        $scope.loadOldItems()

        fetchOld.resolve({results: [test.out1], hasMore: false})

        expect($scope.items).toEqual([test.out3, test.out2, test.out1])
        expect($scope.oldItemsMore).toEqual(false)
        expect($scope.isInfiniteScrollEnabled()).toEqual(false)
        expect($scope.hasTooManyItemsToDisplay()).toEqual(false)
      )

      it('activateContact', () ->
        fetchOld = spyOnPromise($q, $scope, OutgoingService, 'fetchOld')

        $scope.activateContact(test.ann)

        expect(OutgoingService.fetchOld).toHaveBeenCalledWith({folder: 'sent', text: null, contact: test.ann}, $scope.startTime, 1)
      )

      it('onSearch', () ->
        fetchOld = spyOnPromise($q, $scope, OutgoingService, 'fetchOld')

        $scope.searchFields.text = "test"
        $scope.onSearch()

        expect(OutgoingService.fetchOld).toHaveBeenCalledWith({folder: 'sent', text: "test", contact: null}, $scope.startTime, 1)
      )
    )
  )

  #=======================================================================
  # Tests for ContactController
  #=======================================================================
  describe('ContactController', () ->
    ContactService = null
    $scope = null

    beforeEach(inject((_ContactService_) ->
      ContactService = _ContactService_

      $scope = $rootScope.$new()
      $window.contextData = {contact: test.ann, fields: [test.age, test.nickname]}
      $controller('ContactController', {$scope: $scope})
    ))

    it('init should fetch contact cases', () ->
      expect($scope.contact).toEqual(test.ann)
      expect($scope.fields).toEqual([test.age, test.nickname])

      fetchCases = spyOnPromise($q, $scope, ContactService, 'fetchCases')

      $scope.init()

      cases = [{id: 501, opened_on: utcdate(2016, 5, 17, 8, 49, 13, 698)}]
      fetchCases.resolve(cases)

      expect(ContactService.fetchCases).toHaveBeenCalledWith(test.ann)
      expect($scope.cases).toEqual(cases)
    )

    it('getGroups', () ->
      console.log($scope.contact)

      expect($scope.getGroups()).toEqual("Females, U-Reporters")
    )
  )

  #=======================================================================
  # Tests for HomeController
  #=======================================================================
  describe('HomeController', () ->
    StatisticsService = null
    PartnerService = null
    LabelService = null
    UserService = null
    $scope = null

    beforeEach(inject((_StatisticsService_, _PartnerService_, _LabelService_, _UserService_) ->
      StatisticsService = _StatisticsService_
      PartnerService = _PartnerService_
      LabelService = _LabelService_
      UserService = _UserService_

      $scope = $rootScope.$new()
      $controller('HomeController', {$scope: $scope})
    ))

    it('onTabSelect', () ->
      repliesChart = spyOnPromise($q, $scope, StatisticsService, 'repliesChart')
      incomingChart = spyOnPromise($q, $scope, StatisticsService, 'incomingChart')
      labelsPieChart = spyOnPromise($q, $scope, StatisticsService, 'labelsPieChart')
      fetchPartners = spyOnPromise($q, $scope, PartnerService, 'fetchAll')
      fetchLabels = spyOnPromise($q, $scope, LabelService, 'fetchAll')
      fetchUsers = spyOnPromise($q, $scope, UserService, 'fetchNonPartner')

      $scope.onTabSelect(0)

      expect(StatisticsService.repliesChart).toHaveBeenCalledWith()
      expect(StatisticsService.incomingChart).toHaveBeenCalledWith()
      expect(StatisticsService.labelsPieChart).toHaveBeenCalledWith()

      $scope.onTabSelect(1)

      partners = [test.moh, test.who]
      fetchPartners.resolve(partners)

      expect($scope.partners).toEqual(partners)

      $scope.onTabSelect(2)

      labels = [test.tea, test.coffee]
      fetchLabels.resolve(labels)

      expect($scope.labels).toEqual(labels)

      $scope.onTabSelect(3)

      users = [{id: 101, name: "Tom McTicket", replies: {last_month: 5, this_month: 10, total: 20}}]
      fetchUsers.resolve(users)

      expect($scope.users).toEqual(users)
    )
  )

  #=======================================================================
  # Tests for PartnerController
  #=======================================================================
  describe('PartnerController', () ->
    PartnerService = null
    StatisticsService = null
    UserService = null
    $location = null
    $scope = null

    beforeEach(inject((_PartnerService_, _StatisticsService_, _UserService_, _$location_) ->
      PartnerService = _PartnerService_
      StatisticsService = _StatisticsService_
      UserService = _UserService_
      $location = _$location_

      $scope = $rootScope.$new()
      $window.contextData = {partner: test.moh}
      $controller('PartnerController', {$scope: $scope})
    ))

    it('onTabSelect', () ->
      expect($scope.users).toEqual([])
      expect($scope.initialisedTabs).toEqual([])

      fetchUsers = spyOnPromise($q, $scope, UserService, 'fetchInPartner')
      repliesChart = spyOnPromise($q, $scope, StatisticsService, 'repliesChart')

      $scope.onTabSelect(0)

      expect(StatisticsService.repliesChart).toHaveBeenCalledWith(test.moh, null)
      expect($scope.initialisedTabs).toEqual([0])
      expect($location.path()).toEqual('/summary')

      $scope.onTabSelect(2)

      users = [{id: 101, name: "Tom McTicket", replies: {last_month: 5, this_month: 10, total: 20}}]
      fetchUsers.resolve(users)

      expect($scope.users).toEqual(users)
      expect($scope.initialisedTabs).toEqual([0, 2])
      expect($location.path()).toEqual('/users')

      # select the users tab again
      $scope.onTabSelect(2)

      # users shouldn't be re-fetched
      expect(UserService.fetchInPartner.calls.count()).toEqual(1)
      expect($scope.initialisedTabs).toEqual([0, 2])
      expect($location.path()).toEqual('/users')
    )

    it('onDeletePartner', () ->
      confirmModal = spyOnPromise($q, $scope, UtilsService, 'confirmModal')
      deletePartner = spyOnPromise($q, $scope, PartnerService, 'delete')
      spyOn(UtilsService, 'navigate')

      $scope.onDeletePartner()

      confirmModal.resolve()
      deletePartner.resolve()

      expect(PartnerService.delete).toHaveBeenCalledWith(test.moh)
      expect(UtilsService.navigate).toHaveBeenCalledWith('/partner/')
    )
  )

  #=======================================================================
  # Tests for UserController
  #=======================================================================
  describe('UserController', () ->
    UserService = null
    $scope = null

    beforeEach(inject((_UserService_) ->
      UserService = _UserService_

      $scope = $rootScope.$new()
      $window.contextData = {user: test.user1}
      $controller('UserController', {$scope: $scope})
    ))

    it('onDeleteUser', () ->
      confirmModal = spyOnPromise($q, $scope, UtilsService, 'confirmModal')
      deleteUser = spyOnPromise($q, $scope, UserService, 'delete')
      spyOn(UtilsService, 'navigateBack')

      $scope.onDeleteUser()

      confirmModal.resolve()
      deleteUser.resolve()

      expect(UserService.delete).toHaveBeenCalledWith(test.user1)
      expect(UtilsService.navigateBack).toHaveBeenCalled()
    )
  )


  describe('PodController', () ->
    $scope = null
    PodApiService = null
    class PodApiServiceError

    beforeEach(() ->
      $scope = $rootScope.$new()

      PodApiService = new class PodApiService
<<<<<<< HEAD
        PodApiServiceError: PodApiServiceError,

=======
>>>>>>> 7436b23e
        get: -> $q.resolve({
          items: [],
          actions: []
        })
<<<<<<< HEAD

=======
>>>>>>> 7436b23e
        trigger: -> $q.resolve({success: true})
    )

    describe('init', () ->
      it('should fetch and attach pod data to the scope', () ->
        spyOn(PodApiService, 'get').and.returnValue($q.resolve({
          items: [{
            name: 'Foo',
            value: 'Bar'
          }]
          actions: [{
            type: 'baz',
            name: 'Baz',
            payload: {}
          }]
        }))

        $controller('PodController', {
          $scope
          PodApiService
        })

        $scope.init(21, 23, {title: 'Baz'})
        $scope.$apply()

        expect($scope.podId).toEqual(21)
        expect($scope.caseId).toEqual(23)
        expect($scope.podConfig).toEqual({title: 'Baz'})
        expect(PodApiService.get).toHaveBeenCalledWith(21, 23)

        expect($scope.podData).toEqual({
          items: [{
            name: 'Foo',
            value: 'Bar'
          }]
          actions: [{
            type: 'baz',
            name: 'Baz',
            busyText: 'Baz',
            isBusy: false,
            payload: {}
          }]
        })
      )
    )

    describe('update', () ->
      it('should fetch and update pod data', () ->
        $scope.podId = 21
        $scope.caseId = 23

        spyOn(PodApiService, 'get').and.returnValue($q.resolve({
          items: [{
            name: 'Foo',
            value: 'Bar'
          }]
          actions: [{
            type: 'baz',
            name: 'Baz',
            payload: {}
          }]
        }))

        $controller('PodController', {
          $scope
          PodApiService
        })

        $scope.update()
        $scope.$apply()

        expect(PodApiService.get).toHaveBeenCalledWith(21, 23)

        expect($scope.podData).toEqual({
          items: [{
            name: 'Foo',
            value: 'Bar'
          }]
          actions: [{
            type: 'baz',
            name: 'Baz',
            busyText: 'Baz',
            isBusy: false,
            payload: {}
          }]
        })
      )

      it("should default an action's busy text to the action's name", () ->
        $scope.podId = 21
        $scope.caseId = 23

        spyOn(PodApiService, 'get').and.returnValue($q.resolve({
          items: [{
            name: 'Foo',
            value: 'Bar'
          }]
          actions: [{
            type: 'baz',
            name: 'Baz',
            busy_text: 'Bazzing',
            payload: {}
          }, {
            type: 'quux',
            name: 'Quux',
            payload: {}
          }]
        }))

        $controller('PodController', {
          $scope
          PodApiService
        })

        $scope.update()
        $scope.$apply()

        expect(PodApiService.get).toHaveBeenCalledWith(21, 23)

        expect($scope.podData).toEqual({
          items: [{
            name: 'Foo',
            value: 'Bar'
          }]
          actions: [{
            type: 'baz',
            name: 'Baz',
            busyText: 'Bazzing',
            isBusy: false,
            payload: {}
          }, {
            type: 'quux',
            name: 'Quux',
            busyText: 'Quux',
            isBusy: false,
            payload: {}
          }]
        })
      )
    )

    describe('trigger', () ->
      it('should trigger the given action', () ->
        $scope.podId = 21
        $scope.caseId = 23
        $scope.podConfig = {title: 'Foo'}

        $scope.podData = {
          items: [],
          actions: []
        }

        $controller('PodController', {
          $scope
          PodApiService
        })

        spyOn(PodApiService, 'trigger').and.returnValue($q.resolve({
          success: true
        }))

        $scope.trigger('grault', {garply: 'waldo'})
        $scope.$apply()

        expect(PodApiService.trigger)
          .toHaveBeenCalledWith(21, 23, 'grault', {garply: 'waldo'})
      )

      it('should mark the action as busy', () ->
<<<<<<< HEAD
=======
        $scope.podId = 21
        $scope.caseId = 23
        $scope.podConfig = {title: 'Foo'}

        $scope.podData = {
          items: [],
          actions: [{
            type: 'grault'
            isBusy: false,
            payload: {}
          }, {
            type: 'fred',
            isBusy: false,
            payload: {}
          }]
        }

        $controller('PodController', {
          $scope
          PodApiService
        })

        # defer getting new data indefinitely to prevent isBusy being set to
        # false when we retrieve new data
        spyOn(PodApiService, 'get').and.returnValue($q.defer().promise)

        spyOn(PodApiService, 'trigger').and.returnValue($q.resolve({success: true}))

        $scope.trigger('grault', {garply: 'waldo'})
        expect($scope.podData.actions[0].isBusy).toBe(true)
        $scope.$apply()
      )

      it('should emit a timelineChanged event if successful', (done) ->
>>>>>>> 7436b23e
        $scope.podId = 21
        $scope.caseId = 23
        $scope.podConfig = {title: 'Foo'}

        $scope.podData = {
          items: [],
<<<<<<< HEAD
          actions: [{
            type: 'grault'
            isBusy: false,
            payload: {}
          }, {
            type: 'fred',
            isBusy: false,
            payload: {}
          }]
=======
          actions: []
>>>>>>> 7436b23e
        }

        $controller('PodController', {
          $scope
          PodApiService
        })

        # defer getting new data indefinitely to prevent isBusy being set to
        # false when we retrieve new data
        spyOn(PodApiService, 'get').and.returnValue($q.defer().promise)

        spyOn(PodApiService, 'trigger').and.returnValue($q.resolve({success: true}))

<<<<<<< HEAD
        $scope.trigger('grault', {garply: 'waldo'})
        expect($scope.podData.actions[0].isBusy).toBe(true)

        $scope.$apply()
      )

      it('should emit a notification event if unsuccessful', (done) ->
        $scope.podId = 21
        $scope.caseId = 23
        $scope.podConfig = {title: 'Foo'}

        $scope.podData = {
          items: [],
          actions: []
        }

        $controller('PodController', {
          $scope
          PodApiService
        })

        spyOn(PodApiService, 'trigger').and.returnValue($q.resolve({
          success: false,
          payload: {fred: 'xxyyxx'}
        }))

        $scope.trigger('grault', {garply: 'waldo'})

        $scope.$on('notification', (e, {type, payload}) ->
          expect(type).toEqual('pod_action_failure')
          expect(payload).toEqual({fred: 'xxyyxx'})
          done())

        $scope.$apply()
      )

      it('should emit a timelineChanged event if successful', (done) ->
        $scope.podId = 21
        $scope.caseId = 23
        $scope.podConfig = {title: 'Foo'}

        $scope.podData = {
          items: [],
          actions: []
        }

        $controller('PodController', {
          $scope
          PodApiService
        })

        spyOn(PodApiService, 'trigger').and.returnValue($q.resolve({
          success: true
        }))

=======
>>>>>>> 7436b23e
        $scope.trigger('grault', {garply: 'waldo'})

        $scope.$on('timelineChanged', -> done())

        $scope.$apply()
      )

      it('should emit a notification if trigger api method fails', (done) ->
        $scope.podId = 21
        $scope.caseId = 23
        $scope.podConfig = {title: 'Foo'}

        $scope.podData = {
          items: [],
          actions: []
        }

        $controller('PodController', {
          $scope
          PodApiService
        })

        spyOn(PodApiService, 'trigger')
          .and.returnValue($q.reject(new PodApiServiceError(null)))

        $scope.trigger('grault', {garply: 'waldo'})

        $scope.$on('notification', (e, {type, payload}) ->
          expect(type).toEqual('pod_action_api_failure')
          done())

        $scope.$apply()
      )

      it('should emit a notification if get api method fails', (done) ->
        $scope.podId = 21
        $scope.caseId = 23
        $scope.podConfig = {title: 'Foo'}

        $scope.podData = {
          items: [],
          actions: []
        }

        $controller('PodController', {
          $scope
          PodApiService
        })

        spyOn(PodApiService, 'get')
          .and.returnValue($q.reject(new PodApiServiceError(null)))

        $scope.trigger('grault', {garply: 'waldo'})

        $scope.$on('notification', (e, {type, payload}) ->
          expect(type).toEqual('pod_action_api_failure')
          done())

        $scope.$apply()
      )

      it('should fetch and attach data to the scope if successful', () ->
        $scope.podId = 21
        $scope.caseId = 23
        $scope.podConfig = {title: 'Foo'}

        $scope.podData = {
          items: [],
          actions: []
        }

        $controller('PodController', {
          $scope
          PodApiService
        })

        spyOn(PodApiService, 'get').and.returnValue($q.resolve({
          items: [{
            name: 'Foo',
            value: 'Bar'
          }]
          actions: [{
            type: 'baz',
            name: 'Baz',
            payload: {}
          }]
        }))

        spyOn(PodApiService, 'trigger').and.returnValue($q.resolve({success: true}))

        $scope.trigger('grault', {garply: 'waldo'})
        $scope.$apply()

        expect($scope.podData).toEqual({
          items: [{
            name: 'Foo',
            value: 'Bar'
          }]
          actions: [{
            type: 'baz',
            name: 'Baz',
            busyText: 'Baz',
            isBusy: false,
            payload: {}
          }]
        })
      )
    )
  )
)<|MERGE_RESOLUTION|>--- conflicted
+++ resolved
@@ -756,19 +756,13 @@
       $scope = $rootScope.$new()
 
       PodApiService = new class PodApiService
-<<<<<<< HEAD
         PodApiServiceError: PodApiServiceError,
 
-=======
->>>>>>> 7436b23e
         get: -> $q.resolve({
           items: [],
           actions: []
         })
-<<<<<<< HEAD
-
-=======
->>>>>>> 7436b23e
+
         trigger: -> $q.resolve({success: true})
     )
 
@@ -938,8 +932,6 @@
       )
 
       it('should mark the action as busy', () ->
-<<<<<<< HEAD
-=======
         $scope.podId = 21
         $scope.caseId = 23
         $scope.podConfig = {title: 'Foo'}
@@ -970,46 +962,6 @@
 
         $scope.trigger('grault', {garply: 'waldo'})
         expect($scope.podData.actions[0].isBusy).toBe(true)
-        $scope.$apply()
-      )
-
-      it('should emit a timelineChanged event if successful', (done) ->
->>>>>>> 7436b23e
-        $scope.podId = 21
-        $scope.caseId = 23
-        $scope.podConfig = {title: 'Foo'}
-
-        $scope.podData = {
-          items: [],
-<<<<<<< HEAD
-          actions: [{
-            type: 'grault'
-            isBusy: false,
-            payload: {}
-          }, {
-            type: 'fred',
-            isBusy: false,
-            payload: {}
-          }]
-=======
-          actions: []
->>>>>>> 7436b23e
-        }
-
-        $controller('PodController', {
-          $scope
-          PodApiService
-        })
-
-        # defer getting new data indefinitely to prevent isBusy being set to
-        # false when we retrieve new data
-        spyOn(PodApiService, 'get').and.returnValue($q.defer().promise)
-
-        spyOn(PodApiService, 'trigger').and.returnValue($q.resolve({success: true}))
-
-<<<<<<< HEAD
-        $scope.trigger('grault', {garply: 'waldo'})
-        expect($scope.podData.actions[0].isBusy).toBe(true)
 
         $scope.$apply()
       )
@@ -1059,12 +1011,8 @@
           PodApiService
         })
 
-        spyOn(PodApiService, 'trigger').and.returnValue($q.resolve({
-          success: true
-        }))
-
-=======
->>>>>>> 7436b23e
+        spyOn(PodApiService, 'trigger').and.returnValue($q.resolve({success: true}))
+
         $scope.trigger('grault', {garply: 'waldo'})
 
         $scope.$on('timelineChanged', -> done())
