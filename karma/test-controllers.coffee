# Unit tests for our Angular controllers

describe('controllers:', () ->
  $httpBackend = null
  $window = null
  $controller = null
  $rootScope = null
  $q = null
  UtilsService = null
  test = null

  beforeEach(() ->
    module('cases')

    inject((_$httpBackend_, _$window_, _$controller_, _$rootScope_, _$q_, _UtilsService_) ->
      $httpBackend = _$httpBackend_
      $window = _$window_
      $controller = _$controller_
      $rootScope = _$rootScope_
      $q = _$q_
      UtilsService = _UtilsService_
    )

    jasmine.clock().install()

    test = {
      # users
      user1: {id: 101, name: "Tom McTest", partner: null},

      # labels
      tea: {id: 201, name: "Tea"},
      coffee: {id: 202, name: "Coffee"},

      # partners
      moh: {id: 301, name: "MOH"},
      who: {id: 302, name: "WHO"},

      # fields
      nickname: {key: 'nickname', label: "Nickname", value_type: 'T'},
      age: {key: 'age', label: "Age", value_type: 'N'},

      # groups
      females: {id: 701, name: "Females"},
      males: {id: 702, name: "Males"},
      ureporters: {id: 703, name: "U-Reporters"},

      # contacts
      ann: {id: 401, name: "Ann", fields: {'age': 35}, groups: [{id: 701, name: "Females"}, {id: 703, name: "U-Reporters"}]},
      bob: {id: 402, name: "Bob", fields: {}, groups: []}
    }
  )

  afterEach(() ->
    jasmine.clock().uninstall()
  )

  #=======================================================================
  # Tests for CaseController
  #=======================================================================
  describe('CaseController', () ->
    CaseService = null
    ContactService = null
    $scope = null

    beforeEach(() ->
      inject((_CaseService_, _ContactService_) ->
        CaseService = _CaseService_
        ContactService = _ContactService_
      )

      $window.contextData = {all_labels: [test.tea, test.coffee], all_partners: [test.moh, test.who]}

      $scope = $rootScope.$new()
      $controller('CaseController', {$scope: $scope})

      # extra test data
      test.case1 = {id: 601, contact: test.ann, summary: "Hi", opened_on: utcdate(2016, 5, 28, 10, 0)}
    )

    it('should initialize correctly', () ->
      fetchCase = spyOnPromise($q, $scope, CaseService, 'fetchSingle')
      fetchContact = spyOnPromise($q, $scope, ContactService, 'fetch')

      $scope.init(601, 140)

      expect($scope.caseId).toEqual(601)
      expect($scope.msgCharsRemaining).toEqual(140)

      fetchCase.resolve(test.case1)
      fetchContact.resolve(test.ann)

      expect($scope.caseObj).toEqual(test.case1)
      expect($scope.contact).toEqual(test.ann)
    )

    it('should should proxy timelineChanged events from child scopes', (done) ->
      child = $scope.$new(false)
      sibling = $scope.$new(false)

      sibling.$on('timelineChanged', -> done())
      child.$emit('timelineChanged')
    )

    it('addNote', () ->
      noteModal = spyOnPromise($q, $scope, UtilsService, 'noteModal')
      addNote = spyOnPromise($q, $scope, CaseService, 'addNote')

      $scope.caseObj = test.case1
      $scope.onAddNote()

      noteModal.resolve("this is a note")
      addNote.resolve()

      expect(UtilsService.noteModal).toHaveBeenCalled()
      expect(CaseService.addNote).toHaveBeenCalledWith(test.case1, "this is a note")
    )

    it('onWatch', () ->
      confirmModal = spyOnPromise($q, $scope, UtilsService, 'confirmModal')
      watchCase = spyOnPromise($q, $scope, CaseService, 'watch')

      $scope.caseObj = test.case1
      $scope.onWatch()

      confirmModal.resolve()
      watchCase.resolve()

      expect(UtilsService.confirmModal).toHaveBeenCalled()
      expect(CaseService.watch).toHaveBeenCalledWith(test.case1)
    )

    it('onUnwatch', () ->
      confirmModal = spyOnPromise($q, $scope, UtilsService, 'confirmModal')
      unwatchCase = spyOnPromise($q, $scope, CaseService, 'unwatch')

      $scope.caseObj = test.case1
      $scope.onUnwatch()

      confirmModal.resolve()
      unwatchCase.resolve()

      expect(UtilsService.confirmModal).toHaveBeenCalled()
      expect(CaseService.unwatch).toHaveBeenCalledWith(test.case1)
    )

    it('should should add a alert on alert events', () ->
      $scope.alerts = []
      $scope.$emit('alert', {type: 'foo'})
      expect($scope.alerts).toEqual([{type: 'foo'}])
    )

<<<<<<< HEAD
    it('should should ignore duplicate pod_load_api_failure alerts', () ->
      $scope.alerts = []

      $scope.$emit('alert', {type: 'pod_load_api_failure'})
      expect($scope.alerts).toEqual([{type: 'pod_load_api_failure'}])

      $scope.$emit('alert', {type: 'pod_load_api_failure'})
      $scope.$emit('alert', {type: 'pod_load_api_failure'})
      expect($scope.alerts).toEqual([{type: 'pod_load_api_failure'}])
    )

    describe('addAlert', () ->
      it('should add the given alert', () ->
        $scope.alerts = []
        $scope.addAlert({type: 'foo'})
        expect($scope.alerts).toEqual([{type: 'foo'}])
=======
    it('should should ignore duplicate pod_load_api_failure notifications', () ->
      $scope.notifications = []

      $scope.$emit('notification', {type: 'pod_load_api_failure'})
      expect($scope.notifications).toEqual([{type: 'pod_load_api_failure'}])

      $scope.$emit('notification', {type: 'pod_load_api_failure'})
      $scope.$emit('notification', {type: 'pod_load_api_failure'})
      expect($scope.notifications).toEqual([{type: 'pod_load_api_failure'}])
    )

    describe('addNotification', () ->
      it('should add the given notification', () ->
        $scope.notifications = []
        $scope.addNotification({type: 'foo'})
        expect($scope.notifications).toEqual([{type: 'foo'}])
>>>>>>> a894215b
      )
    )
  )

  #=======================================================================
  # Tests for DateRangeController
  #=======================================================================
  describe('DateRangeController', () ->
    it('should not allow min to be greater than max', () ->
      jasmine.clock().mockDate(utcdate(2016, 1, 1, 11, 0, 0, 0));  # now is Jan 1st 2016 11:00 UTC

      $rootScope.range = {after: null, before: null}
      $scope = $rootScope.$new()

      $controller('DateRangeController', { $scope: $scope })
      $scope.init('range.after', 'range.before')

      expect($scope.afterOptions).toEqual({minDate: null, maxDate: utcdate(2016, 1, 1, 11, 0, 0, 0)})
      expect($scope.beforeOptions).toEqual({minDate: null, maxDate: utcdate(2016, 1, 1, 11, 0, 0, 0)})

      # after field is given a value
      $rootScope.range.after = utcdate(2015, 6, 1, 0, 0, 0, 0)  # Jun 1st 2015
      $scope.$digest()

      # value should become the min for before field
      expect($scope.beforeOptions).toEqual({minDate: utcdate(2015, 6, 1, 0, 0, 0, 0), maxDate: utcdate(2016, 1, 1, 11, 0, 0, 0)})

      # before field is given a value
      $rootScope.range.before = utcdate(2015, 8, 1, 0, 0, 0, 0)  # Aug 1st 2015
      $scope.$digest()

      # value should become the max for after field
      expect($scope.afterOptions).toEqual({minDate: null, maxDate: utcdate(2015, 8, 1, 0, 0, 0, 0)})
    )
  )

  #=======================================================================
  # Tests for any controllers which must be children of InboxController
  #=======================================================================
  describe('inbox controllers:', () ->
    # injected services
    MessageService = null
    OutgoingService = null
    CaseService = null
    PartnerService = null

    $inboxScope = null
    $scope = null
    serverTime = 1464775597109  # ~ Jun 1st 2016 10:06:37 UTC

    beforeEach(() ->
      inject((_MessageService_, _OutgoingService_, _CaseService_, _PartnerService_) ->
        MessageService = _MessageService_
        OutgoingService = _OutgoingService_
        CaseService = _CaseService_
        PartnerService = _PartnerService_
      )

      $window.contextData = {user: test.user1, partners: [], labels: [test.tea, test.coffee], groups: []}

      $inboxScope = $rootScope.$new()
      $controller('InboxController', {$scope: $inboxScope})

      $scope = $inboxScope.$new()
    )

    #=======================================================================
    # Tests for CasesController
    #=======================================================================
    describe('CasesController', () ->

      beforeEach(() ->
        $controller('CasesController', {$scope: $scope})

        $inboxScope.init('open', serverTime)
        $scope.init()

        # extra test data
        test.case1 = {id: 601, summary: "Hi", opened_on: utcdate(2016, 5, 28, 10, 0)}
      )

      it('loadOldItems', () ->
        fetchOld = spyOnPromise($q, $scope, CaseService, 'fetchOld')

        $scope.loadOldItems()

        expect(CaseService.fetchOld).toHaveBeenCalledWith({folder: 'open', assignee: null, label: null}, $scope.startTime, 1)

        fetchOld.resolve({results: [test.case1], hasMore: true})

        expect($scope.items).toEqual([test.case1])
        expect($scope.oldItemsMore).toEqual(true)
        expect($scope.isInfiniteScrollEnabled()).toEqual(true)
      )

      it('loadOldItems should report to raven on failure', () ->
        spyOn(CaseService, 'fetchOld').and.callThrough()
        spyOn(UtilsService, 'displayAlert')
        spyOn(Raven, 'captureMessage')

        $httpBackend.expectGET(/\/case\/search\/\?.*/).respond(() -> [500, 'Server error', {}, 'Internal error'])

        $scope.loadOldItems()

        $httpBackend.flush()
        expect(UtilsService.displayAlert).toHaveBeenCalled()
        expect(Raven.captureMessage).toHaveBeenCalled()
      )

      it('getItemFilter', () ->
        filter = $scope.getItemFilter()
        expect(filter({is_closed: false})).toEqual(true)
        expect(filter({is_closed: true})).toEqual(false)

        $scope.folder = 'closed'

        filter = $scope.getItemFilter()
        expect(filter({is_closed: false})).toEqual(false)
        expect(filter({is_closed: true})).toEqual(true)
      )

      it('onExportSearch', () ->
        confirmModal = spyOnPromise($q, $scope, UtilsService, 'confirmModal')
        startExport = spyOnPromise($q, $scope, CaseService, 'startExport')
        spyOn(UtilsService, 'displayAlert')

        $scope.onExportSearch()

        confirmModal.resolve()
        startExport.resolve()

        expect(CaseService.startExport).toHaveBeenCalledWith({folder: 'open', assignee: null, label: null})
        expect(UtilsService.displayAlert).toHaveBeenCalled()
      )
    )

    #=======================================================================
    # Tests for MessagesController
    #=======================================================================
    describe('MessagesController', () ->

      beforeEach(() ->
        $controller('MessagesController', {$scope: $scope})

        $inboxScope.init('inbox', serverTime)
        $scope.init()

        # extra test data
        test.msg1 = {id: 101, text: "Hello 1", labels: [test.tea], flagged: true, archived: false}
        test.msg2 = {id: 102, text: "Hello 2", labels: [test.coffee], flagged: false, archived: false}
        test.msg3 = {id: 103, text: "Hello 3", labels: [], flagged: false, archived: false}
      )

      it('should initialize correctly', () ->
        expect($scope.items).toEqual([])
        expect($scope.activeLabel).toEqual(null)
        expect($scope.activeContact).toEqual(null)
        expect($scope.inactiveLabels).toEqual([test.tea, test.coffee])
      )

      it('loadOldItems', () ->
        fetchOld = spyOnPromise($q, $scope, MessageService, 'fetchOld')

        $scope.loadOldItems()

        expect(MessageService.fetchOld).toHaveBeenCalledWith({
          folder: 'inbox', label: null, contact: null, text: null,
          groups: [], archived: false, after: null, before: null
        }, $scope.startTime, 1)

        fetchOld.resolve({results: [test.msg3, test.msg2], hasMore: true})

        expect($scope.items).toEqual([test.msg3, test.msg2])
        expect($scope.oldItemsMore).toEqual(true)
        expect($scope.isInfiniteScrollEnabled()).toEqual(true)
      )

      it('getItemFilter', () ->
        filter = $scope.getItemFilter()
        expect(filter({archived: false})).toEqual(true)
        expect(filter({archived: true})).toEqual(false)

        $scope.folder = 'flagged'
        $scope.searchFields.archived = false

        filter = $scope.getItemFilter()
        expect(filter({flagged: true, archived: false})).toEqual(true)
        expect(filter({flagged: true, archived: true})).toEqual(false)
        expect(filter({flagged: false})).toEqual(false)

        $scope.searchFields.archived = true

        filter = $scope.getItemFilter()
        expect(filter({flagged: true, archived: false})).toEqual(true)
        expect(filter({flagged: true, archived: true})).toEqual(true)
        expect(filter({flagged: false})).toEqual(false)

        $scope.folder = 'archived'

        filter = $scope.getItemFilter()
        expect(filter({archived: false})).toEqual(false)
        expect(filter({archived: true})).toEqual(true)

        $scope.folder = 'unlabelled'

        filter = $scope.getItemFilter()
        expect(filter({labels: []})).toEqual(true)
        expect(filter({labels: [test.tea]})).toEqual(false)
      )

      it('onExportSearch', () ->
        confirmModal = spyOnPromise($q, $scope, UtilsService, 'confirmModal')
        startExport = spyOnPromise($q, $scope, MessageService, 'startExport')
        spyOn(UtilsService, 'displayAlert')

        $scope.onExportSearch()

        confirmModal.resolve()
        startExport.resolve()

        expect(MessageService.startExport).toHaveBeenCalledWith({
          folder: 'inbox', label: null, contact: null, text: null,
          groups: [], archived: false, after: null, before: null
        })
        expect(UtilsService.displayAlert).toHaveBeenCalled()
      )

      it('onFlagSelection', () ->
        confirmModal = spyOnPromise($q, $scope, UtilsService, 'confirmModal')
        bulkFlag = spyOnPromise($q, $scope, MessageService, 'bulkFlag')

        $scope.selection = [test.msg1]
        $scope.onFlagSelection()

        confirmModal.resolve()
        bulkFlag.resolve()

        expect(MessageService.bulkFlag).toHaveBeenCalledWith([test.msg1], true)
      )

      it('onArchiveSelection', () ->
        confirmModal = spyOnPromise($q, $scope, UtilsService, 'confirmModal')
        bulkArchive = spyOnPromise($q, $scope, MessageService, 'bulkArchive')

        $scope.selection = [test.msg1]
        $scope.onArchiveSelection()

        confirmModal.resolve()
        bulkArchive.resolve()

        expect(MessageService.bulkArchive).toHaveBeenCalledWith([test.msg1])
      )

      it('onRestoreSelection', () ->
        confirmModal = spyOnPromise($q, $scope, UtilsService, 'confirmModal')
        bulkRestore = spyOnPromise($q, $scope, MessageService, 'bulkRestore')

        $scope.selection = [test.msg1]
        $scope.onRestoreSelection()

        confirmModal.resolve()
        bulkRestore.resolve()

        expect(MessageService.bulkRestore).toHaveBeenCalledWith([test.msg1])
      )

      describe('onCaseFromMessage', () ->
        it('should open new case if message does not have one', () ->
          fetchPartners = spyOnPromise($q, $scope, PartnerService, 'fetchAll')
          newCaseModal = spyOnPromise($q, $scope, UtilsService, 'newCaseModal')
          openCase = spyOnPromise($q, $scope, CaseService, 'open')
          spyOn(UtilsService, 'navigate')

          $scope.onCaseFromMessage(test.msg1)

          fetchPartners.resolve([test.moh, test.who])
          newCaseModal.resolve({summary: "New case", assignee: test.moh})
          openCase.resolve({id: 601, summary: "New case", isNew: false})

          expect(CaseService.open).toHaveBeenCalledWith(test.msg1, "New case", test.moh)
          expect(UtilsService.navigate).toHaveBeenCalledWith('/case/read/601/?alert=open_found_existing')
        )

        it('should redirect to an existing case', () ->
          spyOn(UtilsService, 'navigate')

          test.msg1.case = {id: 601, summary: "A case"}
          $scope.onCaseFromMessage(test.msg1)

          expect(UtilsService.navigate).toHaveBeenCalledWith('/case/read/601/')
        )
      )

      it('onForwardMessage', () ->
        composeModal = spyOnPromise($q, $scope, UtilsService, 'composeModal')
        forward = spyOnPromise($q, $scope, MessageService, 'forward')
        spyOn(UtilsService, 'displayAlert')

        $scope.onForwardMessage(test.msg1)

        composeModal.resolve({text: "FYI", urn: "tel:+260964153686"})
        forward.resolve()

        expect(MessageService.forward).toHaveBeenCalledWith(test.msg1, "FYI", "tel:+260964153686")
        expect(UtilsService.displayAlert).toHaveBeenCalled()
      )

      it('onLabelMessage', () ->
        labelModal = spyOnPromise($q, $scope, UtilsService, 'labelModal')
        relabel = spyOnPromise($q, $scope, MessageService, 'relabel')

        $scope.onLabelMessage(test.msg1)

        labelModal.resolve([test.coffee])
        relabel.resolve()

        expect(MessageService.relabel).toHaveBeenCalledWith(test.msg1, [test.coffee])
      )

      it('onToggleMessageFlag', () ->
        confirmModal = spyOnPromise($q, $scope, UtilsService, 'confirmModal')
        bulkFlag = spyOnPromise($q, $scope, MessageService, 'bulkFlag')

        # try with message that is currently flagged
        $scope.onToggleMessageFlag(test.msg1)

        confirmModal.resolve()
        bulkFlag.resolve()

        expect(MessageService.bulkFlag).toHaveBeenCalledWith([test.msg1], false)

        confirmModal.reset()

        # try with message that isn't currently flagged
        $scope.onToggleMessageFlag(test.msg2)

        confirmModal.resolve()
        bulkFlag.resolve()

        expect(MessageService.bulkFlag).toHaveBeenCalledWith([test.msg2], true)
      )
    )

    #=======================================================================
    # Tests for OutgoingController
    #=======================================================================
    describe('OutgoingController', () ->

      beforeEach(() ->
        $controller('OutgoingController', {$scope: $scope})

        $inboxScope.init('sent', serverTime)
        $scope.init()

        # outgoing message test data
        test.out1 = {id: 601, text: "Hi", time: utcdate(2016, 5, 28, 10, 0)}
        test.out2 = {id: 602, text: "OK", time: utcdate(2016, 5, 27, 11, 0)}
        test.out3 = {id: 603, text: "Sawa", time: utcdate(2016, 5, 27, 12, 0)}
      )

      it('loadOldItems', () ->
        fetchOld = spyOnPromise($q, $scope, OutgoingService, 'fetchOld')

        $scope.loadOldItems()

        expect(OutgoingService.fetchOld).toHaveBeenCalledWith({folder: 'sent', text: null, contact: null}, $scope.startTime, 1)

        fetchOld.resolve({results: [test.out3, test.out2], hasMore: true})

        expect($scope.items).toEqual([test.out3, test.out2])
        expect($scope.oldItemsMore).toEqual(true)
        expect($scope.isInfiniteScrollEnabled()).toEqual(true)

        fetchOld.reset()
        $scope.loadOldItems()

        fetchOld.resolve({results: [test.out1], hasMore: false})

        expect($scope.items).toEqual([test.out3, test.out2, test.out1])
        expect($scope.oldItemsMore).toEqual(false)
        expect($scope.isInfiniteScrollEnabled()).toEqual(false)
        expect($scope.hasTooManyItemsToDisplay()).toEqual(false)
      )

      it('activateContact', () ->
        fetchOld = spyOnPromise($q, $scope, OutgoingService, 'fetchOld')

        $scope.activateContact(test.ann)

        expect(OutgoingService.fetchOld).toHaveBeenCalledWith({folder: 'sent', text: null, contact: test.ann}, $scope.startTime, 1)
      )

      it('onSearch', () ->
        fetchOld = spyOnPromise($q, $scope, OutgoingService, 'fetchOld')

        $scope.searchFields.text = "test"
        $scope.onSearch()

        expect(OutgoingService.fetchOld).toHaveBeenCalledWith({folder: 'sent', text: "test", contact: null}, $scope.startTime, 1)
      )
    )
  )

  #=======================================================================
  # Tests for ContactController
  #=======================================================================
  describe('ContactController', () ->
    ContactService = null
    $scope = null

    beforeEach(inject((_ContactService_) ->
      ContactService = _ContactService_

      $scope = $rootScope.$new()
      $window.contextData = {contact: test.ann, fields: [test.age, test.nickname]}
      $controller('ContactController', {$scope: $scope})
    ))

    it('init should fetch contact cases', () ->
      expect($scope.contact).toEqual(test.ann)
      expect($scope.fields).toEqual([test.age, test.nickname])

      fetchCases = spyOnPromise($q, $scope, ContactService, 'fetchCases')

      $scope.init()

      cases = [{id: 501, opened_on: utcdate(2016, 5, 17, 8, 49, 13, 698)}]
      fetchCases.resolve(cases)

      expect(ContactService.fetchCases).toHaveBeenCalledWith(test.ann)
      expect($scope.cases).toEqual(cases)
    )

    it('getGroups', () ->
      console.log($scope.contact)

      expect($scope.getGroups()).toEqual("Females, U-Reporters")
    )
  )

  #=======================================================================
  # Tests for HomeController
  #=======================================================================
  describe('HomeController', () ->
    StatisticsService = null
    PartnerService = null
    LabelService = null
    UserService = null
    $scope = null

    beforeEach(inject((_StatisticsService_, _PartnerService_, _LabelService_, _UserService_) ->
      StatisticsService = _StatisticsService_
      PartnerService = _PartnerService_
      LabelService = _LabelService_
      UserService = _UserService_

      $scope = $rootScope.$new()
      $controller('HomeController', {$scope: $scope})
    ))

    it('onTabSelect', () ->
      repliesChart = spyOnPromise($q, $scope, StatisticsService, 'repliesChart')
      incomingChart = spyOnPromise($q, $scope, StatisticsService, 'incomingChart')
      labelsPieChart = spyOnPromise($q, $scope, StatisticsService, 'labelsPieChart')
      fetchPartners = spyOnPromise($q, $scope, PartnerService, 'fetchAll')
      fetchLabels = spyOnPromise($q, $scope, LabelService, 'fetchAll')
      fetchUsers = spyOnPromise($q, $scope, UserService, 'fetchNonPartner')

      $scope.onTabSelect(0)

      expect(StatisticsService.repliesChart).toHaveBeenCalledWith()
      expect(StatisticsService.incomingChart).toHaveBeenCalledWith()
      expect(StatisticsService.labelsPieChart).toHaveBeenCalledWith()

      $scope.onTabSelect(1)

      partners = [test.moh, test.who]
      fetchPartners.resolve(partners)

      expect($scope.partners).toEqual(partners)

      $scope.onTabSelect(2)

      labels = [test.tea, test.coffee]
      fetchLabels.resolve(labels)

      expect($scope.labels).toEqual(labels)

      $scope.onTabSelect(3)

      users = [{id: 101, name: "Tom McTicket", replies: {last_month: 5, this_month: 10, total: 20}}]
      fetchUsers.resolve(users)

      expect($scope.users).toEqual(users)
    )
  )

  #=======================================================================
  # Tests for PartnerController
  #=======================================================================
  describe('PartnerController', () ->
    PartnerService = null
    StatisticsService = null
    UserService = null
    $location = null
    $scope = null

    beforeEach(inject((_PartnerService_, _StatisticsService_, _UserService_, _$location_) ->
      PartnerService = _PartnerService_
      StatisticsService = _StatisticsService_
      UserService = _UserService_
      $location = _$location_

      $scope = $rootScope.$new()
      $window.contextData = {partner: test.moh}
      $controller('PartnerController', {$scope: $scope})
    ))

    it('onTabSelect', () ->
      expect($scope.users).toEqual([])
      expect($scope.initialisedTabs).toEqual([])

      fetchUsers = spyOnPromise($q, $scope, UserService, 'fetchInPartner')
      repliesChart = spyOnPromise($q, $scope, StatisticsService, 'repliesChart')

      $scope.onTabSelect(0)

      expect(StatisticsService.repliesChart).toHaveBeenCalledWith(test.moh, null)
      expect($scope.initialisedTabs).toEqual([0])
      expect($location.path()).toEqual('/summary')

      $scope.onTabSelect(2)

      users = [{id: 101, name: "Tom McTicket", replies: {last_month: 5, this_month: 10, total: 20}}]
      fetchUsers.resolve(users)

      expect($scope.users).toEqual(users)
      expect($scope.initialisedTabs).toEqual([0, 2])
      expect($location.path()).toEqual('/users')

      # select the users tab again
      $scope.onTabSelect(2)

      # users shouldn't be re-fetched
      expect(UserService.fetchInPartner.calls.count()).toEqual(1)
      expect($scope.initialisedTabs).toEqual([0, 2])
      expect($location.path()).toEqual('/users')
    )

    it('onDeletePartner', () ->
      confirmModal = spyOnPromise($q, $scope, UtilsService, 'confirmModal')
      deletePartner = spyOnPromise($q, $scope, PartnerService, 'delete')
      spyOn(UtilsService, 'navigate')

      $scope.onDeletePartner()

      confirmModal.resolve()
      deletePartner.resolve()

      expect(PartnerService.delete).toHaveBeenCalledWith(test.moh)
      expect(UtilsService.navigate).toHaveBeenCalledWith('/partner/')
    )
  )

  #=======================================================================
  # Tests for UserController
  #=======================================================================
  describe('UserController', () ->
    UserService = null
    $scope = null

    beforeEach(inject((_UserService_) ->
      UserService = _UserService_

      $scope = $rootScope.$new()
      $window.contextData = {user: test.user1}
      $controller('UserController', {$scope: $scope})
    ))

    it('onDeleteUser', () ->
      confirmModal = spyOnPromise($q, $scope, UtilsService, 'confirmModal')
      deleteUser = spyOnPromise($q, $scope, UserService, 'delete')
      spyOn(UtilsService, 'navigateBack')

      $scope.onDeleteUser()

      confirmModal.resolve()
      deleteUser.resolve()

      expect(UserService.delete).toHaveBeenCalledWith(test.user1)
      expect(UtilsService.navigateBack).toHaveBeenCalled()
    )
  )


  describe('PodController', () ->
    $scope = null
<<<<<<< HEAD
    PodUIService = null
=======
    CaseModals = null
>>>>>>> a894215b
    PodApiService = null
    class PodApiServiceError

    bindController = (deps) ->
      $controller('PodController', angular.extend({}, deps, {
        $scope,
        PodApiService,
<<<<<<< HEAD
        PodUIService
=======
        CaseModals
>>>>>>> a894215b
      }))

    beforeEach(() ->
      $scope = $rootScope.$new()

      $scope.podId = 21
      $scope.caseId = 23
      $scope.podConfig = {title: 'Foo'}

      $scope.podData = {
        items: [],
        actions: []
      }

<<<<<<< HEAD
      PodUIService = new class PodUIService
        confirmAction: -> $q.resolve()
        alertActionFailure: () -> null
        alertActionApiFailure: () -> null
        alertLoadApiFailure: () -> null
=======
      CaseModals = new class CaseModals
        confirm: -> $q.resolve()
>>>>>>> a894215b

      PodApiService = new class PodApiService
        PodApiServiceError: PodApiServiceError,

        get: -> $q.resolve({
          items: [],
          actions: []
        })

        trigger: -> $q.resolve({success: true})
    )

    describe('init', () ->
      it('should fetch and attach pod data to the scope', () ->
        spyOn(PodApiService, 'get').and.returnValue($q.resolve({
          items: [{
            name: 'Foo',
            value: 'Bar'
          }]
          actions: [{
            type: 'baz',
            name: 'Baz',
            payload: {}
          }]
        }))

        bindController()

        $scope.init(21, 23, {title: 'Baz'})
        $scope.$apply()

        expect($scope.podId).toEqual(21)
        expect($scope.caseId).toEqual(23)
        expect($scope.podConfig).toEqual({title: 'Baz'})
        expect(PodApiService.get).toHaveBeenCalledWith(21, 23)

        expect($scope.podData).toEqual({
          items: [{
            name: 'Foo',
            value: 'Bar'
          }],
          actions: [
            jasmine.objectContaining({
              type: 'baz'
              name: 'Baz',
              payload: {}
            })
          ]
        })
      )

      it("should set the pod status to loading while it is loading", () ->
        d = $q.defer()

        spyOn(PodApiService, 'get').and.returnValue(d.promise.then(-> $q.resolve({
          items: []
          actions: []
        })))

        bindController()

        $scope.init(21, 23, {title: 'Baz'})
        expect($scope.status).toEqual('loading')

        d.resolve()
        $scope.$apply()

        expect($scope.status).toEqual('idle')
      )

      it("should set the pod status to loading_failed if loading fails", () ->
        spyOn(PodApiService, 'get').and.returnValue($q.reject(new PodApiServiceError(null)))

        bindController()

        $scope.init(21, 23, {title: 'Baz'})
        $scope.$apply()
        expect($scope.status).toEqual('loading_failed')
      )
    )

    describe('update', () ->
      it('should fetch and update pod data', () ->
        $scope.podId = 21
        $scope.caseId = 23

        spyOn(PodApiService, 'get').and.returnValue($q.resolve({
          items: [{
            name: 'Foo',
            value: 'Bar'
          }]
          actions: [{
            type: 'baz',
            name: 'Baz',
            payload: {}
          }]
        }))

        bindController()

        $scope.update()
        $scope.$apply()

        expect(PodApiService.get).toHaveBeenCalledWith(21, 23)

        expect($scope.podData).toEqual({
          items: [{
            name: 'Foo',
            value: 'Bar'
          }],
          actions: [
            jasmine.objectContaining({
              type: 'baz'
              name: 'Baz',
              payload: {}
            })
          ]
        })
      )

      it("should default an action's busy text to the action's name", () ->
        $scope.podId = 21
        $scope.caseId = 23

        spyOn(PodApiService, 'get').and.returnValue($q.resolve({
          items: [{
            name: 'Foo',
            value: 'Bar'
          }]
          actions: [{
            type: 'baz',
            name: 'Baz',
            busy_text: 'Bazzing',
            payload: {}
          }, {
            type: 'quux',
            name: 'Quux',
            payload: {}
          }]
        }))

        bindController()

        $scope.update()
        $scope.$apply()

        expect(PodApiService.get).toHaveBeenCalledWith(21, 23)

        expect($scope.podData.actions).toEqual([
          jasmine.objectContaining({
            type: 'baz'
            busyText: 'Bazzing'
          }),
          jasmine.objectContaining({
            type: 'quux',
            busyText: 'Quux'
          })
        ])
      )
    )

    describe('trigger', () ->
      it('should trigger the given action', () ->
        $scope.podId = 21
        $scope.caseId = 23

        bindController()

        spyOn(PodApiService, 'trigger').and.returnValue($q.resolve({
          success: true
        }))

        $scope.trigger({
          type: 'grault',
          payload: {garply: 'waldo'}
        })

        $scope.$apply()

        expect(PodApiService.trigger)
          .toHaveBeenCalledWith(21, 23, 'grault', {garply: 'waldo'})
      )

      it('should mark the action as busy', () ->
        $scope.podData.actions = [{
          type: 'grault'
          isBusy: false,
          payload: {}
        }, {
          type: 'fred',
          isBusy: false,
          payload: {}
        }]

        bindController()

        # defer getting new data indefinitely to prevent isBusy being set to
        # false when we retrieve new data
        spyOn(PodApiService, 'get').and.returnValue($q.defer().promise)

        spyOn(PodApiService, 'trigger').and.returnValue($q.resolve({success: true}))

        $scope.trigger({
          type: 'grault',
          payload: {garply: 'waldo'}
        })

        $scope.$apply()
<<<<<<< HEAD

        expect($scope.podData.actions[0].isBusy).toBe(true)
      )

      it('should emit an alert event if unsuccessful', (done) ->
        bindController()
=======

        expect($scope.podData.actions[0].isBusy).toBe(true)
      )

      it('should mark the action as not busy after api failure', () ->
        $scope.podData.actions = [{
          type: 'grault'
          isBusy: false,
          payload: {}
        }, {
          type: 'fred',
          isBusy: false,
          payload: {}
        }]

        bindController()

        spyOn(PodApiService, 'get')
          .and.returnValue($q.reject(new PodApiServiceError(null)))

        $scope.trigger({
          type: 'grault',
          payload: {garply: 'waldo'}
        })
>>>>>>> a894215b

        $scope.$apply()

        expect($scope.podData.actions[0].isBusy).toBe(false)
      )

      it('should emit a notification event if unsuccessful', (done) ->
        bindController()

        spyOn(PodApiService, 'trigger').and.returnValue($q.resolve({
          success: false,
          payload: {message: 'Foo'}
        }))

<<<<<<< HEAD
        spyOn(PodUIService, 'alertActionFailure').and.returnValue('fakeResult')

=======
>>>>>>> a894215b
        $scope.trigger({
          type: 'grault',
          payload: {garply: 'waldo'}
        })
<<<<<<< HEAD

        $scope.$on('alert', (e, res) ->
          expect(res).toEqual('fakeResult')

          expect(PodUIService.alertActionFailure.calls.allArgs())
            .toEqual([['Foo']])
=======
>>>>>>> a894215b

          done())

        $scope.$apply()
      )

      it('should emit a timelineChanged event if successful', (done) ->
        bindController()
        spyOn(PodApiService, 'trigger').and.returnValue($q.resolve({success: true}))

        $scope.trigger('grault', {garply: 'waldo'})

        $scope.$on('timelineChanged', -> done())

        $scope.$apply()
      )

<<<<<<< HEAD
      it('should emit an alert if trigger api method fails', (done) ->
=======
      it('should emit a notification if trigger api method fails', (done) ->
>>>>>>> a894215b
        bindController()

        spyOn(PodApiService, 'trigger')
          .and.returnValue($q.reject(new PodApiServiceError(null)))

<<<<<<< HEAD
        spyOn(PodUIService, 'alertActionApiFailure')
          .and.returnValue('fakeResult')
=======
        $scope.trigger({
          type: 'grault',
          payload: {garply: 'waldo'}
        })
>>>>>>> a894215b

        $scope.trigger({
          type: 'grault',
          payload: {garply: 'waldo'}
        })

        $scope.$on('alert', (e, res) ->
          expect(res).toEqual('fakeResult')
          done())

        $scope.$apply()
      )

<<<<<<< HEAD
      it('should emit an alert if get api method fails', (done) ->
=======
      it('should emit a notification if get api method fails', (done) ->
>>>>>>> a894215b
        bindController()

        spyOn(PodApiService, 'get')
          .and.returnValue($q.reject(new PodApiServiceError(null)))

<<<<<<< HEAD
        spyOn(PodUIService, 'alertActionApiFailure')
          .and.returnValue('fakeResult')

=======
>>>>>>> a894215b
        $scope.trigger({
          type: 'grault',
          payload: {garply: 'waldo'}
        })

        $scope.$on('alert', (e, res) ->
          expect(res).toEqual('fakeResult')
          done())

        $scope.$apply()
      )

      it('should fetch and attach data to the scope if successful', () ->
        bindController()

        spyOn(PodApiService, 'get').and.returnValue($q.resolve({
          items: [{
            name: 'Foo',
            value: 'Bar'
          }]
          actions: [{
            type: 'baz',
            name: 'Baz',
            payload: {}
          }]
        }))

        spyOn(PodApiService, 'trigger').and.returnValue($q.resolve({success: true}))

        $scope.trigger({
          type: 'grault',
          payload: {garply: 'waldo'}
        })

        $scope.$apply()

        expect($scope.podData).toEqual({
          items: [{
            name: 'Foo',
            value: 'Bar'
          }],
          actions: [
            jasmine.objectContaining({
              type: 'baz'
              name: 'Baz',
              payload: {}
            })
          ]
<<<<<<< HEAD
        })
      )

      it('should show a confirmation model if the action requires it', () ->
        bindController()
        spyOn(PodUIService, 'confirmAction')

        $scope.trigger({
          type: 'grault',
          name: 'Grault',
          confirm: true,
          payload: {garply: 'waldo'}
=======
>>>>>>> a894215b
        })

        $scope.$apply()
        expect(PodUIService.confirmAction.calls.allArgs()).toEqual([['Grault']])
      )

      it('should show a confirmation model if the action requires it', () ->
        bindController()

        spyOn(CaseModals, 'confirm')

        $scope.trigger({
          type: 'grault',
          name: 'Grault',
          confirm: true,
          payload: {garply: 'waldo'}
        })

        $scope.$apply()

        expect(CaseModals.confirm.calls.allArgs()).toEqual([[{
          type: 'pod_action_confirm',
          payload: {name: 'Grault'}
        }]])
      )
    )
  )
)<|MERGE_RESOLUTION|>--- conflicted
+++ resolved
@@ -149,7 +149,6 @@
       expect($scope.alerts).toEqual([{type: 'foo'}])
     )
 
-<<<<<<< HEAD
     it('should should ignore duplicate pod_load_api_failure alerts', () ->
       $scope.alerts = []
 
@@ -166,24 +165,6 @@
         $scope.alerts = []
         $scope.addAlert({type: 'foo'})
         expect($scope.alerts).toEqual([{type: 'foo'}])
-=======
-    it('should should ignore duplicate pod_load_api_failure notifications', () ->
-      $scope.notifications = []
-
-      $scope.$emit('notification', {type: 'pod_load_api_failure'})
-      expect($scope.notifications).toEqual([{type: 'pod_load_api_failure'}])
-
-      $scope.$emit('notification', {type: 'pod_load_api_failure'})
-      $scope.$emit('notification', {type: 'pod_load_api_failure'})
-      expect($scope.notifications).toEqual([{type: 'pod_load_api_failure'}])
-    )
-
-    describe('addNotification', () ->
-      it('should add the given notification', () ->
-        $scope.notifications = []
-        $scope.addNotification({type: 'foo'})
-        expect($scope.notifications).toEqual([{type: 'foo'}])
->>>>>>> a894215b
       )
     )
   )
@@ -781,11 +762,7 @@
 
   describe('PodController', () ->
     $scope = null
-<<<<<<< HEAD
     PodUIService = null
-=======
-    CaseModals = null
->>>>>>> a894215b
     PodApiService = null
     class PodApiServiceError
 
@@ -793,11 +770,7 @@
       $controller('PodController', angular.extend({}, deps, {
         $scope,
         PodApiService,
-<<<<<<< HEAD
         PodUIService
-=======
-        CaseModals
->>>>>>> a894215b
       }))
 
     beforeEach(() ->
@@ -812,16 +785,11 @@
         actions: []
       }
 
-<<<<<<< HEAD
       PodUIService = new class PodUIService
         confirmAction: -> $q.resolve()
         alertActionFailure: () -> null
         alertActionApiFailure: () -> null
         alertLoadApiFailure: () -> null
-=======
-      CaseModals = new class CaseModals
-        confirm: -> $q.resolve()
->>>>>>> a894215b
 
       PodApiService = new class PodApiService
         PodApiServiceError: PodApiServiceError,
@@ -1030,14 +998,6 @@
         })
 
         $scope.$apply()
-<<<<<<< HEAD
-
-        expect($scope.podData.actions[0].isBusy).toBe(true)
-      )
-
-      it('should emit an alert event if unsuccessful', (done) ->
-        bindController()
-=======
 
         expect($scope.podData.actions[0].isBusy).toBe(true)
       )
@@ -1062,14 +1022,13 @@
           type: 'grault',
           payload: {garply: 'waldo'}
         })
->>>>>>> a894215b
 
         $scope.$apply()
 
         expect($scope.podData.actions[0].isBusy).toBe(false)
       )
 
-      it('should emit a notification event if unsuccessful', (done) ->
+      it('should emit an alert event if unsuccessful', (done) ->
         bindController()
 
         spyOn(PodApiService, 'trigger').and.returnValue($q.resolve({
@@ -1077,24 +1036,18 @@
           payload: {message: 'Foo'}
         }))
 
-<<<<<<< HEAD
         spyOn(PodUIService, 'alertActionFailure').and.returnValue('fakeResult')
 
-=======
->>>>>>> a894215b
         $scope.trigger({
           type: 'grault',
           payload: {garply: 'waldo'}
         })
-<<<<<<< HEAD
 
         $scope.$on('alert', (e, res) ->
           expect(res).toEqual('fakeResult')
 
           expect(PodUIService.alertActionFailure.calls.allArgs())
             .toEqual([['Foo']])
-=======
->>>>>>> a894215b
 
           done())
 
@@ -1112,30 +1065,19 @@
         $scope.$apply()
       )
 
-<<<<<<< HEAD
       it('should emit an alert if trigger api method fails', (done) ->
-=======
-      it('should emit a notification if trigger api method fails', (done) ->
->>>>>>> a894215b
         bindController()
 
         spyOn(PodApiService, 'trigger')
           .and.returnValue($q.reject(new PodApiServiceError(null)))
 
-<<<<<<< HEAD
         spyOn(PodUIService, 'alertActionApiFailure')
           .and.returnValue('fakeResult')
-=======
+
         $scope.trigger({
           type: 'grault',
           payload: {garply: 'waldo'}
         })
->>>>>>> a894215b
-
-        $scope.trigger({
-          type: 'grault',
-          payload: {garply: 'waldo'}
-        })
 
         $scope.$on('alert', (e, res) ->
           expect(res).toEqual('fakeResult')
@@ -1144,22 +1086,15 @@
         $scope.$apply()
       )
 
-<<<<<<< HEAD
       it('should emit an alert if get api method fails', (done) ->
-=======
-      it('should emit a notification if get api method fails', (done) ->
->>>>>>> a894215b
         bindController()
 
         spyOn(PodApiService, 'get')
           .and.returnValue($q.reject(new PodApiServiceError(null)))
 
-<<<<<<< HEAD
         spyOn(PodUIService, 'alertActionApiFailure')
           .and.returnValue('fakeResult')
 
-=======
->>>>>>> a894215b
         $scope.trigger({
           type: 'grault',
           payload: {garply: 'waldo'}
@@ -1208,7 +1143,6 @@
               payload: {}
             })
           ]
-<<<<<<< HEAD
         })
       )
 
@@ -1221,32 +1155,10 @@
           name: 'Grault',
           confirm: true,
           payload: {garply: 'waldo'}
-=======
->>>>>>> a894215b
         })
 
         $scope.$apply()
         expect(PodUIService.confirmAction.calls.allArgs()).toEqual([['Grault']])
-      )
-
-      it('should show a confirmation model if the action requires it', () ->
-        bindController()
-
-        spyOn(CaseModals, 'confirm')
-
-        $scope.trigger({
-          type: 'grault',
-          name: 'Grault',
-          confirm: true,
-          payload: {garply: 'waldo'}
-        })
-
-        $scope.$apply()
-
-        expect(CaseModals.confirm.calls.allArgs()).toEqual([[{
-          type: 'pod_action_confirm',
-          payload: {name: 'Grault'}
-        }]])
       )
     )
   )
