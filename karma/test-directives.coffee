# Unit tests for our Angular directives

describe('directives:', () ->
  $compile = null
  $rootScope = null
  $templateCache = null
  $q = null

  beforeEach(() ->
    module('templates')
    module('cases')

    inject((_$compile_, _$rootScope_, _$templateCache_, _$q_) ->
      $compile = _$compile_
      $rootScope = _$rootScope_
      $templateCache = _$templateCache_
      $q = _$q_
    )
  )

  describe('contact', () ->
    ContactService = null

    beforeEach(() ->
      inject((_ContactService_) ->
        ContactService = _ContactService_
      )
    )

    it('replaces element', () ->
      $templateCache.put('/partials/directive_contact.html', '[[ contact.name ]]')
      $scope = $rootScope.$new()
      $scope.ann = {id: 401, name: "Ann"}
      $scope.myfields = [{key: 'age', label: "Age"}]

      fetch = spyOnPromise($q, $scope, ContactService, 'fetch')

      element = $compile('<cp-contact contact="ann" fields="myfields" />')($scope)
      $rootScope.$digest()

      expect(element.html()).toContain("Ann");

      expect(element.isolateScope().contact).toEqual($scope.ann)
      expect(element.isolateScope().fields).toEqual([{key: 'age', label: "Age"}])
      expect(element.isolateScope().fetched).toEqual(false)
      expect(element.isolateScope().popoverIsOpen).toEqual(false)
      expect(element.isolateScope().popoverTemplateUrl).toEqual('/partials/popover_contact.html')

      element.isolateScope().openPopover()

      expect(element.isolateScope().popoverIsOpen).toEqual(true)

      fetch.resolve({id: 401, name: "Ann", fields:{age: 35}})

      expect(element.isolateScope().fetched).toEqual(true)

      element.isolateScope().closePopover()

      expect(element.isolateScope().popoverIsOpen).toEqual(false)
    )
  )

  describe('fieldvalue', () ->
    $filter = null

    beforeEach(() ->
      inject(( _$filter_) ->
        $filter = _$filter_
      )
    )

    it('it looksup and formats value based on type', () ->
      $scope = $rootScope.$new()
      $scope.ann = {id: 401, name: "Ann", fields: {nid: 1234567, edd: '2016-07-04T12:59:46.309033Z'}}
      $scope.myfields = [
        {key: 'nid', label: "NID", value_type:'N'},
        {key: 'edd', label: "EDD", value_type:'D'},
        {key: 'nickname', label: "Nickname", value_type:'T'}
      ]

      # check numerical field
      element = $compile('<cp-fieldvalue contact="ann" field="myfields[0]" />')($scope)
      $rootScope.$digest()

      expect(element.isolateScope().contact).toEqual($scope.ann)
      expect(element.isolateScope().field).toEqual($scope.myfields[0])
      expect(element.isolateScope().value).toEqual("1,234,567")
      expect(element.text()).toEqual("1,234,567")

      # check date field
      element = $compile('<cp-fieldvalue contact="ann" field="myfields[1]" />')($scope)
      $rootScope.$digest()

      expect(element.text()).toEqual("Jul 4, 2016")

      # check field with no value
      element = $compile('<cp-fieldvalue contact="ann" field="myfields[2]" />')($scope)
      $rootScope.$digest()

      expect(element.text()).toEqual("--")
    )
  )


  #=======================================================================
  # Tests for pod
  #=======================================================================
  describe('cpPod', () ->
    $rootScope = null
    $compile = null

    beforeEach(inject((_$rootScope_, _$compile_) ->
      $rootScope = _$rootScope_
      $compile = _$compile_

      $rootScope.podConfig = {title: 'Foo'}
<<<<<<< HEAD
      $rootScope.podData = {items: []}
=======
      $rootScope.podData = {
        items: [],
        actions: []
      }

      $rootScope.trigger = ->
>>>>>>> 162188d4
    ))

    it('should draw the pod items', () ->
      $rootScope.podConfig.title = 'Foo'

      el = $compile('<cp-pod/>')($rootScope)[0]
      $rootScope.$digest()

      expect(el.querySelector('.pod-title').textContent).toContain('Foo')
    )

    it('should draw the pod items', ->
      $rootScope.podData = {
        items: [{
          name: 'Bar'
          value: 'Baz'
        }, {
          name: 'Quux'
          value: 'Corge'
        }]
      }

      el = $compile('<cp-pod/>')($rootScope)[0]
      $rootScope.$digest()

      item1 = el.querySelector('.pod-item:nth-child(1)')
      item2 = el.querySelector('.pod-item:nth-child(2)')

      expect(item1.querySelector('.pod-item-name').textContent)
        .toContain('Bar')

      expect(item1.querySelector('.pod-item-value').textContent)
        .toContain('Baz')

      expect(item2.querySelector('.pod-item-name').textContent)
        .toContain('Quux')

      expect(item2.querySelector('.pod-item-value').textContent)
        .toContain('Corge')
    )
<<<<<<< HEAD
=======

    it('should draw the pod actions', ->
      $rootScope.podData.actions = [{
        type: 'foo',
        name: 'Foo',
        payload: {bar: 'baz'}
      }, {
        type: 'quux',
        name: 'Quux',
        payload: {corge: 'grault'}
      }]

      el = $compile('<cp-pod/>')($rootScope)[0]
      $rootScope.$digest()

      action1 = el.querySelectorAll('.pod-action')[0]
      action2 = el.querySelectorAll('.pod-action')[1]

      expect(action1.textContent).toContain('Foo')
      expect(action2.textContent).toContain('Quux')
    )

    it('should call trigger() when an action button is clicked', ->
      $rootScope.podData.actions = [{
        type: 'foo',
        name: 'Foo',
        payload: {a: 'b'}
      }, {
        type: 'bar',
        name: 'Bar',
        payload: {c: 'd'}
      }]

      $rootScope.trigger = jasmine.createSpy('trigger')

      el = $compile('<cp-pod/>')($rootScope)[0]
      $rootScope.$digest()

      action1 = el.querySelectorAll('.pod-action')[0]
      action2 = el.querySelectorAll('.pod-action')[1]

      expect($rootScope.trigger).not.toHaveBeenCalledWith('foo', {a: 'b'})

      angular.element(action1).triggerHandler('click')

      expect($rootScope.trigger).toHaveBeenCalledWith('foo', {a: 'b'})
      expect($rootScope.trigger).not.toHaveBeenCalledWith('bar', {c: 'd'})

      angular.element(action2).triggerHandler('click')
      expect($rootScope.trigger).toHaveBeenCalledWith('bar', {c: 'd'})
    )
>>>>>>> 162188d4
  )
)<|MERGE_RESOLUTION|>--- conflicted
+++ resolved
@@ -114,16 +114,12 @@
       $compile = _$compile_
 
       $rootScope.podConfig = {title: 'Foo'}
-<<<<<<< HEAD
-      $rootScope.podData = {items: []}
-=======
       $rootScope.podData = {
         items: [],
         actions: []
       }
 
       $rootScope.trigger = ->
->>>>>>> 162188d4
     ))
 
     it('should draw the pod items', () ->
@@ -164,8 +160,6 @@
       expect(item2.querySelector('.pod-item-value').textContent)
         .toContain('Corge')
     )
-<<<<<<< HEAD
-=======
 
     it('should draw the pod actions', ->
       $rootScope.podData.actions = [{
@@ -217,6 +211,5 @@
       angular.element(action2).triggerHandler('click')
       expect($rootScope.trigger).toHaveBeenCalledWith('bar', {c: 'd'})
     )
->>>>>>> 162188d4
   )
 )