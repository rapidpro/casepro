--- conflicted
+++ resolved
@@ -16,11 +16,7 @@
   beforeEach(() ->
     module('cases')
 
-<<<<<<< HEAD
-    inject((_$controller_, _$rootScope_, _$q_, _MessageService_, _FaqService_, _LabelService_) ->
-=======
-    inject((_$controller_, _$rootScope_, _$q_, _MessageService_, _UserService_) ->
->>>>>>> 18193668
+    inject((_$controller_, _$rootScope_, _$q_, _MessageService_, _FaqService_, _LabelService_, _UserService_) ->
       $controller = _$controller_
       $rootScope = _$rootScope_
       $q = _$q_
