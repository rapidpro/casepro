--- conflicted
+++ resolved
@@ -75,17 +75,15 @@
             %th
               - trans "Total replies"
             %th
-<<<<<<< HEAD
+              - trans "Cases opened this month"
+            %th
+              - trans "Cases closed this month"
+            %th
+              - trans "Total cases opened"
+            %th
               - trans "Average time to reply this month"
             %th
               - trans "Average time to close this month"
-=======
-              - trans "Cases opened this month"
-            %th
-              - trans "Cases closed this month"
-            %th
-              - trans "Total cases opened"
->>>>>>> ceb778ef
           %tbody
             %tr{ ng-repeat:"partner in partners" }
               %td
@@ -98,17 +96,15 @@
               %td
                 [[ partner.replies.total ]]
               %td
-<<<<<<< HEAD
+                [[ partner.cases.opened_this_month ]]
+              %td
+                [[ partner.cases.closed_this_month ]]
+              %td
+                [[ partner.cases.total ]]
+              %td
                 [[ partner.replies.average_replied_this_month ]]
               %td
                 [[ partner.cases.average_closed_this_month ]]
-=======
-                [[ partner.cases.opened_this_month ]]
-              %td
-                [[ partner.cases.closed_this_month ]]
-              %td
-                [[ partner.cases.total ]]
->>>>>>> ceb778ef
         .none{ ng-if:"!partners" }
           - trans "None"
 
