- extends "smartmin/read.html"
- load compress smartmin i18n

- block pre-content

- block content

  %script{ type:"text/javascript" }
    var contextData = {{ context_data_json|safe }};

  .ng-cloak{ ng-controller:"CaseController", ng-init:"init({{ object.pk }}, {{ max_msg_chars }})", ng-cloak:"" }
    .page-header
      - if alert == 'open_found_existing'
        .alert.alert-info{ ng-if:"caseObj.is_closed" }
          - trans "Could not open new case as message was already handled by this case"
        .alert.alert-info{ ng-if:"!caseObj.is_closed" }
          - trans "Could not open new case as contact already has this open case"

      .clearfix
        %h2.pull-back
          %i.glyphicon{ ng-class:'{ "glyphicon-folder-close": caseObj.is_closed, "glyphicon-folder-open": !caseObj.is_closed }' }
          &nbsp;
          Case #{{ object.pk }}

        .page-header-buttons
          .btn-group
            %button.btn.btn-default{ type:"button", ng-if:"!caseObj.watching", ng-click:"onWatch()" }
              %i.glyphicon.glyphicon-eye-open
              - trans "Watch"
            %button.btn.btn-default{ type:"button", ng-if:"caseObj.watching", ng-click:"onUnwatch()" }
              %i.glyphicon.glyphicon-eye-close
              - trans "Unwatch"
            %button.btn.btn-default{ type:"button", ng-if:"!caseObj.is_closed", ng-click:"onAddNote()" }
              - trans "Add Note"
            - if can_update
              %button.btn.btn-default{ type:"button", ng-if:"!caseObj.is_closed", ng-click:"onReassign()" }
                - trans "Re-assign"
              %button.btn.btn-default{ type:"button", ng-if:"!caseObj.is_closed", ng-click:"onClose()" }
                - trans "Close"
              %button.btn.btn-default{ type:"button", ng-if:"caseObj.is_closed && caseObj.contact", ng-click:"onReopen()" }
                - trans "Re-open"

      %ul.header-details
        %li
          %strong><
            - trans "Assignee"
          :
          %a{ ng-href:"/partner/read/[[ caseObj.assignee.id ]]/" }
            [[ caseObj.assignee.name ]]
        %li
          %strong><
            - trans "Status"
          :
          [[ caseObj.is_closed ? "Closed" : "Open" ]]
        %li
          %strong><
            - trans "Labels"
          :
          %span.label-container{ ng-repeat:"label in caseObj.labels" }
            %span.label.label-success
              [[ label.name ]]
            &nbsp;

          %a{ href:"#", ng-click:"onEditLabels()", style:"color: #AAA" }
            %span.glyphicon.glyphicon-edit

    .row
      .col-md-8
        %form.sendform{ ng-if:"!caseObj.is_closed" }
          // TODO maxlength not working
          %textarea.form-control{ type:"text", autocomplete:"off", placeholder:"Enter message", ng-maxlength:"{{ maxMsgChars }}", ng-model:"$parent.newMessage", ng-disabled:"sending", ng-change:"onNewMessageChanged()", ng-trim:"false" }
          .sendform-controls.clearfix
            %button.btn.btn-default.pull-right{ type:"button", ng-click:"sendMessage()", ng-disabled:"sending || $parent.newMessage.length == 0 || msgCharsRemaining < 0" }
              - trans "Send"
            %span.pull-right.chars-left
              [[ msgCharsRemaining ]]

        .timeline{ ng-controller:"CaseTimelineController", ng-init:"init()" }
          .timeline-event.clearfix{ ng-repeat:"event in timeline | reverse", ng-class:'{ "timeline-action": (event.type == "A"), "timeline-incoming": (event.type == "I"), "timeline-outgoing": (event.type == "O") }' }
            .event-time
              [[ event.time | autodate ]]

            .{ ng-if:'event.type == "A"' }
              %a{ ng-href:"/user/read/[[ event.item.created_by.id ]]/" }
                [[ event.item.created_by.name ]]

              %span{ ng-if:'event.item.action == "O"' }
                opened this case and assigned it to
                %a{ ng-href:"/partner/read/[[ event.item.assignee.id ]]/" }
                  [[ event.item.assignee.name ]]

              %span{ ng-if:'event.item.action == "S"' }
                changed the summary

              %span{ ng-if:'event.item.action == "N"' }
                added a note

              %span{ ng-if:'event.item.action == "L"' }
                added the label
                  %em
                    [[ event.item.label.name ]]

              %span{ ng-if:'event.item.action == "U"' }
                removed the label
                  %em
                    [[ event.item.label.name ]]

              %span{ ng-if:'event.item.action == "A"' }
                re-assigned this case to
                %a{ ng-href:"/partner/read/[[ event.item.assignee.id ]]/" }
                  [[ event.item.assignee.name ]]

              %span{ ng-if:'event.item.action == "C"' }
                closed this case

              %span{ ng-if:'event.item.action == "R"' }
                re-opened this case

              .action-note{ ng-if:"event.item.note" }
                [[ event.item.note ]]

            .{ ng-if:'event.type == "I"' }
              [[ event.item.text ]]

            .{ ng-if:'event.type == "O"' }
              %span{ ng-if:"event.item.sender" }
                %a{ ng-href:"/user/read/[[ event.item.sender.id ]]/" }><
                  [[ event.item.sender.name ]]
                :
              [[ event.item.text ]]
      .col-md-4
        .panel.panel-default
          .panel-heading
            - if can_update
              .pull-away
                %a{ href:"#", ng-click:"onEditSummary()", style:"color: #AAA" }
                  %i.glyphicon.glyphicon-edit
            - trans "Summary"
          .panel-body
            [[ caseObj.summary ]]

        .panel.panel-default{ ng-if:"contact" }
          .panel-heading
            - trans "Contact"
          .panel-body
            .container-fluid
              .row
                .contact-field-label.col-sm-6
                  - trans "Name"
                .contact-field-value.col-sm-6
                  [[ caseObj.contact.name ]]
              .row{ ng-if:"contact.language" }
                .contact-field-label.col-sm-6
                  - trans "Language"
                .contact-field-value.col-sm-6
                  [[ contact.language.name ]]
              .row{ ng-repeat:"field in fields" }
                .contact-field-label.col-sm-6
                  [[ field.label ]]
                .contact-field-value.col-sm-6
                  <cp-fieldvalue contact="contact" field="field" />
              .row{ ng-if:"contact.blocked || contact.stopped" }
                .contact-field-label.col-sm-6
                  - trans "Status"
                .contact-field-value.col-sm-6
                  %span.label-container{ ng-if:"contact.blocked" }
                    %span.label.label-danger
                      - trans "Blocked"
                    &nbsp;
                  %span.label-container{ ng-if:"contact.stopped" }
                    %span.label.label-danger
                      - trans "Stopped"
                    &nbsp;
          .list-group
            %a.list-group-item.centered{ ng-href:"/contact/read/[[ caseObj.contact.id ]]/" }
              %span.text-primary
                - trans "View"

        - for pod in pods
            %div{
              ng-controller:"={ pod.pod_type.controller }",
              ng-init:'init && init(={ pod.config.index }, ={ case_id }, ={ pod.config_json })'
            }
              <={ pod.pod_type.directive }/>

- block extra-script
  - compress js
    - for pod_type in pod_types
      - for script in pod_type.scripts
        %script{ type:"text/coffeescript", src:"{{ STATIC_URL }}{{ script }}" }

- block extra-style
  {{ block.super }}

  - compress css
<<<<<<< HEAD
=======
    %link{
      type:"text/less",
      rel:"stylesheet",
      href:"{{ STATIC_URL }}less/pods.less"
    }

>>>>>>> bf6ea66e
    - for pod_type in pod_types
      - for style in pod_type.styles
        %link{
          type:"text/less",
          rel:"stylesheet",
          href:"{{ STATIC_URL }}{{ style }}"
        }

  :css
    .sendform {
      text-align: center;
      padding-bottom: 1em;
    }
    .sendform textarea {
      width: 100%;
      border-bottom-left-radius: 0;
      border-bottom-right-radius: 0;
    }
    .sendform-controls {
      background-color: #F3F3F3;
      border-width: 0 0 1px 1px;
      border-style: solid;
      border-color: #CCC;
      border-radius: 0 0 4px 4px;
    }
    .sendform-controls .chars-left {
      padding: 6px 12px;
      display: inline-block;
      color: #888;
    }
    .sendform-controls button {
      border-bottom: none;
      border-top: none;
      border-top-left-radius: 0;
      border-top-right-radius: 0;
      border-bottom-left-radius: 0;
    }
    .timeline-event {
      padding: 12px;
      margin-bottom: 16px;
      border: 1px solid transparent;
      border-radius: 4px;
      -webkit-box-shadow: 0 1px 1px rgba(0, 0, 0, 0.05);
      box-shadow: 0 1px 1px rgba(0, 0, 0, 0.05);
    }
    .timeline-action {
      background-color: #FDEECF;
      border-color: #F0E1C4;
    }
    .timeline-incoming {
      margin-right: 180px;
      background-color: #DDFDDD;
      border-color: #D4F3D4;
    }
    .timeline-outgoing {
      margin-left: 180px;
      background-color: #E6FDFB;
      border-color: #D5EBED;
    }
    .timeline-event .event-time {
      float: right;
      font-size: 0.7em;
      margin-left: 5px;
      margin-bottom: 5px;
    }
    .timeline-event .action-note {
      padding: 0.5em 0 0 2em;
      font-style: italic;
    }
    .contact-field-label {
      font-weight: bold;
    }<|MERGE_RESOLUTION|>--- conflicted
+++ resolved
@@ -193,15 +193,12 @@
   {{ block.super }}
 
   - compress css
-<<<<<<< HEAD
-=======
     %link{
       type:"text/less",
       rel:"stylesheet",
       href:"{{ STATIC_URL }}less/pods.less"
     }
 
->>>>>>> bf6ea66e
     - for pod_type in pod_types
       - for style in pod_type.styles
         %link{
