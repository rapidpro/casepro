- extends "smartmin/read.html"
- load compress smartmin i18n

- block pre-content

- block content

  %script{ type:"text/javascript" }
    var contextData = {{ context_data_json|safe }};

  .ng-cloak{ ng-controller:"CaseController", ng-init:"init({{ object.pk }}, {{ max_msg_chars }})", ng-cloak:"" }
    .page-header
      - if alert == 'open_found_existing'
        .alert.alert-info{ ng-if:"caseObj.is_closed" }
          - trans "Could not open new case as message was already handled by this case"
        .alert.alert-info{ ng-if:"!caseObj.is_closed" }
          - trans "Could not open new case as contact already has this open case"

      .clearfix
        %h2.pull-back
          %i.glyphicon{ ng-class:'{ "glyphicon-folder-close": caseObj.is_closed, "glyphicon-folder-open": !caseObj.is_closed }' }
          &nbsp;
          Case #{{ object.pk }}

        .page-header-buttons
          .btn-group
            %button.btn.btn-default{ type:"button", ng-if:"!caseObj.watching", ng-click:"onWatch()" }
              %i.glyphicon.glyphicon-eye-open
              - trans "Watch"
            %button.btn.btn-default{ type:"button", ng-if:"caseObj.watching", ng-click:"onUnwatch()" }
              %i.glyphicon.glyphicon-eye-close
              - trans "Unwatch"
            %button.btn.btn-default{ type:"button", ng-if:"!caseObj.is_closed", ng-click:"onAddNote()" }
              - trans "Add Note"
            - if can_update
              %button.btn.btn-default{ type:"button", ng-if:"!caseObj.is_closed", ng-click:"onReassign()" }
                - trans "Re-assign"
              %button.btn.btn-default{ type:"button", ng-if:"!caseObj.is_closed", ng-click:"onClose()" }
                - trans "Close"
              %button.btn.btn-default{ type:"button", ng-if:"caseObj.is_closed && caseObj.contact", ng-click:"onReopen()" }
                - trans "Re-open"

      %ul.header-details
        %li
          %strong><
            - trans "Assignee"
          :
          %a{ ng-href:"/partner/read/[[ caseObj.assignee.id ]]/" }
            [[ caseObj.assignee.name ]]
        %li
          %strong><
            - trans "Status"
          :
          [[ caseObj.is_closed ? "Closed" : "Open" ]]
        %li
          %strong><
            - trans "Labels"
          :
          %span.label-container{ ng-repeat:"label in caseObj.labels" }
            %span.label.label-success
              [[ label.name ]]
            &nbsp;

          %a{ href:"#", ng-click:"onEditLabels()", style:"color: #AAA" }
            %span.glyphicon.glyphicon-edit

    .row
      .col-md-8
        <cp-case-notifications notifications="notifications"></cp-case-notifications>

        %form.sendform{ ng-if:"!caseObj.is_closed" }
          // TODO maxlength not working
          %textarea.form-control{ type:"text", autocomplete:"off", placeholder:"Enter message", ng-maxlength:"{{ maxMsgChars }}", ng-model:"$parent.newMessage", ng-disabled:"sending", ng-change:"onNewMessageChanged()", ng-trim:"false" }
          .sendform-controls.clearfix
            %button.btn.btn-default.pull-right{ type:"button", ng-click:"sendMessage()", ng-disabled:"sending || $parent.newMessage.length == 0 || msgCharsRemaining < 0" }
              - trans "Send"
            %span.pull-right.chars-left
              [[ msgCharsRemaining ]]

        .timeline{ ng-controller:"CaseTimelineController", ng-init:"init()" }
          .timeline-event.clearfix{ ng-repeat:"event in timeline | reverse", ng-class:'{ "timeline-action": (event.type == "A"), "timeline-incoming": (event.type == "I"), "timeline-outgoing": (event.type == "O") }' }
            .event-time
              [[ event.time | autodate ]]

            .{ ng-if:'event.type == "A"' }
              %a{ ng-href:"/user/read/[[ event.item.created_by.id ]]/" }
                [[ event.item.created_by.name ]]

              %span{ ng-if:'event.item.action == "O"' }
                opened this case and assigned it to
                %a{ ng-href:"/partner/read/[[ event.item.assignee.id ]]/" }
                  [[ event.item.assignee.name ]]

              %span{ ng-if:'event.item.action == "S"' }
                changed the summary

              %span{ ng-if:'event.item.action == "N"' }
                added a note

              %span{ ng-if:'event.item.action == "L"' }
                added the label
                  %em
                    [[ event.item.label.name ]]

              %span{ ng-if:'event.item.action == "U"' }
                removed the label
                  %em
                    [[ event.item.label.name ]]

              %span{ ng-if:'event.item.action == "A"' }
                re-assigned this case to
                %a{ ng-href:"/partner/read/[[ event.item.assignee.id ]]/" }
                  [[ event.item.assignee.name ]]

              %span{ ng-if:'event.item.action == "C"' }
                closed this case

              %span{ ng-if:'event.item.action == "R"' }
                re-opened this case

              .action-note{ ng-if:"event.item.note" }
                [[ event.item.note ]]

            .{ ng-if:'event.type == "I"' }
              [[ event.item.text ]]

            .{ ng-if:'event.type == "O"' }
              %span{ ng-if:"event.item.sender" }
                %a{ ng-href:"/user/read/[[ event.item.sender.id ]]/" }><
                  [[ event.item.sender.name ]]
                :
              [[ event.item.text ]]
      .col-md-4
        .panel.panel-default
          .panel-heading
            - if can_update
              .pull-away
                %a{ href:"#", ng-click:"onEditSummary()", style:"color: #AAA" }
                  %i.glyphicon.glyphicon-edit
            - trans "Summary"
          .panel-body
            [[ caseObj.summary ]]

        .panel.panel-default{ ng-if:"contact" }
          .panel-heading
            - trans "Contact"
          .panel-body
            .container-fluid
              .row
                .contact-field-label.col-sm-6
                  - trans "Name"
                .contact-field-value.col-sm-6
                  [[ caseObj.contact.name ]]
              .row{ ng-if:"contact.language" }
                .contact-field-label.col-sm-6
                  - trans "Language"
                .contact-field-value.col-sm-6
                  [[ contact.language.name ]]
              .row{ ng-repeat:"field in fields" }
                .contact-field-label.col-sm-6
                  [[ field.label ]]
                .contact-field-value.col-sm-6
                  <cp-fieldvalue contact="contact" field="field" />
              .row{ ng-if:"contact.blocked || contact.stopped" }
                .contact-field-label.col-sm-6
                  - trans "Status"
                .contact-field-value.col-sm-6
                  %span.label-container{ ng-if:"contact.blocked" }
                    %span.label.label-danger
                      - trans "Blocked"
                    &nbsp;
                  %span.label-container{ ng-if:"contact.stopped" }
                    %span.label.label-danger
                      - trans "Stopped"
                    &nbsp;
          .list-group
            %a.list-group-item.centered{ ng-href:"/contact/read/[[ caseObj.contact.id ]]/" }
              %span.text-primary
                - trans "View"

        - for pod in pods
            %div{
              ng-controller:"={ pod.pod_type.controller }",
              ng-init:'init && init(={ pod.config.index }, ={ case_id }, ={ pod.config_json })'
            }
              <={ pod.pod_type.directive }/>

- block extra-script
  - compress js
    - for pod_type in pod_types
      - for script in pod_type.scripts
        %script{ type:"text/coffeescript", src:"{{ STATIC_URL }}{{ script }}" }

- block extra-style
  {{ block.super }}

  - compress css
<<<<<<< HEAD
=======
    %link{
      type:"text/less",
      rel:"stylesheet",
      href:"{{ STATIC_URL }}less/pods.less"
    }

>>>>>>> d50c77fd
    - for pod_type in pod_types
      - for style in pod_type.styles
        %link{
          type:"text/less",
          rel:"stylesheet",
          href:"{{ STATIC_URL }}{{ style }}"
        }

  :css
    .sendform {
      text-align: center;
      padding-bottom: 1em;
    }
    .sendform textarea {
      width: 100%;
      border-bottom-left-radius: 0;
      border-bottom-right-radius: 0;
    }
    .sendform-controls {
      background-color: #F3F3F3;
      border-width: 0 0 1px 1px;
      border-style: solid;
      border-color: #CCC;
      border-radius: 0 0 4px 4px;
    }
    .sendform-controls .chars-left {
      padding: 6px 12px;
      display: inline-block;
      color: #888;
    }
    .sendform-controls button {
      border-bottom: none;
      border-top: none;
      border-top-left-radius: 0;
      border-top-right-radius: 0;
      border-bottom-left-radius: 0;
    }
    .timeline-event {
      padding: 12px;
      margin-bottom: 16px;
      border: 1px solid transparent;
      border-radius: 4px;
      -webkit-box-shadow: 0 1px 1px rgba(0, 0, 0, 0.05);
      box-shadow: 0 1px 1px rgba(0, 0, 0, 0.05);
    }
    .timeline-action {
      background-color: #FDEECF;
      border-color: #F0E1C4;
    }
    .timeline-incoming {
      margin-right: 180px;
      background-color: #DDFDDD;
      border-color: #D4F3D4;
    }
    .timeline-outgoing {
      margin-left: 180px;
      background-color: #E6FDFB;
      border-color: #D5EBED;
    }
    .timeline-event .event-time {
      float: right;
      font-size: 0.7em;
      margin-left: 5px;
      margin-bottom: 5px;
    }
    .timeline-event .action-note {
      padding: 0.5em 0 0 2em;
      font-style: italic;
    }
    .contact-field-label {
      font-weight: bold;
    }<|MERGE_RESOLUTION|>--- conflicted
+++ resolved
@@ -195,15 +195,12 @@
   {{ block.super }}
 
   - compress css
-<<<<<<< HEAD
-=======
     %link{
       type:"text/less",
       rel:"stylesheet",
       href:"{{ STATIC_URL }}less/pods.less"
     }
 
->>>>>>> d50c77fd
     - for pod_type in pod_types
       - for style in pod_type.styles
         %link{
