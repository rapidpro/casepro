--- conflicted
+++ resolved
@@ -62,77 +62,6 @@
             .chart.chart-replies-by-month
       </uib-tab>
 
-<<<<<<< HEAD
-      {% if can_view_replies %}
-      <uib-tab index="1" select="onTabSelect('replies')">
-        <uib-tab-heading>
-          <i class="glyphicon glyphicon-comment"></i> {% trans "Replies" %}
-        </uib-tab-heading>
-        <div class="ng-cloak" ng-controller="PartnerRepliesController" ng-init="init()">
-          <div class="tab-controls">
-            {% if perms.msgs.replyexport_create or org_perms.msgs.replyexport_create %}
-            <div class="pull-away">
-              <button class="btn btn-default" type="button" ng-click="onExportSearch()">
-                <span class="glyphicon glyphicon-save"></span> {% trans "Export..." %}
-              </button>
-            </div>
-            {% endif %}
-          </div>
-          <div infinite-scroll="loadOldItems(false)" infinite-scroll-disabled="!isInfiniteScrollEnabled()">
-            %table.table.table-striped
-              %thead
-                %th
-                  - trans "Contact"
-                %th
-                  %span.glyphicon.glyphicon-flag
-                %th
-                  - trans "Message"
-                %th
-                  - trans "User"
-                %th
-                  - trans "Reply"
-                %th
-                  - trans "On"
-                %th
-                  - trans "Delay"
-              %tbody
-                %tr{ ng-repeat:"item in items" }
-                  %td{ nowrap:"" }
-                    %a{ ng-href:"/contact/read/[[ item.contact.id ]]" }><
-                      %span.glyphicon.glyphicon-phone>
-                      [[ item.contact.name ]]
-                  %td
-                    %span.glyphicon.glyphicon-flag{ ng-if:"item.reply_to.flagged" }
-                  %td
-                    %span.label-container{ ng-if:"item.case" }
-                      %span.label.label-warning
-                        [[ item.case.assignee.name ]]
-                      &nbsp;
-                    %span.label-container{ ng-repeat:"label in item.reply_to.labels" }
-                      %span.label.label-success
-                        [[ label.name ]]
-                      &nbsp;
-                    [[ item.reply_to.text ]]
-                  %td
-                    %a{ ng-href:"/user/read/[[ item.sender.id ]]/" }><
-                      [[ item.sender.name ]]
-                  %td
-                    [[ item.text ]]
-                  %td{ nowrap:"" }
-                    [[ item.time | autodate ]]
-                  %td
-                    <span ng-class="{'time-warning': item.response.warning}">[[ item.response.delay ]]</span>
-          </div>
-
-          .loading{ ng-if:"oldItemsLoading" }
-          .none{ ng-hide:"oldItemsLoading || items.length > 0" }
-            - trans "None"
-          .none{ ng-hide:"oldItemsLoading || !hasTooManyItemsToDisplay()" }
-            - trans "More items than can be displayed"
-        </div>
-      </uib-tab>
-      {% endif %}
-=======
       - if can_view_replies
         <uib-tab index="1" select="onTabSelect('replies')">
           <uib-tab-heading>
@@ -205,8 +134,9 @@
                     %td
                       %span.glyphicon.glyphicon-flag{ ng-if:"item.reply_to.flagged" }
                     %td{ nowrap:"" }
-                      %span.glyphicon.glyphicon-phone>
-                      [[ item.contact.uuid | limitTo:6 | uppercase ]]
+                      %a{ ng-href:"/contact/read/[[ item.contact.id ]]" }><
+                        %span.glyphicon.glyphicon-phone>
+                        [[ item.contact.name ]]
 
             .loading{ ng-if:"oldItemsLoading" }
             .none{ ng-hide:"oldItemsLoading || items.length > 0" }
@@ -214,7 +144,6 @@
             .none{ ng-hide:"oldItemsLoading || !hasTooManyItemsToDisplay()" }
               - trans "More items than can be displayed"
         </uib-tab>
->>>>>>> 8b28e3c3
 
       <uib-tab index="2" select="onTabSelect('users')">
         <uib-tab-heading>
