--- conflicted
+++ resolved
@@ -29,11 +29,7 @@
       .page-header-buttons{ ng-if:"activeLabel" }
         - if perms.msgs.label_read or org_perms.msgs.label_read
           %a.btn.btn-default{ ng-href:"/label/read/[[ activeLabel.id ]]/" }
-<<<<<<< HEAD
             - trans "View Label"
-=======
-            - trans "View"
->>>>>>> 844f4d11
 
     .row
       .col-md-3
