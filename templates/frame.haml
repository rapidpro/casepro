--- conflicted
+++ resolved
@@ -82,11 +82,7 @@
                           - trans "Tasks"
 
               - else
-<<<<<<< HEAD
-                - if request.user.is_superuser or org_perms.orgs.org_home or org_perms.msgs.label_list or org_perms.msgs.faq_list or org_perms.cases.group_list or org_perms.profiles.profile_user_list
-=======
-                - if request.user.is_superuser or org_perms.orgs.org_home or org_perms.msgs.label_list or org_perms.msgs.language_list or org_perms.cases.group_list or org_perms.profiles.profile_user_list
->>>>>>> 53844171
+                - if request.user.is_superuser or org_perms.orgs.org_home or org_perms.msgs.label_list or org_perms.msgs.language_list or org_perms.msgs.faq_list or org_perms.cases.group_list or org_perms.profiles.profile_user_list
                   %li.dropdown
                     %a.dropdown-toggle{href:"#", data-toggle:"dropdown"}
                       - trans "Administration"
@@ -102,17 +98,15 @@
                           %a{ href:"{% url 'msgs.label_list' %}" }
                             - trans "Labels"
 
-<<<<<<< HEAD
+                      - if perms.msgs.language_list or org_perms.msgs.language_list
+                        %li
+                          %a{ href:"{% url 'msgs.language_list' %}" }
+                            - trans "Languages"
+
                       - if perms.msgs.faq_list or org_perms.msgs.faq_list
                         %li
                           %a{ href:"{% url 'msgs.faq_list' %}" }
                             - trans "FAQs"
-=======
-                      - if perms.msgs.language_list or org_perms.msgs.language_list
-                        %li
-                          %a{ href:"{% url 'msgs.language_list' %}" }
-                            - trans "Languages"
->>>>>>> 53844171
 
                       - if perms.contacts.group_list or org_perms.contacts.group_list
                         %li
