--- conflicted
+++ resolved
@@ -19,7 +19,6 @@
         %span.glyphicon.glyphicon-phone
         [[ contact.name ]]
 
-<<<<<<< HEAD
       %ul.header-details
         %li{ ng-if:"contact.blocked || contact.stopped" }
           %strong><
@@ -34,8 +33,6 @@
               - trans "Stopped"
             &nbsp;
 
-=======
->>>>>>> 53e49c1e
     .row
       .col-md-8
         .panel.panel-default
